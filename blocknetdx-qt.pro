--- conflicted
+++ resolved
@@ -297,10 +297,9 @@
     src/xbridge/xbridgewalletconnectorbtc.cpp \
     src/xbridge/xbridgewalletconnectordgb.cpp \
     src/xbridge/xbridgewalletconnectorbch.cpp \
-<<<<<<< HEAD
-    src/xbridge/xbridgepacket.cpp \
     src/xbridge/xbridgecryptoproviderbtc.cpp \
     src/xbridge/xbridgepacket.cpp \
+    src/xbridge/xbridgeservicespacket.cpp \
     src/xrouter/rpcxrouter.cpp \
     src/xrouter/xrouterapp.cpp \
     src/xrouter/xrouterconnector.cpp \
@@ -309,11 +308,6 @@
 	src/xrouter/xrouterlogger.cpp \
 	src/xrouter/xroutersettings.cpp \
     src/xrouter/xrouterpacket.cpp
-=======
-    src/xbridge/xbridgecryptoproviderbtc.cpp
-    src/xbridge/xbridgepacket.cpp
-    src/xbridge/xbridgeservicespacket.cpp
->>>>>>> 9ded8dae
 
 #protobuf generated
 SOURCES += \
