TEMPLATE = app
TARGET = blocknetdx-qt
VERSION = 1.0.0

DEFINES += \
    QT_GUI \
    BOOST_THREAD_USE_LIB \
    BOOST_SPIRIT_THREADSAFE

QT += core gui network
greaterThan(QT_MAJOR_VERSION, 4) {
    QT += widgets
}

CONFIG += no_include_pwd

CONFIG(release, debug|release): DEFINES += NDEBUG

# UNCOMMENT THIS SECTION TO BUILD ON WINDOWS
# Change paths if needed, these use the foocoin/deps.git repository locations

!include($$PWD/config.pri) {
   error(Failed to include config.pri)
 }

OBJECTS_DIR = build
MOC_DIR = build
UI_DIR = build

# use: qmake "RELEASE=1"
contains(RELEASE, 1) {
    # Mac: compile for maximum compatibility (10.5, 32-bit)
    macx:QMAKE_CXXFLAGS += -mmacosx-version-min=10.5 -arch x86_64 -isysroot /Developer/SDKs/MacOSX10.5.sdk

    !windows:!macx {
        # Linux: static link
        LIBS += -Wl,-Bstatic
    }
}

!win32 {
# for extra security against potential buffer overflows: enable GCCs Stack Smashing Protection
QMAKE_CXXFLAGS *= -fstack-protector-all --param ssp-buffer-size=1
QMAKE_LFLAGS *= -fstack-protector-all --param ssp-buffer-size=1
# We need to exclude this for Windows cross compile with MinGW 4.2.x, as it will result in a non-working executable!
# This can be enabled for Windows, when we switch to MinGW >= 4.4.x.
}

# for extra security on Windows: enable ASLR and DEP via GCC linker flags
win32 {
    CONFIG(release, debug|release) {
        QMAKE_LFLAGS *= -Wl,--dynamicbase -Wl,--nxcompat
    }
}

QMAKE_CXXFLAGS *= -fpermissive -std=c++11

# use: qmake "USE_QRCODE=1"
# libqrencode (http://fukuchi.org/works/qrencode/index.en.html) must be installed for support
contains(USE_QRCODE, 1) {
    message(Building with QRCode support)
    DEFINES += USE_QRCODE
    LIBS += -lqrencode
}

# use: qmake "USE_UPNP=1" ( enabled by default; default)
#  or: qmake "USE_UPNP=0" (disabled by default)
#  or: qmake "USE_UPNP=-" (not supported)
# miniupnpc (http://miniupnp.free.fr/files/) must be installed for support
contains(USE_UPNP, -) {
    message(Building without UPNP support)
} else {
    message(Building with UPNP support)
    count(USE_UPNP, 0) {
        USE_UPNP=1
    }
    DEFINES += USE_UPNP=$$USE_UPNP STATICLIB
        DEFINES += USE_UPNP=$$USE_UPNP MINIUPNP_STATICLIB
    INCLUDEPATH += $$MINIUPNPC_INCLUDE_PATH
    LIBS += $$join(MINIUPNPC_LIB_PATH,,-L,) -lminiupnpc
    win32:LIBS += -liphlpapi
}

# use: qmake "USE_DBUS=1"
contains(USE_DBUS, 1) {
    message(Building with DBUS (Freedesktop notifications) support)
    DEFINES += USE_DBUS
    QT += dbus
}

# use: qmake "USE_IPV6=1" ( enabled by default; default)
#  or: qmake "USE_IPV6=0" (disabled by default)
#  or: qmake "USE_IPV6=-" (not supported)
contains(USE_IPV6, -) {
    message(Building without IPv6 support)
} else {
    message(Building with IPv6 support)
    count(USE_IPV6, 0) {
        USE_IPV6=1
    }
    DEFINES += USE_IPV6=$$USE_IPV6
}

contains(BITCOIN_NEED_QT_PLUGINS, 1) {
    DEFINES += BITCOIN_NEED_QT_PLUGINS
    QTPLUGIN += qcncodecs qjpcodecs qtwcodecs qkrcodecs qtaccessiblewidgets
}

INCLUDEPATH += \
    src \
    src/json \
    src/qt \
    $$BOOST_INCLUDE_PATH \
    $$BDB_INCLUDE_PATH \
    $$OPENSSL_INCLUDE_PATH \
    $$QRENCODE_INCLUDE_PATH \
    src/leveldb/include \
    src/leveldb/helpers

LIBS += \
    $$join(BOOST_LIB_PATH,,-L,) \
    $$join(BDB_LIB_PATH,,-L,) \
    $$join(OPENSSL_LIB_PATH,,-L,) \
    $$join(QRENCODE_LIB_PATH,,-L,) \
    -L$$PWD/src/leveldb


LIBS += \
    -lleveldb \
    -lmemenv \
    -lsecp256k1 \
    -lprotobuf \
    -lssl \
    -lcrypto \
    -ldb_cxx$$BDB_LIB_SUFFIX \
    -lpthread

windows {
    LIBS += \
        -lshlwapi \
        -lws2_32 \
        -lole32 \
        -loleaut32 \
        -luuid \
        -lcrypt32 \
        -lgdi32
}

unix:!macx {
    LIBS += \
        -lboost_system \
        -lboost_filesystem \
        -lboost_program_options \
        -lboost_thread \
        -lboost_date_time
}

SOURCES += \
    src/bloom.cpp \
    src/hash.cpp \
    src/activeservicenode.cpp \
    src/allocators.cpp \
    src/amount.cpp \
    src/arith_uint256.cpp \
    src/base58.cpp \
    src/chain.cpp \
    src/chainparams.cpp \
    src/chainparamsbase.cpp \
    src/clientversion.cpp \
    src/coins.cpp \
    src/compressor.cpp \
    src/core_read.cpp \
    src/core_write.cpp \
    src/eccryptoverify.cpp \
    src/leveldbwrapper.cpp \
    src/merkleblock.cpp \
    src/obfuscation.cpp \
    src/obfuscation-relay.cpp \
    src/pow.cpp \
    src/pubkey.cpp \
    src/random.cpp \
    src/rest.cpp \
    src/rpcblockchain.cpp \
    src/rpcclient.cpp \
    src/rpcdump.cpp \
    src/rpcmining.cpp \
    src/rpcmisc.cpp \
    src/rpcnet.cpp \
    src/rpcprotocol.cpp \
    src/rpcrawtransaction.cpp \
    src/rpcserver.cpp \
    src/rpcservicenode.cpp \
    src/rpcservicenode-budget.cpp \
    src/rpcwallet.cpp \
    src/servicenode.cpp \
    src/servicenode-budget.cpp \
    src/servicenodeconfig.cpp \
    src/servicenodeman.cpp \
    src/servicenode-payments.cpp \
    src/servicenode-sync.cpp \
    src/spork.cpp \
    src/swifttx.cpp \
    src/timedata.cpp \
    src/txdb.cpp \
    src/txmempool.cpp \
    src/uint256.cpp \
    src/utilmoneystr.cpp \
    src/utilstrencodings.cpp \
    src/utiltime.cpp \
    src/validationinterface.cpp \
    src/wallet_ismine.cpp \
    src/qt/bip38tooldialog.cpp \
    src/qt/blockexplorer.cpp \
    src/qt/blocknetdx.cpp \
    src/qt/blocknetdxstrings.cpp \
    src/qt/intro.cpp \
    src/qt/multisenddialog.cpp \
    src/qt/networkstyle.cpp \
    src/qt/obfuscationconfig.cpp \
    src/qt/openuridialog.cpp \
    src/qt/paymentrequestplus.cpp \
    src/qt/paymentserver.cpp \
    src/qt/peertablemodel.cpp \
    src/qt/platformstyle.cpp \
    src/qt/receivecoinsdialog.cpp \
    src/qt/receiverequestdialog.cpp \
    src/qt/recentrequeststablemodel.cpp \
    src/qt/servicenodelist.cpp \
    src/qt/splashscreen.cpp \
    src/qt/trafficgraphwidget.cpp \
    src/qt/utilitydialog.cpp \
    src/qt/walletframe.cpp \
    src/qt/walletmodeltransaction.cpp \
    src/qt/walletview.cpp \
    src/qt/winshutdownmonitor.cpp \
    src/compat/strnlen.cpp \
    src/crypto/hmac_sha256.cpp \
    src/crypto/hmac_sha512.cpp \
    src/crypto/rfc6979_hmac_sha256.cpp \
    src/crypto/ripemd160.cpp \
    src/crypto/scrypt.cpp \
    src/crypto/sha1.cpp \
    src/crypto/sha256.cpp \
    src/crypto/sha512.cpp \
    src/crypto/aes_helper.c \
    src/crypto/blake.c \
    src/crypto/bmw.c \
    src/crypto/cubehash.c \
    src/crypto/echo.c \
    src/crypto/groestl.c \
    src/crypto/jh.c \
    src/crypto/keccak.c \
    src/crypto/luffa.c \
    src/crypto/shavite.c \
    src/crypto/simd.c \
    src/crypto/skein.c \
    src/primitives/block.cpp \
    src/primitives/transaction.cpp \
    src/script/bitcoinconsensus.cpp \
    src/script/interpreter.cpp \
    src/script/script.cpp \
    src/script/script_error.cpp \
    src/script/sigcache.cpp \
    src/script/sign.cpp \
    src/script/standard.cpp \
    src/univalue/univalue.cpp \
    src/univalue/univalue_read.cpp \
    src/univalue/univalue_write.cpp \
    src/compat/glibc_sanity.cpp \
    src/compat/glibcxx_sanity.cpp \
    src/xbridge/util/logger.cpp \
    src/xbridge/util/settings.cpp \
    src/xbridge/util/txlog.cpp \
    src/xbridge/util/xutil.cpp \
    src/xbridge/bitcoinrpcconnector.cpp \
    src/xbridge/xbridgeapp.cpp \
    src/xbridge/xbridgeexchange.cpp \
    src/xbridge/xbridgesession.cpp \
    src/xbridge/xbridgetransaction.cpp \
    src/xbridge/xbridgetransactiondescr.cpp \
    src/xbridge/xbridgetransactionmember.cpp \
    src/support/cleanse.cpp \
    src/crypto/chacha20.cpp \
    src/bip38.cpp \
    src/s3downloader.cpp \
    src/coinvalidator.cpp \
    src/xbridge/xbitcoinaddress.cpp \
    src/qt/xbridgeui/xbridgeaddressbookmodel.cpp \
    src/qt/xbridgeui/xbridgeaddressbookview.cpp \
    src/qt/xbridgeui/xbridgetransactiondialog.cpp \
    src/qt/xbridgeui/xbridgetransactionsmodel.cpp \
    src/qt/xbridgeui/xbridgetransactionsview.cpp \
    src/xbridge/xbitcointransaction.cpp \
    src/xbridge/rpcxbridge.cpp \
    src/xbridge/util/xbridgeerror.cpp \
    src/xbridge/xbridgewalletconnector.cpp \
    src/xbridge/xbridgewalletconnectorbtc.cpp \
    src/xbridge/xbridgewalletconnectordgb.cpp \
    src/xbridge/xbridgewalletconnectorbch.cpp \
    src/xbridge/xbridgecryptoproviderbtc.cpp \
<<<<<<< HEAD
    src/xbridge/xbridgepacket.cpp \
    src/xbridge/xbridgeservicespacket.cpp \
    src/xrouter/rpcxrouter.cpp \
    src/xrouter/xrouterapp.cpp \
    src/xrouter/xrouterconnector.cpp \
    src/xrouter/xrouterconnectorbtc.cpp \
    src/xrouter/xrouterconnectoreth.cpp \
	src/xrouter/xrouterlogger.cpp \
	src/xrouter/xroutersettings.cpp \
    src/xrouter/xrouterpacket.cpp
=======
    src/xbridge/xbridgepacket.cpp
>>>>>>> 6f2285f5

#protobuf generated
SOURCES += \
    src/qt/paymentrequest.pb.cc

#compat
#    src/compat/glibc_compat.cpp \
#    src/compat/glibcxx_compat.cpp \

#ENABLE_ZMQ
#    src/zmq/zmqabstractnotifier.cpp \
#    src/zmq/zmqnotificationinterface.cpp \
#    src/zmq/zmqpublishnotifier.cpp

#mac
#    src/qt/macdockiconhandler.mm \
#    src/qt/macnotificationhandler.mm \

!win32 {
    # we use QMAKE_CXXFLAGS_RELEASE even without RELEASE=1 because we use RELEASE to indicate linking preferences not -O preferences
    genleveldb.commands = cd $$PWD/src/leveldb && CC=$$QMAKE_CC CXX=$$QMAKE_CXX $(MAKE) OPT=\"$$QMAKE_CXXFLAGS $$QMAKE_CXXFLAGS_RELEASE\" libleveldb.a libmemenv.a
} else {
    # make an educated guess about what the ranlib command is called
    isEmpty(QMAKE_RANLIB) {
        QMAKE_RANLIB = $$replace(QMAKE_STRIP, strip, ranlib)
    }
    LIBS += -lshlwapi
    genleveldb.commands = cd $$PWD/src/leveldb && CC=$$QMAKE_CC CXX=$$QMAKE_CXX TARGET_OS=OS_WINDOWS_CROSSCOMPILE $(MAKE) OPT=\"$$QMAKE_CXXFLAGS $$QMAKE_CXXFLAGS_RELEASE\" libleveldb.a libmemenv.a && $$QMAKE_RANLIB $$PWD/src/leveldb/libleveldb.a && $$QMAKE_RANLIB $$PWD/src/leveldb/libmemenv.a
}
genleveldb.target = $$PWD/src/leveldb/libleveldb.a
genleveldb.depends = FORCE

unix {
    PRE_TARGETDEPS += $$PWD/src/leveldb/libleveldb.a
    QMAKE_EXTRA_TARGETS += genleveldb
    # Gross ugly hack that depends on qmake internals, unfortunately there is no other way to do it.
    QMAKE_CLEAN += $$PWD/src/leveldb/libleveldb.a; cd $$PWD/src/leveldb ; $(MAKE) clean
}

# regenerate src/build.h
#!windows|contains(USE_BUILD_INFO, 1) {
#    genbuild.depends = FORCE
#    genbuild.commands = cd $$PWD; /bin/sh share/genbuild.sh $$OUT_PWD/build/build.h
#    genbuild.target = $$OUT_PWD/build/build.h
#    PRE_TARGETDEPS += $$OUT_PWD/build/build.h
#    QMAKE_EXTRA_TARGETS += genbuild
#    DEFINES += HAVE_BUILD_INFO
#}

contains(USE_O3, 1) {
    message(Building O3 optimization flag)
    QMAKE_CXXFLAGS_RELEASE -= -O2
    QMAKE_CFLAGS_RELEASE -= -O2
    QMAKE_CXXFLAGS += -O3
    QMAKE_CFLAGS += -O3
}

*-g++-32 {
    message("32 platform, adding -msse2 flag")

    QMAKE_CXXFLAGS += -msse2
    QMAKE_CFLAGS += -msse2
}

QMAKE_CXXFLAGS_WARN_ON = \
        -fdiagnostics-show-option \
        -Wall \
        -Wextra \
        -Wformat \
        -Wformat-security \
        -Wstack-protector \
        -Wno-deprecated-declarations

# Input
DEPENDPATH += \
    src \
    src/json \
    src/qt

HEADERS += \
    src/qt/bitcoingui.h \
    src/qt/transactiontablemodel.h \
    src/qt/addresstablemodel.h \
    src/qt/optionsdialog.h \
    src/qt/coincontroldialog.h \
    src/qt/coincontroltreewidget.h \
    src/qt/sendcoinsdialog.h \
    src/qt/addressbookpage.h \
    src/qt/signverifymessagedialog.h \
    src/qt/editaddressdialog.h \
    src/qt/bitcoinaddressvalidator.h \
    src/alert.h \
    src/addrman.h \
    src/base58.h \
    src/checkpoints.h \
    src/compat.h \
    src/coincontrol.h \
    src/sync.h \
    src/util.h \
    src/uint256.h \
    src/kernel.h \
    src/serialize.h \
    src/main.h \
    src/miner.h \
    src/net.h \
    src/key.h \
    src/db.h \
    src/txdb.h \
    src/walletdb.h \
    src/init.h \
    src/mruset.h \
    src/json/json_spirit_writer_template.h \
    src/json/json_spirit_writer.h \
    src/json/json_spirit_value.h \
    src/json/json_spirit_utils.h \
    src/json/json_spirit_stream_reader.h \
    src/json/json_spirit_reader_template.h \
    src/json/json_spirit_reader.h \
    src/json/json_spirit_error_position.h \
    src/json/json_spirit.h \
    src/qt/clientmodel.h \
    src/qt/guiutil.h \
    src/qt/transactionrecord.h \
    src/qt/guiconstants.h \
    src/qt/optionsmodel.h \
    src/qt/transactiondesc.h \
    src/qt/transactiondescdialog.h \
    src/qt/bitcoinamountfield.h \
    src/wallet.h \
    src/keystore.h \
    src/qt/transactionfilterproxy.h \
    src/qt/transactionview.h \
    src/qt/walletmodel.h \
    src/qt/overviewpage.h \
    src/qt/csvmodelwriter.h \
    src/crypter.h \
    src/qt/sendcoinsentry.h \
    src/qt/qvalidatedlineedit.h \
    src/qt/bitcoinunits.h \
    src/qt/qvaluecombobox.h \
    src/qt/askpassphrasedialog.h \
    src/protocol.h \
    src/qt/notificator.h \
    src/allocators.h \
    src/ui_interface.h \
    src/qt/rpcconsole.h \
    src/version.h \
    src/netbase.h \
    src/clientversion.h \
    src/bloom.h \
    src/checkqueue.h \
    src/hash.h \
    src/limitedmap.h \
    src/threadsafety.h \
    src/qt/macnotificationhandler.h \
    src/tinyformat.h \
    src/activeservicenode.h \
    src/amount.h \
    src/arith_uint256.h \
    src/bip38.h \
    src/chain.h \
    src/chainparams.h \
    src/chainparamsbase.h \
    src/chainparamsseeds.h \
    src/coins.h \
    src/compressor.h \
    src/core_io.h \
    src/eccryptoverify.h \
    src/leveldbwrapper.h \
    src/merkleblock.h \
    src/noui.h \
    src/obfuscation.h \
    src/obfuscation-relay.h \
    src/pow.h \
    src/pubkey.h \
    src/random.h \
    src/rpcclient.h \
    src/rpcprotocol.h \
    src/rpcserver.h \
    src/servicenode.h \
    src/servicenode-budget.h \
    src/servicenodeconfig.h \
    src/servicenodeman.h \
    src/servicenode-payments.h \
    src/servicenode-sync.h \
    src/spork.h \
    src/streams.h \
    src/swifttx.h \
    src/timedata.h \
    src/txmempool.h \
    src/undo.h \
    src/utilmoneystr.h \
    src/utilstrencodings.h \
    src/utiltime.h \
    src/validationinterface.h \
    src/wallet_ismine.h \
    src/qt/bip38tooldialog.h \
    src/qt/blockexplorer.h \
    src/qt/intro.h \
    src/qt/multisenddialog.h \
    src/qt/networkstyle.h \
    src/qt/obfuscationconfig.h \
    src/qt/openuridialog.h \
    src/qt/paymentrequestplus.h \
    src/qt/paymentserver.h \
    src/qt/peertablemodel.h \
    src/qt/platformstyle.h \
    src/qt/receivecoinsdialog.h \
    src/qt/receiverequestdialog.h \
    src/qt/recentrequeststablemodel.h \
    src/qt/servicenodelist.h \
    src/qt/splashscreen.h \
    src/qt/trafficgraphwidget.h \
    src/qt/utilitydialog.h \
    src/qt/walletframe.h \
    src/qt/walletmodeltransaction.h \
    src/qt/walletview.h \
    src/qt/winshutdownmonitor.h \
    src/compat/sanity.h \
    src/crypto/common.h \
    src/crypto/hmac_sha256.h \
    src/crypto/hmac_sha512.h \
    src/crypto/rfc6979_hmac_sha256.h \
    src/crypto/ripemd160.h \
    src/crypto/scrypt.h \
    src/crypto/sha1.h \
    src/crypto/sha256.h \
    src/crypto/sha512.h \
    src/crypto/sph_blake.h \
    src/crypto/sph_bmw.h \
    src/crypto/sph_cubehash.h \
    src/crypto/sph_echo.h \
    src/crypto/sph_groestl.h \
    src/crypto/sph_jh.h \
    src/crypto/sph_keccak.h \
    src/crypto/sph_luffa.h \
    src/crypto/sph_shavite.h \
    src/crypto/sph_simd.h \
    src/crypto/sph_skein.h \
    src/crypto/sph_types.h \
    src/primitives/block.h \
    src/primitives/transaction.h \
    src/script/bitcoinconsensus.h \
    src/script/interpreter.h \
    src/script/script.h \
    src/script/script_error.h \
    src/script/sigcache.h \
    src/script/sign.h \
    src/script/standard.h \
    src/univalue/univalue.h \
    src/univalue/univalue_escapes.h \
    src/xbridge/util/logger.h \
    src/xbridge/util/settings.h \
    src/xbridge/util/txlog.h \
    src/xbridge/util/xutil.h \
    src/xbridge/bitcoinrpcconnector.h \
    src/xbridge/version.h \
    src/xbridge/xbridgeapp.h \
    src/xbridge/xbridgeexchange.h \
    src/xbridge/xbridgepacket.h \
    src/xbridge/xbridgesession.h \
    src/xbridge/xbridgetransaction.h \
    src/xbridge/xbridgetransactiondescr.h \
    src/xbridge/xbridgetransactionmember.h \
    src/xbridge/xuiconnector.h \
    src/FastDelegate.h \
    src/support/cleanse.h \
    src/ptr.h \
    src/crypto/chacha20.h \
    src/compat/endian.h \
    src/compat/byteswap.h \
    src/s3downloader.h \
    src/coinvalidator.h \
    src/xbridge/xkey.h \
    src/xbridge/xpubkey.h \
    src/xbridge/xbitcoinaddress.h \
    src/xbridge/xbitcoinsecret.h \
    src/qt/xbridgeui/xbridgeaddressbookmodel.h \
    src/qt/xbridgeui/xbridgeaddressbookview.h \
    src/qt/xbridgeui/xbridgetransactiondialog.h \
    src/qt/xbridgeui/xbridgetransactionsmodel.h \
    src/qt/xbridgeui/xbridgetransactionsview.h \
    src/xbridge/xbitcointransaction.h \
    src/xbridge/util/xbridgeerror.h \
    src/validationstate.h \
    src/xbridge/xbridgewalletconnector.h \
    src/xbridge/xbridgewalletconnectorbtc.h \
    src/xbridge/xbridgewalletconnectordgb.h \
    src/xbridge/xbridgewalletconnectorbch.h \
    src/xbridge/xbridgedef.h \
    src/xbridge/xbridgecryptoproviderbtc.h \
    src/xrouter/version.h \
    src/xrouter/xrouterapp.h \
    src/xrouter/xrouterconnector.h \
    src/xrouter/xrouterconnectorbtc.h \
    src/xrouter/xrouterconnectoreth.h \
    src/xrouter/xrouterpacket.h \
    src/xrouter/xrouterdef.h \
	src/xrouter/xrouterlogger.h \
	src/xrouter/xroutersettings.h \
    src/xrouter/xroutererror.h

#ENABLE_ZMQ
#    src/zmq/zmqabstractnotifier.h \
#    src/zmq/zmqconfig.h \
#    src/zmq/zmqnotificationinterface.h \
#    src/zmq/zmqpublishnotifier.h


SOURCES += \
    src/qt/bitcoingui.cpp \
    src/qt/transactiontablemodel.cpp \
    src/qt/addresstablemodel.cpp \
    src/qt/optionsdialog.cpp \
    src/qt/sendcoinsdialog.cpp \
    src/qt/coincontroldialog.cpp \
    src/qt/coincontroltreewidget.cpp \
    src/qt/addressbookpage.cpp \
    src/qt/signverifymessagedialog.cpp \
    src/qt/editaddressdialog.cpp \
    src/qt/bitcoinaddressvalidator.cpp \
    src/alert.cpp \
    src/sync.cpp \
    src/util.cpp \
    src/netbase.cpp \
    src/key.cpp \
    src/main.cpp \
    src/miner.cpp \
    src/init.cpp \
    src/net.cpp \
    src/checkpoints.cpp \
    src/addrman.cpp \
    src/db.cpp \
    src/walletdb.cpp \
    src/qt/clientmodel.cpp \
    src/qt/guiutil.cpp \
    src/qt/transactionrecord.cpp \
    src/qt/optionsmodel.cpp \
    src/qt/transactiondesc.cpp \
    src/qt/transactiondescdialog.cpp \
    src/qt/bitcoinamountfield.cpp \
    src/wallet.cpp \
    src/keystore.cpp \
    src/qt/transactionfilterproxy.cpp \
    src/qt/transactionview.cpp \
    src/qt/walletmodel.cpp \
    src/qt/overviewpage.cpp \
    src/qt/csvmodelwriter.cpp \
    src/crypter.cpp \
    src/qt/sendcoinsentry.cpp \
    src/qt/qvalidatedlineedit.cpp \
    src/qt/bitcoinunits.cpp \
    src/qt/qvaluecombobox.cpp \
    src/qt/askpassphrasedialog.cpp \
    src/protocol.cpp \
    src/qt/notificator.cpp \
    src/qt/rpcconsole.cpp \
    src/noui.cpp \
    src/kernel.cpp

RESOURCES += \
    src/qt/blocknetdx.qrc \
    src/qt/blocknetdx_locale.qrc

FORMS += \
    src/qt/forms/coincontroldialog.ui \
    src/qt/forms/sendcoinsdialog.ui \
    src/qt/forms/addressbookpage.ui \
    src/qt/forms/signverifymessagedialog.ui \
    src/qt/forms/editaddressdialog.ui \
    src/qt/forms/transactiondescdialog.ui \
    src/qt/forms/overviewpage.ui \
    src/qt/forms/sendcoinsentry.ui \
    src/qt/forms/askpassphrasedialog.ui \
    src/qt/forms/rpcconsole.ui \
    src/qt/forms/optionsdialog.ui \
    src/qt/forms/bip38tooldialog.ui \
    src/qt/forms/blockexplorer.ui \
    src/qt/forms/helpmessagedialog.ui \
    src/qt/forms/intro.ui \
    src/qt/forms/multisenddialog.ui \
    src/qt/forms/obfuscationconfig.ui \
    src/qt/forms/openuridialog.ui \
    src/qt/forms/receivecoinsdialog.ui \
    src/qt/forms/receiverequestdialog.ui \
    src/qt/forms/servicenodelist.ui \
    src/qt/forms/tradingdialog.ui


contains(USE_QRCODE, 1) {
HEADERS += src/qt/qrcodedialog.h
SOURCES += src/qt/qrcodedialog.cpp
FORMS += src/qt/forms/qrcodedialog.ui
}

CODECFORTR = UTF-8

# for lrelease/lupdate
# also add new translations to src/qt/bitcoin.qrc under translations/
TRANSLATIONS = $$files(src/qt/locale/blocknetdx_*.ts)

isEmpty(QMAKE_LRELEASE) {
    win32:QMAKE_LRELEASE = $$[QT_INSTALL_BINS]\\lrelease.exe
    else:QMAKE_LRELEASE = $$[QT_INSTALL_BINS]/lrelease
}
isEmpty(QM_DIR):QM_DIR = $$PWD/src/qt/locale
# automatically build translations, so they can be included in resource file
TSQM.name = lrelease ${QMAKE_FILE_IN}
TSQM.input = TRANSLATIONS
TSQM.output = $$QM_DIR/${QMAKE_FILE_BASE}.qm
TSQM.commands = $$QMAKE_LRELEASE ${QMAKE_FILE_IN} -qm ${QMAKE_FILE_OUT}
TSQM.CONFIG = no_link
QMAKE_EXTRA_COMPILERS += TSQM

# "Other files" to show in Qt Creator
OTHER_FILES += \
    doc/*.rst \
    doc/*.txt \
    doc/README \
    README.md \
    res/blocknetdx-qt-res.rc \
    configure.ac


# platform specific defaults, if not overridden on command line
#isEmpty(BOOST_LIB_SUFFIX) {
#    macx:BOOST_LIB_SUFFIX = -mt
#    windows:BOOST_LIB_SUFFIX = -mgw48-mt-s-1_55
#}

isEmpty(BOOST_THREAD_LIB_SUFFIX) {
    BOOST_THREAD_LIB_SUFFIX = $$BOOST_LIB_SUFFIX
}

isEmpty(BDB_LIB_PATH) {
    macx:BDB_LIB_PATH = /opt/local/lib/db48
}

isEmpty(BDB_LIB_SUFFIX) {
    macx:BDB_LIB_SUFFIX = -4.8
}

isEmpty(BDB_INCLUDE_PATH) {
    macx:BDB_INCLUDE_PATH = /opt/local/include/db48
}

isEmpty(BOOST_LIB_PATH) {
    macx:BOOST_LIB_PATH = /opt/local/lib
}

isEmpty(BOOST_INCLUDE_PATH) {
    macx:BOOST_INCLUDE_PATH = /opt/local/include
}

windows:DEFINES += WIN32
windows:QMAKE_RC = windres -DWINDRES_PREPROC
windows:RC_FILE = src/qt/res/blocknetdx-qt-res.rc

windows:!contains(MINGW_THREAD_BUGFIX, 0) {
    # At least qmake's win32-g++-cross profile is missing the -lmingwthrd
    # thread-safety flag. GCC has -mthreads to enable this, but it doesn't
    # work with static linking. -lmingwthrd must come BEFORE -lmingw, so
    # it is prepended to QMAKE_LIBS_QT_ENTRY.
    # It can be turned off with MINGW_THREAD_BUGFIX=0, just in case it causes
    # any problems on some untested qmake profile now or in the future.
    DEFINES += _MT BOOST_THREAD_PROVIDES_GENERIC_SHARED_MUTEX_ON_WIN
    QMAKE_LIBS_QT_ENTRY = -lmingwthrd $$QMAKE_LIBS_QT_ENTRY
}

!windows:!macx {
    DEFINES += LINUX
    LIBS += -lrt
}

macx:HEADERS += src/qt/macdockiconhandler.h src/qt/macnotificationhandler.h
macx:OBJECTIVE_SOURCES += src/qt/macdockiconhandler.mm src/qt/macnotificationhandler.mm
macx:LIBS += -framework Foundation -framework ApplicationServices -framework AppKit
macx:DEFINES += MAC_OSX MSG_NOSIGNAL=0
macx:ICON = src/qt/res/icons/blocknet.icns
macx:TARGET = "blocknet-Qt"
macx:QMAKE_CFLAGS_THREAD += -pthread
macx:QMAKE_LFLAGS_THREAD += -pthread
macx:QMAKE_CXXFLAGS_THREAD += -pthread

# Set libraries and includes at end, to use platform-defined defaults if not overridden

# -lgdi32 has to happen after -lcrypto (see  #681)
windows:LIBS += -lws2_32 -lshlwapi -lmswsock -lole32 -loleaut32 -luuid -lgdi32
LIBS += \
    -lboost_system$$BOOST_LIB_SUFFIX \
    -lboost_filesystem$$BOOST_LIB_SUFFIX \
    -lboost_program_options$$BOOST_LIB_SUFFIX \
    -lboost_thread$$BOOST_THREAD_LIB_SUFFIX \
    -lboost_date_time$$BOOST_THREAD_LIB_SUFFIX

windows:LIBS += -lboost_chrono$$BOOST_LIB_SUFFIX

contains(RELEASE, 1) {
    !windows:!macx {
        # Linux: turn dynamic linking back on for c/c++ runtime libraries
        LIBS += -Wl,-Bdynamic
    }
}

system($$QMAKE_LRELEASE -silent $$_PRO_FILE_)

DISTFILES += \
    src/qt/paymentrequest.proto \
    src/Makefile.am<|MERGE_RESOLUTION|>--- conflicted
+++ resolved
@@ -298,7 +298,6 @@
     src/xbridge/xbridgewalletconnectordgb.cpp \
     src/xbridge/xbridgewalletconnectorbch.cpp \
     src/xbridge/xbridgecryptoproviderbtc.cpp \
-<<<<<<< HEAD
     src/xbridge/xbridgepacket.cpp \
     src/xbridge/xbridgeservicespacket.cpp \
     src/xrouter/rpcxrouter.cpp \
@@ -309,9 +308,6 @@
 	src/xrouter/xrouterlogger.cpp \
 	src/xrouter/xroutersettings.cpp \
     src/xrouter/xrouterpacket.cpp
-=======
-    src/xbridge/xbridgepacket.cpp
->>>>>>> 6f2285f5
 
 #protobuf generated
 SOURCES += \
