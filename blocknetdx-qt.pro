--- conflicted
+++ resolved
@@ -75,7 +75,7 @@
         USE_UPNP=1
     }
     DEFINES += USE_UPNP=$$USE_UPNP STATICLIB
-        DEFINES += USE_UPNP=$$USE_UPNP MINIUPNP_STATICLIB
+	DEFINES += USE_UPNP=$$USE_UPNP MINIUPNP_STATICLIB
     INCLUDEPATH += $$MINIUPNPC_INCLUDE_PATH
     LIBS += $$join(MINIUPNPC_LIB_PATH,,-L,) -lminiupnpc
     win32:LIBS += -liphlpapi
@@ -298,11 +298,7 @@
     src/qt/xbridgeui/xbridgetransactionsview.cpp \
     src/xbridge/xbitcointransaction.cpp \
     src/xbridge/rpcxbridge.cpp \
-<<<<<<< HEAD
-    src/s3downloader.cpp
-=======
     src/qt/walletnonencryptwarningdialog.cpp
->>>>>>> 8a02ea9f
 
 #protobuf generated
 SOURCES += \
@@ -460,7 +456,7 @@
     src/hash.h \
     src/limitedmap.h \
     src/threadsafety.h \
-    src/qt/macnotificationhandler.h \
+    src/qt/macnotificationhandler.h \    
     src/tinyformat.h \
     src/activeservicenode.h \
     src/amount.h \
@@ -591,11 +587,7 @@
     src/qt/xbridgeui/xbridgetransactionsmodel.h \
     src/qt/xbridgeui/xbridgetransactionsview.h \
     src/xbridge/xbitcointransaction.h \
-<<<<<<< HEAD
-    src/s3downloader.h
-=======
     src/qt/walletnonencryptwarningdialog.h
->>>>>>> 8a02ea9f
 
 #ENABLE_ZMQ
 #    src/zmq/zmqabstractnotifier.h \
