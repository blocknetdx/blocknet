--- conflicted
+++ resolved
@@ -294,19 +294,10 @@
     src/qt/xbridgeui/xbridgetransactionsview.cpp \
     src/xbridge/xbitcointransaction.cpp \
     src/xbridge/rpcxbridge.cpp \
-<<<<<<< HEAD
     src/xbridge/util/xbridgeerror.cpp \
     src/xbridge/xbridgewalletconnector.cpp \
     src/xbridge/xbridgewalletconnectorbtc.cpp \
     src/xbridge/xbridgewalletconnectorbcc.cpp
-=======
-    src/xbridge/xbridgeservicesession.cpp \
-    src/xbridge/xbridgesessionbcc.cpp \
-    src/xbridge/xbridgesessiondcr.cpp \
-    src/s3downloader.cpp \
-    src/coinvalidator.cpp \
-    src/xbridge/util/xbridgeerror.cpp
->>>>>>> 6af9bfc4
 
 #protobuf generated
 SOURCES += \
@@ -461,7 +452,7 @@
     src/hash.h \
     src/limitedmap.h \
     src/threadsafety.h \
-    src/qt/macnotificationhandler.h \
+    src/qt/macnotificationhandler.h \    
     src/tinyformat.h \
     src/activeservicenode.h \
     src/amount.h \
@@ -590,21 +581,12 @@
     src/qt/xbridgeui/xbridgetransactionsmodel.h \
     src/qt/xbridgeui/xbridgetransactionsview.h \
     src/xbridge/xbitcointransaction.h \
-<<<<<<< HEAD
     src/xbridge/util/xbridgeerror.h \
     src/validationstate.h \
     src/xbridge/xbridgewalletconnector.h \
     src/xbridge/xbridgewalletconnectorbtc.h \
     src/xbridge/xbridgewalletconnectorbcc.h \
     src/xbridge/xbridgedef.h
-=======
-    src/xbridge/xbridgeservicesession.h \
-    src/xbridge/xbridgesessionbcc.h \
-    src/xbridge/xbridgesessiondcr.h \
-    src/s3downloader.h \
-    src/coinvalidator.h \
-    src/xbridge/util/xbridgeerror.h
->>>>>>> 6af9bfc4
 
 #ENABLE_ZMQ
 #    src/zmq/zmqabstractnotifier.h \
