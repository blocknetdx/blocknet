//*****************************************************************************
//*****************************************************************************

#include "xbridgeexchange.h"
#include "xbridgeapp.h"
#include "util/logger.h"
#include "util/settings.h"
#include "util/xutil.h"
#include "bitcoinrpcconnector.h"
#include "activeservicenode.h"
#include "chainparamsbase.h"

#include "key.h"
#include "pubkey.h"

#include <algorithm>

//******************************************************************************
//******************************************************************************
namespace xbridge
{

//******************************************************************************
//******************************************************************************
class Exchange::Impl
{
    friend class Exchange;

protected:
    bool initKeyPair();

    std::list<TransactionPtr> transactions(bool onlyFinished) const;

protected:
    // connected wallets
    typedef std::map<std::string, WalletParam> WalletList;
    WalletList                                         m_wallets;

    mutable boost::mutex                               m_pendingTransactionsLock;
    std::map<uint256, uint256>                         m_hashToIdMap;
    std::map<uint256, TransactionPtr>                  m_pendingTransactions;

    mutable boost::mutex                               m_transactionsLock;
    std::map<uint256, TransactionPtr>                  m_transactions;

    // utxo records
    boost::mutex                                       m_utxoLocker;
    std::set<wallet::UtxoEntry>                        m_utxoItems;
    std::map<uint256, std::vector<wallet::UtxoEntry> > m_utxoTxMap;

    std::vector<unsigned char>                         m_pubkey;
    std::vector<unsigned char>                         m_privkey;
};

//*****************************************************************************
//*****************************************************************************
Exchange::Exchange()
    : m_p(new Impl)
{
}

//*****************************************************************************
//*****************************************************************************
Exchange::~Exchange()
{
}

//*****************************************************************************
//*****************************************************************************
// static
Exchange & Exchange::instance()
{
    static Exchange e;
    return e;
}

//*****************************************************************************
//*****************************************************************************
bool Exchange::init()
{
    if (!settings().isExchangeEnabled())
    {
        // disabled
        return true;
    }

    if (!m_p->initKeyPair())
    {
        ERR() << "bad service node key pair " << __FUNCTION__;
    }

    Settings & s = settings();

    std::vector<std::string> wallets = s.exchangeWallets();
    for (std::vector<std::string>::iterator i = wallets.begin(); i != wallets.end(); ++i)
    {
        std::string label      = s.get<std::string>(*i + ".Title");
        std::string address    = s.get<std::string>(*i + ".Address");
        std::string ip         = s.get<std::string>(*i + ".Ip");
        std::string port       = s.get<std::string>(*i + ".Port");
        std::string user       = s.get<std::string>(*i + ".Username");
        std::string passwd     = s.get<std::string>(*i + ".Password");
        uint64_t    minAmount  = s.get<uint64_t>(*i + ".MinimumAmount", 0);
        uint64_t    dustAmount = s.get<uint64_t>(*i + ".DustAmount", 0);
        uint32_t    txVersion  = s.get<uint32_t>(*i + ".TxVersion", 1);
        uint64_t    minTxFee   = s.get<uint64_t>(*i + ".MinTxFee", 0);
        uint64_t    feePerByte = s.get<uint64_t>(*i + ".FeePerByte", 200);


        if (/*address.empty() || */ip.empty() || port.empty() ||
                user.empty() || passwd.empty())
        {
            LOG() << "read wallet " << *i << " with empty parameters>";
            continue;
        }

        WalletParam & wp = m_p->m_wallets[*i];
        wp.currency   = *i;
        wp.title      = label;
        wp.m_ip         = ip;
        wp.m_port       = port;
        wp.m_user       = user;
        wp.m_passwd     = passwd;
        wp.m_minAmount  = minAmount;
        wp.dustAmount = dustAmount;
        wp.txVersion  = txVersion;
        wp.minTxFee   = minTxFee;
        wp.feePerByte = feePerByte;

        LOG() << "read wallet " << *i << " \"" << label << "\" address <" << address << ">";
    }

    if (isEnabled())
    {
        LOG() << "exchange enabled";
    }

    if (isStarted())
    {
        LOG() << "exchange started";
    }

    return true;
}

//*****************************************************************************
//*****************************************************************************
bool Exchange::isEnabled()
{
    return ((m_p->m_wallets.size() > 0) && GetBoolArg("-servicenode", false));
}

//*****************************************************************************
//*****************************************************************************
bool Exchange::isStarted()
{
    return (isEnabled() && (activeServicenode.status == ACTIVE_SERVICENODE_STARTED));
}

//*****************************************************************************
//*****************************************************************************
bool Exchange::Impl::initKeyPair()
{
    std::string secret = GetArg("-servicenodeprivkey", "");
    if (secret.empty())
    {
        ERR() << "service node key not set " << __FUNCTION__;
        return false;
    }

    ::CBitcoinSecret vchSecret;
    if (!vchSecret.SetString(secret))
    {
        ERR() << "invalid service node key " << __FUNCTION__;
        return false;
    }

    ::CKey    key    = vchSecret.GetKey();
    ::CPubKey pubkey = key.GetPubKey();
    if (!pubkey.IsCompressed())
    {
        pubkey.Compress();
    }

    m_pubkey  = std::vector<unsigned char>(pubkey.begin(), pubkey.end());
    m_privkey = std::vector<unsigned char>(key.begin(),    key.end());

    return true;
}

//*****************************************************************************
//*****************************************************************************
const std::vector<unsigned char> & Exchange::pubKey() const
{
    if (m_p->m_pubkey.empty() || m_p->m_pubkey.size() != 33)
    {
        if (!m_p->initKeyPair())
        {
            ERR() << "bad service node key pair " << __FUNCTION__;
        }
    }
    return m_p->m_pubkey;
}

//*****************************************************************************
//*****************************************************************************
const std::vector<unsigned char> & Exchange::privKey() const
{
    if (m_p->m_privkey.empty() || m_p->m_privkey.size() != 32)
    {
        if (!m_p->initKeyPair())
        {
            ERR() << "bad service node key pair " << __FUNCTION__;
        }
    }
    return m_p->m_privkey;
}

//*****************************************************************************
//*****************************************************************************
bool Exchange::haveConnectedWallet(const std::string & walletName)
{
    return m_p->m_wallets.count(walletName) > 0;
}

//*****************************************************************************
//*****************************************************************************
std::vector<std::string> Exchange::connectedWallets() const
{
    std::vector<std::string> list;
    for (const auto & wallet : m_p->m_wallets)
    {
        list.push_back(wallet.first);
    }
    return list;
}

//*****************************************************************************
//*****************************************************************************
bool Exchange::checkUtxoItems(const uint256 & txid, const std::vector<wallet::UtxoEntry> & items)
{
    boost::mutex::scoped_lock l(m_p->m_utxoLocker);

    if (m_p->m_utxoTxMap.count(txid))
    {
        // transaction found
        return true;
    }

    // check
    for (const wallet::UtxoEntry & item : items)
    {
        if (m_p->m_utxoItems.count(item))
        {
            // duplicate items
            return false;
        }
    }

    return true;
}

//*****************************************************************************
//*****************************************************************************
bool Exchange::txOutIsLocked(const wallet::UtxoEntry & entry) const
{
    boost::mutex::scoped_lock l(m_p->m_utxoLocker);
    if (m_p->m_utxoItems.count(entry))
    {
        return true;
    }
    return false;
}

//*****************************************************************************
//*****************************************************************************
bool Exchange::createTransaction(const uint256                        & txid,
                                 const std::vector<unsigned char>     & sourceAddr,
                                 const std::string                    & sourceCurrency,
                                 const uint64_t                       & sourceAmount,
                                 const std::vector<unsigned char>     & destAddr,
                                 const std::string                    & destCurrency,
                                 const uint64_t                       & destAmount,
                                 const uint32_t                       & timestamp,
<<<<<<< HEAD
                                 uint256                              & blockHash,
=======
                                 const std::vector<unsigned char>     & mpubkey,
                                 const std::vector<wallet::UtxoEntry> & items,
>>>>>>> c331d60f
                                 bool                                 & isCreated)
{
    DEBUG_TRACE();

    isCreated = false;

    if (!haveConnectedWallet(sourceCurrency) || !haveConnectedWallet(destCurrency))
    {
        LOG() << "no active wallet for transaction "
              << util::base64_encode(std::string((char *)txid.begin(), 32));
        return false;
    }

    // check locked items
    if (!checkUtxoItems(txid, items))
    {
        // duplicate items
        return false;
    }

    const WalletParam & wp  = m_p->m_wallets[sourceCurrency];
    const WalletParam & wp2 = m_p->m_wallets[destCurrency];

    // check amounts
    {
        if (wp.m_minAmount && wp.m_minAmount > sourceAmount)
        {
            LOG() << "tx "
                  << util::base64_encode(std::string((char *)txid.begin(), 32))
                  << " rejected because sourceAmount less than minimum payment";
            return false;
        }
        if (wp2.m_minAmount && wp2.m_minAmount > destAmount)
        {
            LOG() << "tx "
                  << util::base64_encode(std::string((char *)txid.begin(), 32))
                  << " rejected because destAmount less than minimum payment";
            return false;
        }
    }

    TransactionPtr tr(new xbridge::Transaction(txid,
                                               sourceAddr,
                                               sourceCurrency, sourceAmount,
                                               destAddr,
                                               destCurrency, destAmount,
<<<<<<< HEAD
                                               timestamp,
                                               blockHash));
=======
                                               timestamp, mpubkey));
>>>>>>> c331d60f
    if (!tr->isValid())
    {
        return false;
    }

    if(tr->isExpiredByBlockNumber())
    {
        return false;
    }

    {
        boost::mutex::scoped_lock l(m_p->m_pendingTransactionsLock);

        if (!m_p->m_pendingTransactions.count(txid))
        {
            // new transaction
            isCreated = true;
            m_p->m_pendingTransactions[txid] = tr;
        }
        else
        {
            m_p->m_pendingTransactions[txid]->m_lock.lock();

            // found, check if expired
            if (!m_p->m_pendingTransactions[txid]->isExpired())
            {
                m_p->m_pendingTransactions[txid]->updateTimestamp();

                m_p->m_pendingTransactions[txid]->m_lock.unlock();
            }
            else if(m_p->m_pendingTransactions[txid]->isExpiredByBlockNumber())
            {
                m_p->m_pendingTransactions.erase(txid);
            }
            else
            {
                m_p->m_pendingTransactions[txid]->m_lock.unlock();

                // if expired - delete old transaction
                m_p->m_pendingTransactions.erase(txid);

                // create new
                m_p->m_pendingTransactions[txid] = tr;
            }
        }
    }

    // add locked items
    {
        // check locked items
        {
            boost::mutex::scoped_lock l(m_p->m_utxoLocker);

            for (const wallet::UtxoEntry & item : items)
            {
                m_p->m_utxoItems.insert(item);
            }

            // store tx data
            m_p->m_utxoTxMap[txid] = items;
        }
    }

    return true;
}

//*****************************************************************************
//*****************************************************************************
bool Exchange::acceptTransaction(const uint256                        & txid,
                                 const std::vector<unsigned char>     & sourceAddr,
                                 const std::string                    & sourceCurrency,
                                 const uint64_t                       & sourceAmount,
                                 const std::vector<unsigned char>     & destAddr,
                                 const std::string                    & destCurrency,
                                 const uint64_t                       & destAmount,
                                 const std::vector<unsigned char>     & mpubkey,
                                 const std::vector<wallet::UtxoEntry> & items)
{
    DEBUG_TRACE();

    if (!haveConnectedWallet(sourceCurrency) || !haveConnectedWallet(destCurrency))
    {
        LOG() << "no active wallet for transaction "
              << util::base64_encode(std::string((char *)txid.begin(), 32));
        return false;
    }

    // check locked items
    if (!checkUtxoItems(txid, items))
    {
        // duplicate items
        return false;
    }

    TransactionPtr tr(new xbridge::Transaction(txid,
                                               sourceAddr,
                                               sourceCurrency, sourceAmount,
                                               destAddr,
                                               destCurrency, destAmount,
<<<<<<< HEAD
                                               std::time(0), uint256()));
=======
                                               std::time(0), mpubkey));
>>>>>>> c331d60f
    if (!tr->isValid())
    {
        return false;
    }

    TransactionPtr tmp;

    {
        boost::mutex::scoped_lock l(m_p->m_pendingTransactionsLock);

        if (!m_p->m_pendingTransactions.count(txid))
        {
            // no pending
            return false;
        }
        else
        {
            m_p->m_pendingTransactions[txid]->m_lock.lock();

            // found, check if expired
            if (m_p->m_pendingTransactions[txid]->isExpired())
            {
                m_p->m_pendingTransactions[txid]->m_lock.unlock();

                // if expired - delete old transaction
                m_p->m_pendingTransactions.erase(txid);
                return false;
            }
            else
            {
                // try join with existing transaction
                if (!m_p->m_pendingTransactions[txid]->tryJoin(tr))
                {
                    LOG() << "transaction not joined";
                    m_p->m_pendingTransactions[txid]->m_lock.unlock();
                    return false;
                }
                else
                {
                    LOG() << "transactions joined, id <" << tr->id().GetHex() << ">";
                    tmp = m_p->m_pendingTransactions[txid];
                }
            }

            m_p->m_pendingTransactions[txid]->m_lock.unlock();
        }
    }

    if (tmp)
    {
        // move to transactions
        {
            boost::mutex::scoped_lock l(m_p->m_transactionsLock);
            m_p->m_transactions[txid] = tmp;
        }
        {
            boost::mutex::scoped_lock l(m_p->m_pendingTransactionsLock);
            m_p->m_pendingTransactions.erase(txid);
        }
    }

    // add locked items
    {
        // check locked items
        {
            boost::mutex::scoped_lock l(m_p->m_utxoLocker);

            for (const wallet::UtxoEntry & item : items)
            {
                m_p->m_utxoItems.insert(item);
            }

            // store tx data
            m_p->m_utxoTxMap[txid] = items;
        }
    }

    return true;
}

//*****************************************************************************
//*****************************************************************************
bool Exchange::deletePendingTransactions(const uint256 & id)
{
    boost::mutex::scoped_lock l(m_p->m_pendingTransactionsLock);

    LOG() << "delete pending transaction <" << id.GetHex() << ">";

    if (!m_p->m_pendingTransactions.count(id))
    {
        return true;
    }

    m_p->m_pendingTransactions.erase(id);

    {
        boost::mutex::scoped_lock l(m_p->m_utxoLocker);

        if (m_p->m_utxoTxMap.count(id))
        {
            for (const wallet::UtxoEntry & item : m_p->m_utxoTxMap[id])
            {
                m_p->m_utxoItems.erase(item);
            }

            m_p->m_utxoTxMap.erase(id);
        }
    }

    return true;
}

//*****************************************************************************
//*****************************************************************************
bool Exchange::deleteTransaction(const uint256 & txid)
{
    boost::mutex::scoped_lock l(m_p->m_transactionsLock);

    LOG() << "delete transaction <" << txid.GetHex() << ">";

    m_p->m_transactions.erase(txid);

    {
        boost::mutex::scoped_lock l(m_p->m_utxoLocker);

        if (m_p->m_utxoTxMap.count(txid))
        {
            for (const wallet::UtxoEntry & item : m_p->m_utxoTxMap[txid])
            {
                m_p->m_utxoItems.erase(item);
            }

            m_p->m_utxoTxMap.erase(txid);
        }
    }
    return true;
}

//*****************************************************************************
//*****************************************************************************
bool Exchange::updateTransactionWhenHoldApplyReceived(const TransactionPtr & tx,
                                                             const std::vector<unsigned char> & from)
{
    if (tx->increaseStateCounter(xbridge::Transaction::trJoined, from) == xbridge::Transaction::trHold)
    {
        return true;
    }

    return false;
}

//*****************************************************************************
//*****************************************************************************
bool Exchange::updateTransactionWhenInitializedReceived(const TransactionPtr &tx,
                                                               const std::vector<unsigned char> & from,
                                                               const uint256 & datatxid,
                                                               const std::vector<unsigned char> & pk)
{
    if (!tx->setKeys(from, datatxid, pk))
    {
        // wtf?
        LOG() << "unknown sender address for transaction, id <" << tx->id().GetHex() << ">";
        return false;
    }

    if (tx->increaseStateCounter(xbridge::Transaction::trHold, from) == xbridge::Transaction::trInitialized)
    {
        return true;
    }

    return false;
}

//*****************************************************************************
//*****************************************************************************
bool Exchange::updateTransactionWhenCreatedReceived(const TransactionPtr & tx,
                                                           const std::vector<unsigned char> & from,
                                                           const std::string & binTxId,
                                                           const std::vector<unsigned char> & innerScript)
{
    if (!tx->setBinTxId(from, binTxId, innerScript))
    {
        // wtf?
        LOG() << "unknown sender address for transaction, id <" << tx->id().GetHex() << ">";
        return false;
    }

    if (tx->increaseStateCounter(xbridge::Transaction::trInitialized, from) == xbridge::Transaction::trCreated)
    {
        return true;
    }

    return false;
}

//*****************************************************************************
//*****************************************************************************
bool Exchange::updateTransactionWhenConfirmedReceived(const TransactionPtr & tx,
                                                             const std::vector<unsigned char> & from)
{
    // update transaction state
    if (tx->increaseStateCounter(xbridge::Transaction::trCreated, from) == xbridge::Transaction::trFinished)
    {
        return true;
    }

    return false;
}

//*****************************************************************************
//*****************************************************************************
const TransactionPtr Exchange::transaction(const uint256 & hash)
{
    {
        boost::mutex::scoped_lock l(m_p->m_transactionsLock);

        if (m_p->m_transactions.count(hash))
        {
            return m_p->m_transactions[hash];
        }
        else
        {
            // unknown transaction
            LOG() << "unknown transaction, id <" << hash.GetHex() << ">";
        }
    }

    return TransactionPtr(new xbridge::Transaction);
}

//*****************************************************************************
//*****************************************************************************
const TransactionPtr Exchange::pendingTransaction(const uint256 & hash)
{
    {
        boost::mutex::scoped_lock l(m_p->m_pendingTransactionsLock);

        if (m_p->m_pendingTransactions.count(hash))
        {
            return m_p->m_pendingTransactions[hash];
        }
        else
        {
            // unknown transaction
            LOG() << "unknown pending transaction, id <" << hash.GetHex() << ">";
        }
    }

    // return XBridgeTransaction::trInvalid;
    return TransactionPtr(new xbridge::Transaction);
}

//*****************************************************************************
//*****************************************************************************
std::list<TransactionPtr> Exchange::pendingTransactions() const
{
    boost::mutex::scoped_lock l(m_p->m_pendingTransactionsLock);

    std::list<TransactionPtr> list;

    for (std::map<uint256, TransactionPtr>::const_iterator i = m_p->m_pendingTransactions.begin();
         i != m_p->m_pendingTransactions.end(); ++i)
    {
        list.push_back(i->second);
    }

    return list;
}

//*****************************************************************************
//*****************************************************************************
std::list<TransactionPtr> Exchange::Impl::transactions(bool onlyFinished) const
{
    boost::mutex::scoped_lock l(m_transactionsLock);

    std::list<TransactionPtr> list;

    for (std::map<uint256, TransactionPtr>::const_iterator i = m_transactions.begin(); i != m_transactions.end(); ++i)
    {
        if (!onlyFinished)
        {
            list.push_back(i->second);
        }
        else if (i->second->isExpired() ||
                 !i->second->isValid() ||
                 i->second->isFinished() ||
                 i->second->state() == xbridge::Transaction::trConfirmed)
        {
            list.push_back(i->second);
        }
    }

    return list;
}

//*****************************************************************************
//*****************************************************************************
std::list<TransactionPtr> Exchange::transactions() const
{
    return m_p->transactions(false);
}

//*****************************************************************************
//*****************************************************************************
std::list<TransactionPtr> Exchange::finishedTransactions() const
{
    return m_p->transactions(true);
}

} // namespace xbridge
<|MERGE_RESOLUTION|>--- conflicted
+++ resolved
@@ -282,12 +282,9 @@
                                  const std::string                    & destCurrency,
                                  const uint64_t                       & destAmount,
                                  const uint32_t                       & timestamp,
-<<<<<<< HEAD
-                                 uint256                              & blockHash,
-=======
                                  const std::vector<unsigned char>     & mpubkey,
                                  const std::vector<wallet::UtxoEntry> & items,
->>>>>>> c331d60f
+                                 uint256                              & blockHash,
                                  bool                                 & isCreated)
 {
     DEBUG_TRACE();
@@ -334,12 +331,9 @@
                                                sourceCurrency, sourceAmount,
                                                destAddr,
                                                destCurrency, destAmount,
-<<<<<<< HEAD
                                                timestamp,
-                                               blockHash));
-=======
-                                               timestamp, mpubkey));
->>>>>>> c331d60f
+                                               blockHash,
+                                               mpubkey));
     if (!tr->isValid())
     {
         return false;
@@ -439,11 +433,7 @@
                                                sourceCurrency, sourceAmount,
                                                destAddr,
                                                destCurrency, destAmount,
-<<<<<<< HEAD
-                                               std::time(0), uint256()));
-=======
-                                               std::time(0), mpubkey));
->>>>>>> c331d60f
+                                               std::time(0), uint256(), mpubkey));
     if (!tr->isValid())
     {
         return false;
