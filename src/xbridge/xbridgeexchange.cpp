--- conflicted
+++ resolved
@@ -211,11 +211,7 @@
                                  const uint64_t                       & destAmount,
                                  const std::vector<wallet::UtxoEntry> & items,
                                  const uint32_t                       & timestamp,
-<<<<<<< HEAD
-                                 uint256                              & pendingId,
                                  uint256                              & blockHash,
-=======
->>>>>>> 4c3de6a0
                                  bool                                 & isCreated)
 {
     DEBUG_TRACE();
@@ -262,16 +258,8 @@
                                                sourceCurrency, sourceAmount,
                                                destAddr,
                                                destCurrency, destAmount,
-<<<<<<< HEAD
                                                timestamp,
                                                blockHash));
-
-    LOG() << tr->hash1().ToString();
-    LOG() << tr->hash2().ToString();
-
-=======
-                                               timestamp));
->>>>>>> 4c3de6a0
     if (!tr->isValid())
     {
         return false;
