//*****************************************************************************
//*****************************************************************************

#ifndef XBRIDGEAPP_H
#define XBRIDGEAPP_H

#include "xbridgesession.h"
#include "xbridgepacket.h"
#include "uint256.h"
#include "xbridgetransactiondescr.h"
#include "util/xbridgeerror.h"
#include "xbridgewalletconnector.h"
#include "xbridgedef.h"

#include <thread>
#include <atomic>
#include <vector>
#include <map>
#include <tuple>
#include <set>
#include <queue>

#ifdef WIN32
// #include <Ws2tcpip.h>
#endif

//*****************************************************************************
//*****************************************************************************
namespace xbridge
{

//*****************************************************************************
//*****************************************************************************
class App
{
    class Impl;

private:
    App();
    virtual ~App();

public:
<<<<<<< HEAD
    static App & instance();
=======
    static XBridgeApp &instance();
>>>>>>> 6691ba34

    static std::string version();

    static bool isEnabled();

    bool init(int argc, char *argv[]);

    bool start();
    bool stop();

public:
    // transactions

    TransactionDescrPtr transaction(const uint256 & id) const;
    std::map<uint256, xbridge::TransactionDescrPtr> transactions() const;
    std::map<uint256, xbridge::TransactionDescrPtr> history() const;

    void appendTransaction(const TransactionDescrPtr & ptr);

<<<<<<< HEAD
    void moveTransactionToHistory(const uint256 & id);

    Error sendXBridgeTransaction(const std::string & from,
                                 const std::string & fromCurrency,
                                 const uint64_t & fromAmount,
                                 const std::string & to,
                                 const std::string & toCurrency,
                                 const uint64_t & toAmount,
                                 uint256 & id);
    bool sendPendingTransaction(const TransactionDescrPtr & ptr);

    Error acceptXBridgeTransaction(const uint256 & id,
                                     const std::string & from,
                                     const std::string & to);
    bool sendAcceptingTransaction(const TransactionDescrPtr & ptr);
=======
    xbridge::Error acceptXBridgeTransaction(const uint256 &id,
                                     const std::string &from,
                                     const std::string &to, uint256 &result);
    bool sendAcceptingTransaction(XBridgeTransactionDescrPtr &ptr);
>>>>>>> 6691ba34

    xbridge::Error cancelXBridgeTransaction(const uint256 &id, const TxCancelReason &reason);
    bool sendCancelTransaction(const uint256 &txid, const TxCancelReason &reason);

    xbridge::Error rollbackXBridgeTransaction(const uint256 &id);
    bool sendRollbackTransaction(const uint256 &txid);

    /**
     * @brief isValidAddress checks the correctness of the address
     * @param address checked address
     * @return true, if address valid
     */
    bool isValidAddress(const std::string &address) const;

    /**
     * @brief checkAcceptParams checks the correctness of the parameters
     * @param id - id accepted transaction
     * @param ptr - smart pointer to accepted transaction
     * @return xbridge::SUCCESS, if all parameters valid
     */
    xbridge::Error checkAcceptParams(const uint256 &id, XBridgeTransactionDescrPtr &ptr);

    /**
     * @brief checkCreateParams - checks parameter needs to success created transaction
     * @param fromCurrency - from currency
     * @param toCurrency - to currency
     * @param fromAmount -  amount
     * @return xbridge::SUCCES, if all parameters valid
     */
    xbridge::Error checkCreateParams(const std::string &fromCurrency, const std::string &toCurrency, const uint64_t &fromAmount);

    /**
     * @brief checkAmount - checks wallet balance
     * @param currency - currency name
     * @param amount - amount
     * @return xbridge::SUCCES, if  the session currency is open and
     * on account has sufficient funds for operations
     */
    xbridge::Error checkAmount(const std::string &currency, const uint64_t &amount);
public:
    // connectors

    std::vector<std::string> availableCurrencies() const;
    bool hasCurrency(const std::string & currency) const;

    void addConnector(const WalletConnectorPtr & conn);
    void updateConnector(const WalletConnectorPtr & conn,
                         const std::vector<unsigned char> addr,
                         const std::string & currency);
    WalletConnectorPtr connectorByCurrency(const std::string & currency) const;
    std::vector<WalletConnectorPtr> connectors() const;

public:
    // network

    bool isKnownMessage(const std::vector<unsigned char> & message);
    void addToKnown(const std::vector<unsigned char> & message);

    // send messave via xbridge
    void sendPacket(const XBridgePacketPtr & packet);
    void sendPacket(const std::vector<unsigned char> & id, const XBridgePacketPtr & packet);

    // call when message from xbridge network received
    void onMessageReceived(const std::vector<unsigned char> & id,
                           const std::vector<unsigned char> & message,
                           CValidationState & state);
    // broadcast message
    void onBroadcastReceived(const std::vector<unsigned char> & message,
                             CValidationState & state);

    bool processLater(const uint256 & txid, const XBridgePacketPtr & packet);
    bool removePackets(const uint256 & txid);

private:
    std::unique_ptr<Impl> m_p;
};

} // namespace xbridge

#endif // XBRIDGEAPP_H<|MERGE_RESOLUTION|>--- conflicted
+++ resolved
@@ -40,11 +40,7 @@
     virtual ~App();
 
 public:
-<<<<<<< HEAD
     static App & instance();
-=======
-    static XBridgeApp &instance();
->>>>>>> 6691ba34
 
     static std::string version();
 
@@ -64,7 +60,6 @@
 
     void appendTransaction(const TransactionDescrPtr & ptr);
 
-<<<<<<< HEAD
     void moveTransactionToHistory(const uint256 & id);
 
     Error sendXBridgeTransaction(const std::string & from,
@@ -80,12 +75,6 @@
                                      const std::string & from,
                                      const std::string & to);
     bool sendAcceptingTransaction(const TransactionDescrPtr & ptr);
-=======
-    xbridge::Error acceptXBridgeTransaction(const uint256 &id,
-                                     const std::string &from,
-                                     const std::string &to, uint256 &result);
-    bool sendAcceptingTransaction(XBridgeTransactionDescrPtr &ptr);
->>>>>>> 6691ba34
 
     xbridge::Error cancelXBridgeTransaction(const uint256 &id, const TxCancelReason &reason);
     bool sendCancelTransaction(const uint256 &txid, const TxCancelReason &reason);
@@ -106,7 +95,7 @@
      * @param ptr - smart pointer to accepted transaction
      * @return xbridge::SUCCESS, if all parameters valid
      */
-    xbridge::Error checkAcceptParams(const uint256 &id, XBridgeTransactionDescrPtr &ptr);
+    xbridge::Error checkAcceptParams(const uint256 &id, TransactionDescrPtr &ptr);
 
     /**
      * @brief checkCreateParams - checks parameter needs to success created transaction
