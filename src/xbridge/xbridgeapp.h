//*****************************************************************************
//*****************************************************************************

#ifndef XBRIDGEAPP_H
#define XBRIDGEAPP_H

#include "xbridge.h"
#include "xbridgesession.h"
#include "xbridgepacket.h"
#include "uint256.h"
#include "xbridgetransactiondescr.h"
#include "util/xbridgeerror.h"
#include <thread>
#include <atomic>
#include <vector>
#include <map>
#include <tuple>
#include <set>
#include <queue>

#ifdef WIN32
// #include <Ws2tcpip.h>
#endif

namespace rpc
{
class AcceptedConnection;
}

//*****************************************************************************
//*****************************************************************************
class XBridgeApp
{
    typedef std::vector<unsigned char> UcharVector;
    typedef std::shared_ptr<boost::asio::io_service>       IoServicePtr;
    typedef std::shared_ptr<boost::asio::io_service::work> WorkPtr;

    friend void callback(void * closure, int event,
                         const unsigned char * info_hash,
                         const void * data, size_t data_len);

private:
    XBridgeApp();
    virtual ~XBridgeApp();

public:
    static XBridgeApp & instance();

    static std::string version();

    static bool isEnabled();

    bool init(int argc, char *argv[]);
    bool start();

    xbridge::Error sendXBridgeTransaction(const std::string &from,
                                          const std::string &fromCurrency,
                                          const uint64_t &fromAmount,
                                          const std::string &to,
                                          const std::string &toCurrency,
                                          const uint64_t &toAmount,
                                          uint256 &id);

    bool sendPendingTransaction(XBridgeTransactionDescrPtr &ptr);

    xbridge::Error acceptXBridgeTransaction(const uint256 & id,
                                     const std::string & from,
                                     const std::string & to, uint256 &result);
    bool sendAcceptingTransaction(XBridgeTransactionDescrPtr & ptr);

    xbridge::Error cancelXBridgeTransaction(const uint256 & id, const TxCancelReason & reason);
    bool sendCancelTransaction(const uint256 & txid, const TxCancelReason & reason);

    xbridge::Error rollbackXBridgeTransaction(const uint256 & id);
    bool sendRollbackTransaction(const uint256 & txid);

public:
    bool stop();

    XBridgeSessionPtr sessionByCurrency(const std::string & currency) const;
    std::vector<std::string> sessionsCurrencies() const;

    // store session
    void addSession(XBridgeSessionPtr session);
    // store session addresses in local table
    void storageStore(XBridgeSessionPtr session, const std::vector<unsigned char> & id);

    bool isLocalAddress(const std::vector<unsigned char> & id);
    bool isKnownMessage(const std::vector<unsigned char> & message);
    void addToKnown(const std::vector<unsigned char> & message);

    XBridgeSessionPtr serviceSession();

    void storeAddressBookEntry(const std::string & currency,
                               const std::string & name,
                               const std::string & address);
    void getAddressBook();

public:// slots:
    // send messave via xbridge
    void onSend(const XBridgePacketPtr & packet);
    void onSend(const UcharVector & id, const XBridgePacketPtr & packet);

    // call when message from xbridge network received
    void onMessageReceived(const std::vector<unsigned char> & id, const std::vector<unsigned char> & message);
    // broadcast message
    void onBroadcastReceived(const std::vector<unsigned char> & message);

private:
    void onSend(const UcharVector & id, const UcharVector & message);

public:
    static void sleep(const unsigned int umilliseconds);

private:
    boost::thread_group m_threads;

    XBridgePtr        m_bridge;

    mutable boost::mutex m_sessionsLock;
    typedef std::map<std::vector<unsigned char>, XBridgeSessionPtr> SessionAddrMap;
    SessionAddrMap m_sessionAddrs;
    typedef std::map<std::string, XBridgeSessionPtr> SessionIdMap;
    SessionIdMap m_sessionIds;
    typedef std::queue<XBridgeSessionPtr> SessionQueue;
    SessionQueue m_sessionQueue;

    // service session
    XBridgeSessionPtr m_serviceSession;

    boost::mutex m_messagesLock;
    typedef std::set<uint256> ProcessedMessages;
    ProcessedMessages m_processedMessages;

    boost::mutex m_addressBookLock;
    typedef std::tuple<std::string, std::string, std::string> AddressBookEntry;
    typedef std::vector<AddressBookEntry> AddressBook;
    AddressBook m_addressBook;
    std::set<std::string> m_addresses;

public:
    static boost::mutex                                  m_txLocker;
    static std::map<uint256, XBridgeTransactionDescrPtr> m_pendingTransactions;
    static std::map<uint256, XBridgeTransactionDescrPtr> m_transactions;
    static std::map<uint256, XBridgeTransactionDescrPtr> m_historicTransactions;

    static boost::mutex                                  m_txUnconfirmedLocker;
    static std::map<uint256, XBridgeTransactionDescrPtr> m_unconfirmed;

    static boost::mutex                                  m_ppLocker;
    static std::map<uint256, std::pair<std::string, XBridgePacketPtr> > m_pendingPackets;

<<<<<<< HEAD
=======
private:
>>>>>>> 0e6e3861
    /**
     * @brief m_historicTransactionsStates - the status list of historical transactions
     */
    std::list<XBridgeTransactionDescr::State>       m_historicTransactionsStates;
<<<<<<< HEAD

    /**
     * @brief m_lastErrorLock - mutex for locking only m_lastError
     */
    boost::mutex m_lastErrorLock;

    /**
     * @brief m_services
     */
    std::deque<IoServicePtr> m_services;

    /**
     * @brief m_works
     */
    std::deque<WorkPtr> m_works;

    /**
     * @brief m_timerIo
     */
    boost::asio::io_service m_timerIo;

    /**
     * @brief m_timerIoWork - update historical transactions list timer worker
     */
    std::shared_ptr<boost::asio::io_service::work>  m_timerIoWork;

    /**
     * @brief m_timerThread - timer thread
     */
    boost::thread m_timerThread;

    /**
     * @brief m_timer timer update historical transactions list
     */
    boost::asio::deadline_timer m_timer;

    /**
     * @brief updateHistoricalTransactionsList - periodically checks a list of transactions
     * and in case of fulfillment of specified conditions moves them
     * to the list of historical transactions
     * @return true, if you have added at least one item
     */
    bool updateHistoricalTransactionsList();
public:
    /**
     * @brief isHistoricState - checks the state of the transaction
     * @param state - current state of transaction
     * @return true, if the transaction is historical
     */
    bool isHistoricState(const XBridgeTransactionDescr::State state);


=======
private:


public:
    /**
     * @brief isHistoricState
     * @param state
     * @return true, if state history
     */
    bool isHistoricState(const XBridgeTransactionDescr::State state);
private:
    boost::mutex m_lastErrorLock;
public:
    static std::string m_lastError;
    static const std::string &lastError()  { return  m_lastError; }
>>>>>>> 0e6e3861

};

#endif // XBRIDGEAPP_H<|MERGE_RESOLUTION|>--- conflicted
+++ resolved
@@ -150,15 +150,11 @@
     static boost::mutex                                  m_ppLocker;
     static std::map<uint256, std::pair<std::string, XBridgePacketPtr> > m_pendingPackets;
 
-<<<<<<< HEAD
-=======
-private:
->>>>>>> 0e6e3861
+  private:
     /**
      * @brief m_historicTransactionsStates - the status list of historical transactions
      */
     std::list<XBridgeTransactionDescr::State>       m_historicTransactionsStates;
-<<<<<<< HEAD
 
     /**
      * @brief m_lastErrorLock - mutex for locking only m_lastError
@@ -209,26 +205,6 @@
      * @return true, if the transaction is historical
      */
     bool isHistoricState(const XBridgeTransactionDescr::State state);
-
-
-=======
-private:
-
-
-public:
-    /**
-     * @brief isHistoricState
-     * @param state
-     * @return true, if state history
-     */
-    bool isHistoricState(const XBridgeTransactionDescr::State state);
-private:
-    boost::mutex m_lastErrorLock;
-public:
-    static std::string m_lastError;
-    static const std::string &lastError()  { return  m_lastError; }
->>>>>>> 0e6e3861
-
 };
 
 #endif // XBRIDGEAPP_H