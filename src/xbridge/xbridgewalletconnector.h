//*****************************************************************************
//*****************************************************************************

#ifndef XBRIDGEWALLETCONNECTOR_H
#define XBRIDGEWALLETCONNECTOR_H

#include "xbridgewallet.h"
#include "uint256.h"

#include <vector>
#include <string>
#include <memory>

//*****************************************************************************
//*****************************************************************************
namespace xbridge
{

//*****************************************************************************
//*****************************************************************************
namespace rpc
{
struct WalletInfo
{
    double   relayFee;
    uint32_t blocks;

    WalletInfo()
        : relayFee(0)
        , blocks(0)
    {

    }
};
} //namespace rpc

//*****************************************************************************
//*****************************************************************************
class WalletConnector : public WalletParam
{
public:
    WalletConnector();

public:
    WalletConnector & operator = (const WalletParam & other)
    {
        *(WalletParam *)this = other;
        return *this;
    }

    virtual bool init() = 0;

public:
    // reimplement for currency
    virtual std::string fromXAddr(const unsigned char * xaddr) const = 0;
    virtual std::vector<unsigned char> toXAddr(const std::string & addr) const = 0;

    virtual std::string fromXAddr(const std::vector<unsigned char> & xaddr) const
    {
        return fromXAddr(&xaddr[0]);
    }

public:
    // wallet RPC

    virtual bool getNewAddress(std::string & addr) = 0;

    virtual bool requestAddressBook(std::vector<wallet::AddressBookEntry> & entries) = 0;

    double getWalletBalance(const std::string &addr = "") const;

<<<<<<< HEAD
    virtual bool getInfo(rpc::WalletInfo & info) const = 0;

    virtual bool getUnspent(std::vector<wallet::UtxoEntry> & inputs, const bool withoutDust = true) const = 0;
=======
    virtual bool getUnspent(std::vector<wallet::UtxoEntry> & inputs, const bool withLocked = false) const = 0;
>>>>>>> 0b873c88

    // if lock returns false if already locked
    // if unlock always return true
    virtual bool lockCoins(const std::vector<wallet::UtxoEntry> & inputs,
                           const bool lock = true);

    // remove locked coins (lockedCoins) from array
    void removeLocked(std::vector<wallet::UtxoEntry> & inputs) const;

    virtual bool getTxOut(wallet::UtxoEntry & entry) = 0;

    virtual bool sendRawTransaction(const std::string & rawtx,
                                    std::string & txid,
                                    int32_t & errorCode,
                                    std::string & message) = 0;

    virtual bool signMessage(const std::string & address, const std::string & message, std::string & signature) = 0;
    virtual bool verifyMessage(const std::string & address, const std::string & message, const std::string & signature) = 0;

public:
    // helper functions
    bool hasValidAddressPrefix(const std::string & addr) const;

    virtual bool isDustAmount(const double & amount) const = 0;

    virtual bool newKeyPair(std::vector<unsigned char> & pubkey,
                            std::vector<unsigned char> & privkey) = 0;
    virtual bool sign(const std::vector<unsigned char> & key,
                      const uint256 & data,
                      std::vector<unsigned char> & signature) = 0;
    virtual bool verify(const std::vector<unsigned char> & pubkey,
                        const uint256 & data,
                        const std::vector<unsigned char> & signature) = 0;

    virtual std::vector<unsigned char> getKeyId(const std::vector<unsigned char> & pubkey) = 0;
    virtual std::vector<unsigned char> getScriptId(const std::vector<unsigned char> & script) = 0;
    virtual std::string scriptIdToString(const std::vector<unsigned char> & id) const = 0;

    virtual double minTxFee1(const uint32_t inputCount, const uint32_t outputCount) const = 0;
    virtual double minTxFee2(const uint32_t inputCount, const uint32_t outputCount) const = 0;

    virtual bool checkTransaction(const std::string & depositTxId,
                                  const std::string & /*destination*/,
                                  const uint64_t & /*amount*/,
                                  bool & isGood) = 0;

    virtual uint32_t lockTime(const char role) const = 0;

    virtual bool createDepositUnlockScript(const std::vector<unsigned char> & myPubKey,
                                           const std::vector<unsigned char> & otherPubKey,
                                           const std::vector<unsigned char> & xdata,
                                           const uint32_t lockTime,
                                           std::vector<unsigned char> & resultSript) = 0;

    virtual bool createDepositTransaction(const std::vector<std::pair<std::string, int> > & inputs,
                                          const std::vector<std::pair<std::string, double> > & outputs,
                                          std::string & txId,
                                          std::string & rawTx) = 0;

    virtual bool createRefundTransaction(const std::vector<std::pair<std::string, int> > & inputs,
                                         const std::vector<std::pair<std::string, double> > & outputs,
                                         const std::vector<unsigned char> & mpubKey,
                                         const std::vector<unsigned char> & mprivKey,
                                         const std::vector<unsigned char> & innerScript,
                                         const uint32_t lockTime,
                                         std::string & txId,
                                         std::string & rawTx) = 0;

    virtual bool createPaymentTransaction(const std::vector<std::pair<std::string, int> > & inputs,
                                          const std::vector<std::pair<std::string, double> > & outputs,
                                          const std::vector<unsigned char> & mpubKey,
                                          const std::vector<unsigned char> & mprivKey,
                                          const std::vector<unsigned char> & xpubKey,
                                          const std::vector<unsigned char> & innerScript,
                                          std::string & txId,
                                          std::string & rawTx) = 0;
};

} // namespace xbridge

#endif // XBRIDGEWALLETCONNECTOR_H<|MERGE_RESOLUTION|>--- conflicted
+++ resolved
@@ -69,13 +69,9 @@
 
     double getWalletBalance(const std::string &addr = "") const;
 
-<<<<<<< HEAD
     virtual bool getInfo(rpc::WalletInfo & info) const = 0;
 
-    virtual bool getUnspent(std::vector<wallet::UtxoEntry> & inputs, const bool withoutDust = true) const = 0;
-=======
     virtual bool getUnspent(std::vector<wallet::UtxoEntry> & inputs, const bool withLocked = false) const = 0;
->>>>>>> 0b873c88
 
     // if lock returns false if already locked
     // if unlock always return true
@@ -101,14 +97,7 @@
 
     virtual bool isDustAmount(const double & amount) const = 0;
 
-    virtual bool newKeyPair(std::vector<unsigned char> & pubkey,
-                            std::vector<unsigned char> & privkey) = 0;
-    virtual bool sign(const std::vector<unsigned char> & key,
-                      const uint256 & data,
-                      std::vector<unsigned char> & signature) = 0;
-    virtual bool verify(const std::vector<unsigned char> & pubkey,
-                        const uint256 & data,
-                        const std::vector<unsigned char> & signature) = 0;
+    virtual bool newKeyPair(std::vector<unsigned char> & pubkey, std::vector<unsigned char> & privkey) = 0;
 
     virtual std::vector<unsigned char> getKeyId(const std::vector<unsigned char> & pubkey) = 0;
     virtual std::vector<unsigned char> getScriptId(const std::vector<unsigned char> & script) = 0;
