--- conflicted
+++ resolved
@@ -334,19 +334,11 @@
 //*****************************************************************************
 //*****************************************************************************
 
-<<<<<<< HEAD
-Value dxGetOrdersInfo(const Array & params, bool fHelp)
-{
-    if (fHelp) {
-
-         throw runtime_error("dxGetOrdersInfo (id) Transaction info.");
-=======
 Value dxGetOrder(const Array & params, bool fHelp)
 {
     if (fHelp) {
 
          throw runtime_error("dxGetOrder (id) Get order info by id.	.");
->>>>>>> a25d8741
 
     }
     if (params.size() != 1) {
