#include "json/json_spirit_reader_template.h"
#include "json/json_spirit_writer_template.h"
#include "json/json_spirit_utils.h"

#include <boost/asio.hpp>
#include <boost/filesystem.hpp>
#include <boost/iostreams/concepts.hpp>
#include <boost/iostreams/stream.hpp>
#include <boost/algorithm/string.hpp>
#include <boost/lexical_cast.hpp>
#include <boost/asio/ssl.hpp>
#include <boost/filesystem/fstream.hpp>
#include <boost/signals2.hpp>
#include <boost/date_time/posix_time/ptime.hpp>
#include <boost/date_time/posix_time/posix_time.hpp>

#include <stdio.h>
#include <atomic>
#include <numeric>
#include <math.h>
#include "util/settings.h"
#include "util/logger.h"
#include "util/xbridgeerror.h"
#include "xbridgeapp.h"
#include "xbridgeexchange.h"
#include "xbridgetransaction.h"
#include "xbridgetransactiondescr.h"
#include "rpcserver.h"

#include "posixtimeconversion.h"

using namespace json_spirit;
using namespace std;
using namespace boost;
using namespace boost::asio;

using TransactionMap    = std::map<uint256, xbridge::TransactionDescrPtr>;
using TransactionPair   = std::pair<uint256, xbridge::TransactionDescrPtr>;

using RealVector        = std::vector<double>;

namespace bpt           = boost::posix_time;

double xBridgeValueFromAmount(uint64_t amount)
{
    return static_cast<double>(amount) / xbridge::TransactionDescr::COIN;
}

uint64_t xBridgeAmountFromReal(double val)
{
    // TODO: should we check amount ranges and throw JSONRPCError like they do in rpcserver.cpp ?
    return static_cast<uint64_t>(val * xbridge::TransactionDescr::COIN + 0.5);
}

/** \brief Returns the list of open and pending transactions
  * \param params A list of input params.
  * \param fHelp For debug purposes, throw the exception describing parameters.
  * \return A list of open(they go first) and pending transactions.
  *
  * Returns the list of open and pending transactions as JSON structures.
  * The open transactions go first.
  */

Value dxGetOrders(const Array & params, bool fHelp)
{
    if (fHelp) {

        throw runtime_error("dxGetOrders returns the list of open orders.");

    }
    if (!params.empty()) {

        Object error;
        const auto statusCode = xbridge::INVALID_PARAMETERS;
        error.emplace_back(Pair("error",
                                xbridge::xbridgeErrorText(statusCode, "This function does not accept parameters")));
        error.emplace_back(Pair("code", statusCode));
        error.emplace_back(Pair("name", __FUNCTION__));
        return  error;

    }    

    auto &xapp = xbridge::App::instance();
    TransactionMap trlist = xapp.transactions();

    Array result;
    for (const auto& trEntry : trlist) {

        const auto &tr = trEntry.second;

        xbridge::WalletConnectorPtr connFrom = xapp.connectorByCurrency(tr->fromCurrency);
        xbridge::WalletConnectorPtr connTo   = xapp.connectorByCurrency(tr->toCurrency);
        if (!connFrom || !connTo) {

            continue;

        }

        Object jtr;
        jtr.emplace_back(Pair("id",             tr->id.GetHex()));
        jtr.emplace_back(Pair("maker",          tr->fromCurrency));
        jtr.emplace_back(Pair("maker_size",     xBridgeValueFromAmount(tr->fromAmount)));
        jtr.emplace_back(Pair("taker",          tr->toCurrency));
        jtr.emplace_back(Pair("taker_size",     xBridgeValueFromAmount(tr->toAmount)));
        jtr.emplace_back(Pair("updated_at",     bpt::to_iso_extended_string(tr->txtime)));
        jtr.emplace_back(Pair("created_at",     bpt::to_iso_extended_string(tr->created)));
        jtr.emplace_back(Pair("status",         tr->strState()));
        result.emplace_back(jtr);

    }


    return result;
}

//*****************************************************************************
//*****************************************************************************

Value dxGetOrderFills(const Array & params, bool fHelp)
{
    if (fHelp) {

        throw runtime_error("dxGetOrderFills "
                            "(ALL - optional parameter, if specified then all transactions are shown, "
                            "not only successfully completed ");

    }

    bool invalidParams = ((params.size() != 0) &&
                          (params.size() != 1));
    if (invalidParams) {

        Object error;
        error.emplace_back(Pair("error",
                                "Invalid number of parameters"));
        error.emplace_back(Pair("code", xbridge::INVALID_PARAMETERS));
        return  error;

    }

    bool isShowAll = params.size() == 1 && params[0].get_str() == "ALL";

    Array arr;

    TransactionMap trlist = xbridge::App::instance().history();

    for (const auto &trEntry : trlist) {
        Object buy;
        const auto &tr = trEntry.second;
        if (!isShowAll && tr->state != xbridge::TransactionDescr::trFinished) {
            continue;
        }

        double fromAmount   = static_cast<double>(tr->fromAmount);
        double toAmount     = static_cast<double>(tr->toAmount);
        double price        = fromAmount / toAmount;
        std::string buyTime = to_iso_extended_string(tr->created);
        buy.emplace_back(Pair("time",           buyTime));
        buy.emplace_back(Pair("traidId",        tr->id.GetHex()));
        buy.emplace_back(Pair("price",          price));
        buy.emplace_back(Pair("size",           tr->toAmount));
        buy.emplace_back(Pair("side",           "buy"));
        buy.emplace_back(Pair("blockHash",      tr->blockHash.GetHex()));
        arr.emplace_back(buy);
    }

    return arr;
}

Value dxGetOrderHistory(const json_spirit::Array& params, bool fHelp)
{

    if (fHelp) {

        throw runtime_error("dxGetOrderHistory "
                            "(maker) (taker) (start time) (end time) (order_ids - optional) ");

    }
    if ((params.size() != 4 && params.size() != 5)) {

        Object error;
        error.emplace_back(Pair("error",
                                "Invalid number of parameters"));
        error.emplace_back(Pair("code", xbridge::INVALID_PARAMETERS));
        return  error;

    }

    Array arr;
    TransactionMap trlist = xbridge::App::instance().history();

    if(trlist.empty()) {

        LOG() << "empty history transactions list";
        return arr;

    }

    const auto fromCurrency     = params[0].get_str();
    const auto toCurrency       = params[1].get_str();
    const auto startTimeFrame   = params[2].get_int();
    const auto endTimeFrame     = params[3].get_int();
    bool isShowTxids = false;
    if(params.size() == 5) {

        isShowTxids = (params[4].get_str() == "order_ids");

    }

    TransactionMap trList;
    std::vector<xbridge::TransactionDescrPtr> trVector;

    //copy all transactions between startTimeFrame and endTimeFrame
    std::copy_if(trlist.begin(), trlist.end(), std::inserter(trList, trList.end()),
                 [&startTimeFrame, &endTimeFrame, &toCurrency, &fromCurrency](const TransactionPair &transaction){
        return  ((transaction.second->created)      <   bpt::from_time_t(endTimeFrame)) &&
                ((transaction.second->created)      >   bpt::from_time_t(startTimeFrame)) &&
                (transaction.second->toCurrency     ==  toCurrency) &&
                (transaction.second->fromCurrency   ==  fromCurrency) &&
                (transaction.second->state          ==  xbridge::TransactionDescr::trFinished);
    });

    if(trList.empty()) {

        LOG() << "No transactions for the specified period " << __FUNCTION__;
        return  arr;

    }

    RealVector toAmounts;
    RealVector fromAmounts;

    Object res;

    Array times;
    times.emplace_back(startTimeFrame);
    times.emplace_back(endTimeFrame);
    res.emplace_back(Pair("t", times));

    //copy values into vector
    for (const auto &trEntry : trList) {

        const auto &tr          = trEntry.second;
        const auto fromAmount   = xBridgeValueFromAmount(tr->fromAmount);
        const auto toAmount     = xBridgeValueFromAmount(tr->toAmount);
        toAmounts.emplace_back(toAmount);
        fromAmounts.emplace_back(fromAmount);
        trVector.push_back(tr);

    }


    std::sort(trVector.begin(), trVector.end(),
              [](const xbridge::TransactionDescrPtr &a,  const xbridge::TransactionDescrPtr &b)
    {
         return (a->created) < (b->created);
    });

    Array opens;
    //write start price
    opens.emplace_back(xBridgeValueFromAmount(trVector[0]->fromAmount));
    opens.emplace_back(xBridgeValueFromAmount(trVector[0]->toAmount));
    res.emplace_back(Pair("o", opens));

    Array close;
    //write end price
    close.emplace_back(xBridgeValueFromAmount(trVector[trVector.size() - 1]->fromAmount));
    close.emplace_back(xBridgeValueFromAmount(trVector[trVector.size() - 1]->toAmount));
    res.emplace_back(Pair("c", close));

    Array volumes;
    //write sum of bids and asks
    volumes.emplace_back(accumulate(toAmounts.begin(), toAmounts.end(), .0));
    volumes.emplace_back(accumulate(fromAmounts.begin(), fromAmounts.end(), .0));
    res.emplace_back(Pair("v", volumes));

    Array highs;
    //write higs values of the bids and asks  in timeframe
    highs.emplace_back(*std::max_element(toAmounts.begin(), toAmounts.end()));
    highs.emplace_back(*std::max_element(fromAmounts.begin(), fromAmounts.end()));
    res.emplace_back(Pair("h", highs));

    Array lows;
    //write lows values of the bids and ask in the timeframe
    lows.emplace_back(*std::min_element(toAmounts.begin(), toAmounts.end()));
    lows.emplace_back(*std::min_element(fromAmounts.begin(), fromAmounts.end()));
    res.emplace_back(Pair("l", lows));

    if (isShowTxids) {

        Array tmp;
        for(auto tr : trVector) {

            tmp.emplace_back(tr->id.GetHex());

        }
        res.emplace_back(Pair("order_ids", tmp));
    }

    //write status
    res.emplace_back(Pair("s", "ok"));
    arr.emplace_back(res);

    return arr;
}

//*****************************************************************************
//*****************************************************************************

Value dxGetOrdersInfo(const Array & params, bool fHelp)
{
    if (fHelp) {

         throw runtime_error("dxGetOrdersInfo (id) Transaction info.");

    }
    if (params.size() != 1) {

        Object error;
        error.emplace_back(Pair("error",
                                "Invalid number of parameters"));
        error.emplace_back(Pair("code", xbridge::INVALID_PARAMETERS));
        return  error;

    }

    uint256 id(params[0].get_str());
    Array arr;

    xbridge::App & xapp = xbridge::App::instance();

    const xbridge::TransactionDescrPtr tr = xapp.transaction(uint256(id));
    if (tr != nullptr) {
        xbridge::WalletConnectorPtr connFrom = xapp.connectorByCurrency(tr->fromCurrency);
        xbridge::WalletConnectorPtr connTo   = xapp.connectorByCurrency(tr->toCurrency);
        if (!connFrom || !connTo) {

            throw runtime_error("connector not found");

        }

        Object jtr;
        jtr.emplace_back(Pair("id",             tr->id.GetHex()));
        jtr.emplace_back(Pair("created",        bpt::to_iso_extended_string(tr->created)));
        jtr.emplace_back(Pair("from",           tr->fromCurrency));
        jtr.emplace_back(Pair("fromAddress",    tr->isLocal() ? connFrom->fromXAddr(tr->from) : ""));
        jtr.emplace_back(Pair("fromAmount",     xBridgeValueFromAmount(tr->fromAmount)));
        jtr.emplace_back(Pair("to",             tr->toCurrency));
        jtr.emplace_back(Pair("toAddress",      tr->isLocal() ? connTo->fromXAddr(tr->to) : ""));
        jtr.emplace_back(Pair("toAmount",       xBridgeValueFromAmount(tr->toAmount)));
        jtr.emplace_back(Pair("state",          tr->strState()));
        jtr.emplace_back(Pair("blockHash",      tr->blockHash.GetHex()));

        arr.emplace_back(jtr);
    }

    return arr;
}


//******************************************************************************
//******************************************************************************
Value dxGetLocalTokens(const Array & params, bool fHelp)
{
    if (fHelp) {

        throw runtime_error("dxGetLocalTokens\nList currencies supported by the wallet.");

    }
    if (params.size() > 0) {

        Object error;
        error.emplace_back(Pair("error",
                                "This function does not accept any parameter"));
        error.emplace_back(Pair("code", xbridge::INVALID_PARAMETERS));
        return  error;

    }

    Object obj;

    std::vector<std::string> currencies = xbridge::App::instance().availableCurrencies();
    for (std::string currency : currencies) {

        obj.emplace_back(Pair(currency, ""));

    }
    return obj;
}

//******************************************************************************
//******************************************************************************
Value dxGetNetworkTokens(const Array & params, bool fHelp)
{
    if (fHelp) {

        throw runtime_error("dxGetNetworkTokens\nList currencies supported by the network.");

    }
    if (params.size() > 0) {

        Object error;
        error.emplace_back(Pair("error",
                                "This function does not accept any parameter"));
        error.emplace_back(Pair("code", xbridge::INVALID_PARAMETERS));
        return  error;

    }

    Object obj;

    std::vector<std::string> currencies = xbridge::App::instance().networkCurrencies();
    for (std::string currency : currencies) {

        obj.emplace_back(Pair(currency, ""));

    }
    return obj;
}

//******************************************************************************
//******************************************************************************
Value dxMakeOrder(const Array &params, bool fHelp)
{

    if (fHelp) {

        throw runtime_error("dxMakeOrder "
                            "(address from) (currency from) (amount from) "
                            "(address to) (currency to) (amount to)\n"
                            "Create xbridge transaction.");

    }
    if (params.size() != 6) {

        Object error;
        error.emplace_back(Pair("error",
                                "Invalid number of parameters"));
        error.emplace_back(Pair("code", xbridge::INVALID_PARAMETERS));
        return  error;
    }


    std::string fromAddress     = params[0].get_str();
    std::string fromCurrency    = params[1].get_str();
    double      fromAmount      = params[2].get_real();
    std::string toAddress       = params[3].get_str();
    std::string toCurrency      = params[4].get_str();
    double      toAmount        = params[5].get_real();

    auto statusCode = xbridge::SUCCESS;

    xbridge::App &app = xbridge::App::instance();
    if (!app.isValidAddress(fromAddress)) {
        statusCode = xbridge::INVALID_ADDRESS;
        Object error;
        error.emplace_back(Pair("error",
                                xbridge::xbridgeErrorText(statusCode, fromAddress)));
        error.emplace_back(Pair("code", statusCode));
        return  error;
    }
    if (!app.isValidAddress(toAddress)) {
        statusCode = xbridge::INVALID_ADDRESS;
        Object error;
        error.emplace_back(Pair("error",
                                xbridge::xbridgeErrorText(statusCode, toAddress)));
        error.emplace_back(Pair("code", statusCode));
        return  error;
    }
    bool validateParams = ((params.size() == 7) && (params[6].get_str() == "validate"));

    //if validate mode enabled

    Object result;
    statusCode = app.checkCreateParams(fromCurrency, toCurrency,
                                       xBridgeAmountFromReal(fromAmount));
    switch (statusCode) {
    case xbridge::SUCCESS:{

        if (validateParams) {

            result.emplace_back(Pair("status",         "created"));
            result.emplace_back(Pair("id",             uint256().GetHex()));
            result.emplace_back(Pair("from",           fromAddress));
            result.emplace_back(Pair("fromCurrency",   fromCurrency));
            result.emplace_back(Pair("fromAmount",     fromAmount));
            result.emplace_back(Pair("to",             toAddress));
            result.emplace_back(Pair("toCurrency",     toCurrency));
            result.emplace_back(Pair("toAmount",       toAmount));
            return result;

        }
        break;
    }

    case xbridge::INVALID_CURRENCY: {

        result.emplace_back(Pair("error",
                                 xbridge::xbridgeErrorText(statusCode, fromCurrency)));
        result.emplace_back(Pair("code", statusCode));
        return  result;

    }
    case xbridge::NO_SESSION:{

        result.emplace_back(Pair("error",
                                 xbridge::xbridgeErrorText(statusCode, fromCurrency)));
        result.emplace_back(Pair("code", statusCode));
        return  result;

    }
    case xbridge::INSIFFICIENT_FUNDS:{

        result.emplace_back(Pair("error",
                                 xbridge::xbridgeErrorText(statusCode, toAddress)));
        result.emplace_back(Pair("code", statusCode));
        return  result;
    }

    default:
        result.emplace_back(Pair("error", xbridge::xbridgeErrorText(statusCode)));
        result.emplace_back(Pair("code", statusCode));
        return  result;
    }


    uint256 id = uint256();
    uint256 blockHash = uint256();
    statusCode = xbridge::App::instance().sendXBridgeTransaction
          (fromAddress, fromCurrency, xBridgeAmountFromReal(fromAmount),
           toAddress, toCurrency, xBridgeAmountFromReal(toAmount), id, blockHash);

    if (statusCode == xbridge::SUCCESS) {

        Object obj;
        obj.emplace_back(Pair("id",             id.GetHex()));
        const auto &createdTime = xbridge::App::instance().transaction(id)->created;
        obj.emplace_back(Pair("time",           bpt::to_iso_extended_string(createdTime)));
        obj.emplace_back(Pair("from",           fromAddress));
        obj.emplace_back(Pair("fromCurrency",   fromCurrency));
        obj.emplace_back(Pair("fromAmount",     fromAmount));
        obj.emplace_back(Pair("to",             toAddress));
        obj.emplace_back(Pair("toCurrency",     toCurrency));
        obj.emplace_back(Pair("toAmount",       toAmount));
        obj.emplace_back(Pair("blockHash",      blockHash.GetHex()));
        return obj;

    } else {

        Object error;
        error.emplace_back(Pair("error", xbridge::xbridgeErrorText(statusCode)));
        error.emplace_back(Pair("code", statusCode));
        return error;

    }
}

//******************************************************************************
//******************************************************************************
Value dxTakeOrder(const Array & params, bool fHelp)
{

    if (fHelp) {

        throw runtime_error("dxTakeOrder (id) "
                            "(address from) (address to)\n"
                            "Accept xbridge transaction.");

    }
    auto statusCode = xbridge::SUCCESS;

    if ((params.size() != 3) && (params.size() != 4)) {

        statusCode = xbridge::INVALID_PARAMETERS;
        Object error;
        error.emplace_back(Pair("error",
                                xbridge::xbridgeErrorText(statusCode)));
        error.emplace_back(Pair("code", statusCode));
        return  error;

    }

    uint256 id(params[0].get_str());
    std::string fromAddress    = params[1].get_str();
    std::string toAddress      = params[2].get_str();

    xbridge::App &app = xbridge::App::instance();

    if (!app.isValidAddress(fromAddress)) {

        statusCode = xbridge::INVALID_ADDRESS;
        Object error;
        error.emplace_back(Pair("error",
                                xbridge::xbridgeErrorText(statusCode, fromAddress)));
        error.emplace_back(Pair("code", statusCode));
        return  error;

    }
    if (!app.isValidAddress(toAddress)) {

        statusCode = xbridge::INVALID_ADDRESS;
        Object error;
        error.emplace_back(Pair("error",
                                xbridge::xbridgeErrorText(statusCode, toAddress)));
        error.emplace_back(Pair("code", statusCode));
        return  error;

    }
    bool validateParams = ((params.size() == 4) && (params[3].get_str() == "validate"));
    //if validate mode enabled
    Object result;
    xbridge::TransactionDescrPtr ptr;
    statusCode = app.checkAcceptParams(id, ptr);

    switch (statusCode) {
    case xbridge::SUCCESS: {

        if(validateParams) {

            result.emplace_back(Pair("status", "Accepted"));
            result.emplace_back(Pair("id", uint256().GetHex()));
            result.emplace_back(Pair("from", fromAddress));
            result.emplace_back(Pair("to", toAddress));
            return result;

        }
        break;

    }
    case xbridge::TRANSACTION_NOT_FOUND: {

        result.emplace_back(Pair("error",
                                 xbridge::xbridgeErrorText(statusCode, id.GetHex())));
        result.emplace_back(Pair("code", statusCode));
        return  result;

    }

    case xbridge::NO_SESSION: {

        result.emplace_back(Pair("error",
                                 xbridge::xbridgeErrorText(statusCode, ptr->toCurrency)));
        result.emplace_back(Pair("code", statusCode));
        return  result;

    }

    case xbridge::INSIFFICIENT_FUNDS:{

        result.emplace_back(Pair("error",
                                 xbridge::xbridgeErrorText(statusCode, ptr->to)));
        result.emplace_back(Pair("code", statusCode));
        return  result;

    }

    default:
        result.emplace_back(Pair("error", xbridge::xbridgeErrorText(statusCode)));
        result.emplace_back(Pair("code", statusCode));
        return  result;
    }

    std::swap(ptr->fromCurrency, ptr->toCurrency);
    std::swap(ptr->fromAmount, ptr->toAmount);

    statusCode = app.acceptXBridgeTransaction(id, fromAddress, toAddress);
    if (statusCode == xbridge::SUCCESS) {

        Object obj;
        obj.emplace_back(Pair("status", "Accepted"));
        obj.emplace_back(Pair("time",   bpt::to_iso_extended_string(bpt::second_clock::universal_time())));
        obj.emplace_back(Pair("id",     id.GetHex()));
        obj.emplace_back(Pair("from",   fromAddress));
        obj.emplace_back(Pair("to",     toAddress));
        return obj;

    } else {

        Object obj;
        obj.emplace_back(Pair("error",
                              xbridge::xbridgeErrorText(statusCode)));
        obj.emplace_back(Pair("code", statusCode));
        return obj;

    }
}

//******************************************************************************
//******************************************************************************
Value dxCancelOrder(const Array &params, bool fHelp)
{
<<<<<<< HEAD
    if(fHelp) {

        throw runtime_error("dxCancelOrder (id)\n"
                            "Cancel xbridge transaction.");

=======
    if(fHelp)
    {
        throw runtime_error("dxCancelOrder (id)\n"
                            "Cancel xbridge order.");
>>>>>>> 344abcc5
    }

    if (params.size() != 1)
    {
        Object error;
        error.emplace_back(Pair("error", xbridge::xbridgeErrorText(xbridge::INVALID_PARAMETERS)));
        error.emplace_back(Pair("code", xbridge::INVALID_PARAMETERS));
        error.emplace_back(Pair("name", "dxCancelOrder"));
        return error;
    }

    LOG() << "rpc cancel order " << __FUNCTION__;
    uint256 id(params[0].get_str());

    xbridge::TransactionDescrPtr tx = xbridge::App::instance().transaction(id);

    if (tx != nullptr)
    {
        xbridge::WalletConnectorPtr connFrom = xbridge::App::instance().connectorByCurrency(tx->fromCurrency);
        xbridge::WalletConnectorPtr connTo   = xbridge::App::instance().connectorByCurrency(tx->toCurrency);

        if (!connFrom || !connTo)
        {
            Object error;
            error.emplace_back(Pair("error", xbridge::xbridgeErrorText(xbridge::NO_SESSION)));
            error.emplace_back(Pair("code", xbridge::NO_SESSION));
            error.emplace_back(Pair("name", "dxCancelOrder"));
            return error;
        }

        if(tx->state < xbridge::TransactionDescr::trCreated)
        {
            const auto res = xbridge::App::instance().cancelXBridgeTransaction(id, crRpcRequest);
            if (res == xbridge::SUCCESS)
            {
                Object obj;
                obj.emplace_back(Pair("id", id.GetHex()));

                obj.emplace_back(Pair("maker", tx->fromCurrency));
                obj.emplace_back(Pair("maker_size", xBridgeValueFromAmount(tx->fromAmount)));
                obj.emplace_back(Pair("maker_address", connFrom->fromXAddr(tx->from)));

                obj.emplace_back(Pair("taker", tx->toCurrency));
                obj.emplace_back(Pair("taker_size", xBridgeValueFromAmount(tx->toAmount)));
                obj.emplace_back(Pair("taker_address", connTo->fromXAddr(tx->to)));

                obj.emplace_back(Pair("updated_at", bpt::to_iso_extended_string(tx->txtime)));
                obj.emplace_back(Pair("created_at", bpt::to_iso_extended_string(tx->created)));

                obj.emplace_back(Pair("status", tx->strState()));
                return obj;
            }
            else
            {
                Object obj;
                obj.emplace_back(Pair("error", xbridge::xbridgeErrorText(res)));
                obj.emplace_back(Pair("code", res));
                obj.emplace_back(Pair("name", "dxCancelOrder"));
                return obj;
            }
        }
        else
        {
            const auto res = xbridge::App::instance().rollbackXBridgeTransaction(id);
            if (res == xbridge::SUCCESS)
            {
                Object obj;
                obj.emplace_back(Pair("id", id.GetHex()));

                obj.emplace_back(Pair("maker", tx->fromCurrency));
                obj.emplace_back(Pair("maker_size", xBridgeValueFromAmount(tx->fromAmount)));
                obj.emplace_back(Pair("maker_address", connFrom->fromXAddr(tx->from)));

                obj.emplace_back(Pair("taker", tx->toCurrency));
                obj.emplace_back(Pair("taker_size", xBridgeValueFromAmount(tx->toAmount)));
                obj.emplace_back(Pair("taker_address", connTo->fromXAddr(tx->to)));

                obj.emplace_back(Pair("updated_at", bpt::to_iso_extended_string(tx->txtime)));
                obj.emplace_back(Pair("created_at", bpt::to_iso_extended_string(tx->created)));

                obj.emplace_back(Pair("status", tx->strState()));
                return obj;
            }
            else
            {
                Object obj;
                obj.emplace_back(Pair("error", xbridge::xbridgeErrorText(res)));
                obj.emplace_back(Pair("code", res));
                obj.emplace_back(Pair("name", "dxCancelOrder"));
                return obj;
            }
        }
    }
    else
    {
        Object obj;
        obj.emplace_back(Pair("error", xbridge::xbridgeErrorText(xbridge::Error::TRANSACTION_NOT_FOUND, id.GetHex())));
        obj.emplace_back(Pair("code", xbridge::Error::TRANSACTION_NOT_FOUND));
        obj.emplace_back(Pair("name", "dxCancelOrder"));
        return obj;
    }
}

//******************************************************************************
//******************************************************************************
json_spirit::Value dxrollbackTransaction(const json_spirit::Array& params, bool fHelp)
{
    if (fHelp) {

        throw runtime_error("dxRollbackTransaction (id)\n"
                            "Rollback xbridge transaction.");

    }
    if (params.size() != 1) {

        Object error;
        error.emplace_back(Pair("error",
                                "Invalid number of parameters"));
        error.emplace_back(Pair("code", xbridge::INVALID_PARAMETERS));
        return  error;

    }
    LOG() << "rpc rollback transaction " << __FUNCTION__;
    uint256 id(params[0].get_str());
    const auto res = xbridge::App::instance().rollbackXBridgeTransaction(id);
    if (res == xbridge::SUCCESS) {

        Object obj;
        obj.emplace_back(Pair("id", id.GetHex()));
        return  obj;

    } else {

        Object obj;
        obj.emplace_back(Pair("error", xbridge::xbridgeErrorText(res)));
        obj.emplace_back(Pair("code", res));
        return obj;

    }
}

//******************************************************************************
//******************************************************************************
Value dxGetOrderBook(const json_spirit::Array& params, bool fHelp)
{
    if (fHelp)
    {
        throw runtime_error("dxGetOrderBook "
                            "(detail level) (maker) (taker) "
                            "(max orders)[optional, default=50) ");
    }

    if ((params.size() < 3 || params.size() > 4))
    {
        Object error;
        error.emplace_back(Pair("error", xbridge::xbridgeErrorText(xbridge::INVALID_PARAMETERS)));
        error.emplace_back(Pair("code", xbridge::INVALID_PARAMETERS));
        error.emplace_back(Pair("name", "dxGetOrderBook"));
        return  error;
    }

    Object res;
    TransactionMap trList = xbridge::App::instance().transactions();
    {
        /**
         * @brief detaiLevel - Get a list of open orders for a product.
         * The amount of detail shown can be customized with the level parameter.
         */
        const auto detailLevel  = params[0].get_int();
        const auto fromCurrency = params[1].get_str();
        const auto toCurrency   = params[2].get_str();

        std::size_t maxOrders = 50;

        if (detailLevel == 2 && params.size() == 4)
            maxOrders = params[3].get_int();

        if (maxOrders < 1)
            maxOrders = 1;

        if (detailLevel < 1 || detailLevel > 4)
        {
            Object error;
            error.emplace_back(Pair("error", xbridge::xbridgeErrorText(xbridge::INVALID_DETAIL_LEVEL)));
            error.emplace_back(Pair("code", xbridge::INVALID_DETAIL_LEVEL));
            error.emplace_back(Pair("name", "dxGetOrderBook"));
            return error;
        }

        res.emplace_back(Pair("detail", detailLevel));
        res.emplace_back(Pair("maker", fromCurrency));
        res.emplace_back(Pair("taker", toCurrency));

        /**
         * @brief bids - array with bids
         */
        Array bids;
        /**
         * @brief asks - array with asks
         */
        Array asks;

        if(trList.empty())
        {
            LOG() << "empty transactions list";
            res.emplace_back(Pair("bids", bids));
            res.emplace_back(Pair("asks", asks));
            return res;
        }

        TransactionMap asksList;
        TransactionMap bidsList;

        //copy all transactions in currencies specified in the parameters
        std::copy_if(trList.begin(), trList.end(), std::inserter(asksList, asksList.end()),
                     [&toCurrency, &fromCurrency](const TransactionPair &transaction)
        {
            if(transaction.second == nullptr)
                return false;

            return  ((transaction.second->toCurrency == fromCurrency) &&
                    (transaction.second->fromCurrency == toCurrency));
        });

        std::copy_if(trList.begin(), trList.end(), std::inserter(bidsList, bidsList.end()),
                     [&toCurrency, &fromCurrency](const TransactionPair &transaction)
        {
            if(transaction.second == nullptr)
                return false;

            return  ((transaction.second->toCurrency == toCurrency) &&
                    (transaction.second->fromCurrency == fromCurrency));
        });

        std::vector<xbridge::TransactionDescrPtr> asksVector;
        std::vector<xbridge::TransactionDescrPtr> bidsVector;

        for (const auto &trEntry : asksList)
            asksVector.emplace_back(trEntry.second);

        for (const auto &trEntry : bidsList)
            bidsVector.emplace_back(trEntry.second);

        //sort descending
        std::sort(bidsVector.begin(), bidsVector.end(),
                  [](const xbridge::TransactionDescrPtr &a, const xbridge::TransactionDescrPtr &b)
        {
            const auto priceA = xBridgeValueFromAmount(a->fromAmount) / xBridgeValueFromAmount(a->toAmount);
            const auto priceB = xBridgeValueFromAmount(b->fromAmount) / xBridgeValueFromAmount(b->toAmount);
            return priceA > priceB;
        });

        std::sort(asksVector.begin(), asksVector.end(),
                  [](const xbridge::TransactionDescrPtr &a, const xbridge::TransactionDescrPtr &b)
        {
            const auto priceA = xBridgeValueFromAmount(a->fromAmount) / xBridgeValueFromAmount(a->toAmount);
            const auto priceB = xBridgeValueFromAmount(b->fromAmount) / xBridgeValueFromAmount(b->toAmount);
            return priceA < priceB;
        });

        // floating point comparisons
        // see Knuth 4.2.2 Eq 36
        auto floatCompare = [](const double a, const double b) -> bool
        {
            auto epsilon = std::numeric_limits<double>::epsilon();
            return (fabs(a - b) / fabs(a) <= epsilon) && (fabs(a - b) / fabs(b) <= epsilon);
        };

        switch (detailLevel)
        {
        case 1:
        {
            //return only the best bid and ask
            const auto bidsItem = std::max_element(bidsList.begin(), bidsList.end(),
                                       [](const TransactionPair &a, const TransactionPair &b)
            {
                //find transaction with best bids
                const auto &tr1 = a.second;
                const auto &tr2 = b.second;

                if(tr1 == nullptr)
                    return true;

                if(tr2 == nullptr)
                    return false;

                const auto priceA = xBridgeValueFromAmount(tr1->fromAmount) / xBridgeValueFromAmount(tr1->toAmount);
                const auto priceB = xBridgeValueFromAmount(tr2->fromAmount) / xBridgeValueFromAmount(tr2->toAmount);

                return priceA < priceB;
            });

            const auto bidsCount = std::count_if(bidsList.begin(), bidsList.end(), [bidsItem, floatCompare](const TransactionPair &a)
            {
                const auto &tr = a.second;

                if(tr == nullptr)
                    return false;

                const auto price = xBridgeValueFromAmount(tr->fromAmount) / xBridgeValueFromAmount(tr->toAmount);

                const auto &bestTr = bidsItem->second;
                if (bestTr != nullptr)
                {
                    const auto bestBidPrice = xBridgeValueFromAmount(bestTr->fromAmount) / xBridgeValueFromAmount(bestTr->toAmount);
                    return floatCompare(price, bestBidPrice);
                }

                return false;
            });

            {
                const auto &tr = bidsItem->second;
                if (tr != nullptr)
                {
                    const auto bidPrice = xBridgeValueFromAmount(tr->fromAmount) / xBridgeValueFromAmount(tr->toAmount);
                    bids.emplace_back(Array{bidPrice, xBridgeValueFromAmount(tr->fromAmount), (int64_t)bidsCount});
                }
            }

            const auto asksItem = std::min_element(asksList.begin(), asksList.end(),
                                                   [](const TransactionPair &a, const TransactionPair &b)
            {
                //find transactions with best asks
                const auto &tr1 = a.second;
                const auto &tr2 = b.second;

                if(tr1 == nullptr)
                    return true;

                if(tr2 == nullptr)
                    return false;

                const auto priceA = xBridgeValueFromAmount(tr1->fromAmount) / xBridgeValueFromAmount(tr1->toAmount);
                const auto priceB = xBridgeValueFromAmount(tr2->fromAmount) / xBridgeValueFromAmount(tr2->toAmount);
                return priceA < priceB;
            });

            const auto asksCount = std::count_if(asksList.begin(), asksList.end(), [asksItem, floatCompare](const TransactionPair &a)
            {
                const auto &tr = a.second;

                if(tr == nullptr)
                    return false;

                const auto price = xBridgeValueFromAmount(tr->fromAmount) / xBridgeValueFromAmount(tr->toAmount);

                const auto &bestTr = asksItem->second;
                if (bestTr != nullptr)
                {
                    const auto bestAskPrice = xBridgeValueFromAmount(bestTr->fromAmount) / xBridgeValueFromAmount(bestTr->toAmount);
                    return floatCompare(price, bestAskPrice);
                }

                return false;
            });

            {
                const auto &tr = asksItem->second;
                if (tr != nullptr)
                {
                    const auto askPrice = xBridgeValueFromAmount(tr->fromAmount) / xBridgeValueFromAmount(tr->toAmount);
                    asks.emplace_back(Array{askPrice, xBridgeValueFromAmount(tr->fromAmount), (int64_t)asksCount});
                }
            }

            res.emplace_back(Pair("bids", bids));
            res.emplace_back(Pair("asks", asks));
            return res;
        }
        case 2:
        {
            //Top X bids and asks (aggregated)

            /**
             * @brief bound - calculate upper bound
             */
            auto bound = std::min(maxOrders, bidsVector.size());

            for (size_t i = 0; i < bound; i++)
            {
                if(bidsVector[i] == nullptr)
                    continue;

                Array bid;
                //calculate bids and push to array
                const auto fromAmount   = bidsVector[i]->fromAmount;
                const auto toAmount     = bidsVector[i]->toAmount;
                const auto bidPrice     = xBridgeValueFromAmount(fromAmount) / xBridgeValueFromAmount(toAmount);
                const auto bidSize      = xBridgeValueFromAmount(fromAmount);
                const auto bidsCount    = std::count_if(bidsList.begin(), bidsList.end(),
                                                     [bidPrice, floatCompare](const TransactionPair &a)
                {
                    const auto &tr = a.second;

                    if(tr == nullptr)
                        return false;

                    const auto price = xBridgeValueFromAmount(tr->fromAmount) / xBridgeValueFromAmount(tr->toAmount);

                    return floatCompare(price, bidPrice);
                });

                bid.emplace_back(bidPrice);
                bid.emplace_back(bidSize);
                bid.emplace_back((int64_t)bidsCount);

                bids.emplace_back(bid);
            }

            bound = std::min(maxOrders, asksVector.size());

            for (size_t i = 0; i < bound; i++)
            {
                if(asksVector[i] == nullptr)
                    continue;

                Array ask;
                //calculate asks and push to array
                const auto fromAmount   = asksVector[i]->fromAmount;
                const auto toAmount     = asksVector[i]->toAmount;
                const auto askPrice     = xBridgeValueFromAmount(fromAmount) / xBridgeValueFromAmount(toAmount);
                const auto askSize      = xBridgeValueFromAmount(fromAmount);
                const auto asksCount    = std::count_if(asksList.begin(), asksList.end(),
                                                     [askPrice, floatCompare](const TransactionPair &a)
                {
                    const auto &tr = a.second;

                    if(tr == nullptr)
                        return false;

                    const auto price = xBridgeValueFromAmount(tr->fromAmount) / xBridgeValueFromAmount(tr->toAmount);

                    return floatCompare(price, askPrice);
                });

                ask.emplace_back(askPrice);
                ask.emplace_back(askSize);
                ask.emplace_back((int64_t)asksCount);

                asks.emplace_back(ask);
            }

            res.emplace_back(Pair("bids", bids));
            res.emplace_back(Pair("asks", asks));
            return  res;
        }
        case 3:
        {
            //Full order book (non aggregated)
            auto bound = std::min(maxOrders, bidsVector.size());

            for (size_t i = 0; i < bound; i++)
            {
                if(bidsVector[i] == nullptr)
                    continue;

                Array bid;
                const auto fromAmount   = bidsVector[i]->fromAmount;
                const auto toAmount     = bidsVector[i]->toAmount;
                const auto bidPrice = xBridgeValueFromAmount(fromAmount) / xBridgeValueFromAmount(toAmount);
                bid.emplace_back(bidPrice);
                bid.emplace_back(xBridgeValueFromAmount(fromAmount));
                bid.emplace_back(bidsVector[i]->id.GetHex());

                bids.emplace_back(bid);
            }

            bound = std::min(maxOrders, asksVector.size());

            for (size_t i = 0; i < bound; i++)
            {
                if(asksVector[i] == nullptr)
                    continue;

                Array ask;
                const auto fromAmount   = asksVector[i]->fromAmount;
                const auto toAmount     = asksVector[i]->toAmount;
                const auto askPrice = xBridgeValueFromAmount(fromAmount) / xBridgeValueFromAmount(toAmount);
                ask.emplace_back(askPrice);
                ask.emplace_back(xBridgeValueFromAmount(fromAmount));
                ask.emplace_back(asksVector[i]->id.GetHex());

                asks.emplace_back(ask);
            }

            res.emplace_back(Pair("bids", bids));
            res.emplace_back(Pair("asks", asks));
            return  res;
        }
        case 4:
        {
            //return Only the best bid and ask
            const auto bidsItem = std::max_element(bidsList.begin(), bidsList.end(),
                                       [](const TransactionPair &a, const TransactionPair &b)
            {
                //find transaction with best bids
                const auto &tr1 = a.second;
                const auto &tr2 = b.second;

                if(tr1 == nullptr)
                    return true;

                if(tr2 == nullptr)
                    return false;

                const auto priceA = xBridgeValueFromAmount(tr1->fromAmount) / xBridgeValueFromAmount(tr1->toAmount);
                const auto priceB = xBridgeValueFromAmount(tr2->fromAmount) / xBridgeValueFromAmount(tr2->toAmount);

                return priceA < priceB;
            });

            {
                const auto &tr = bidsItem->second;
                if (tr != nullptr)
                {
                    const auto bidPrice = xBridgeValueFromAmount(tr->fromAmount) / xBridgeValueFromAmount(tr->toAmount);
                    bids.emplace_back(bidPrice);
                    bids.emplace_back(xBridgeValueFromAmount(tr->fromAmount));

                    Array bidsIds;
                    bidsIds.emplace_back(tr->id.GetHex());

                    for(const TransactionPair &tp : bidsList)
                    {
                        const auto &otherTr = tp.second;

                        if(otherTr == nullptr)
                            continue;

                        if(tr->id == otherTr->id)
                            continue;

                        const auto otherTrBidPrice = xBridgeValueFromAmount(otherTr->fromAmount) / xBridgeValueFromAmount(otherTr->toAmount);

                        if(!floatCompare(bidPrice, otherTrBidPrice))
                            continue;

                        bidsIds.emplace_back(otherTr->id.GetHex());
                    }

                    bids.emplace_back(bidsIds);
                }
            }

            const auto asksItem = std::min_element(asksList.begin(), asksList.end(),
                                                   [](const TransactionPair &a, const TransactionPair &b)
            {
                //find transactions with best asks
                const auto &tr1 = a.second;
                const auto &tr2 = b.second;

                if(tr1 == nullptr)
                    return true;

                if(tr2 == nullptr)
                    return false;

                const auto priceA = xBridgeValueFromAmount(tr1->fromAmount) / xBridgeValueFromAmount(tr1->toAmount);
                const auto priceB = xBridgeValueFromAmount(tr2->fromAmount) / xBridgeValueFromAmount(tr2->toAmount);
                return priceA < priceB;
            });

            {
                const auto &tr = asksItem->second;
                if (tr != nullptr)
                {
                    const auto askPrice = xBridgeValueFromAmount(tr->fromAmount) / xBridgeValueFromAmount(tr->toAmount);
                    asks.emplace_back(askPrice);
                    asks.emplace_back(xBridgeValueFromAmount(tr->fromAmount));

                    Array asksIds;
                    asksIds.emplace_back(tr->id.GetHex());

                    for(const TransactionPair &tp : asksList)
                    {
                        const auto &otherTr = tp.second;

                        if(otherTr == nullptr)
                            continue;

                        if(tr->id == otherTr->id)
                            continue;

                        const auto otherTrAskPrice = xBridgeValueFromAmount(otherTr->fromAmount) / xBridgeValueFromAmount(otherTr->toAmount);

                        if(!floatCompare(askPrice, otherTrAskPrice))
                            continue;

                        asksIds.emplace_back(otherTr->id.GetHex());
                    }

                    asks.emplace_back(asksIds);
                }
            }

            res.emplace_back(Pair("bids", bids));
            res.emplace_back(Pair("asks", asks));
            return res;
        }

        default:
            Object error;
            error.emplace_back(Pair("error", xbridge::xbridgeErrorText(xbridge::INVALID_PARAMETERS)));
            error.emplace_back(Pair("code", xbridge::INVALID_PARAMETERS));
            error.emplace_back(Pair("name", "dxGetOrderBook"));
            return error;
        }
    }
}

//******************************************************************************
//******************************************************************************
json_spirit::Value dxGetMyOrders(const json_spirit::Array& params, bool fHelp)
{
    if (fHelp) {

        throw runtime_error("dxGetMyOrders");

    }

    if (params.size() > 0) {

        Object error;
        error.emplace_back(Pair("error",
                                "This function does not accept any parameter"));
        error.emplace_back(Pair("code", xbridge::INVALID_PARAMETERS));
        return  error;

    }

    xbridge::App & xapp = xbridge::App::instance();

    // todo: should we lock?
    Array r;

    TransactionMap trList = xbridge::App::instance().transactions();
    {
        if(trList.empty()) {

            LOG() << "empty  transactions list ";
            return r;

        }

        // using TransactionMap    = std::map<uint256, xbridge::TransactionDescrPtr>;

        for(auto i : trList)
        {

            const auto& t = *i.second;

            if(!t.isLocal())
                continue;

            xbridge::WalletConnectorPtr connFrom = xapp.connectorByCurrency(t.fromCurrency);
            xbridge::WalletConnectorPtr connTo   = xapp.connectorByCurrency(t.toCurrency);

            Object o;

            o.emplace_back(Pair("id", t.id.GetHex()));

            // maker data
            o.emplace_back(Pair("maker", t.fromCurrency));
            o.emplace_back(Pair("maker_size", xBridgeValueFromAmount(t.fromAmount)));
            o.emplace_back(Pair("maker_address", connFrom->fromXAddr(t.from)));
            // taker data
            o.emplace_back(Pair("taker", t.toCurrency));
            o.emplace_back(Pair("taker_size", xBridgeValueFromAmount(t.toAmount)));
            o.emplace_back(Pair("taker_address", connFrom->fromXAddr(t.to)));

            // todo: check if it's ISO 8601
            o.emplace_back(Pair("updated_at", bpt::to_iso_extended_string(t.txtime)));
            o.emplace_back(Pair("created_at", bpt::to_iso_extended_string(t.created)));

            // should we make returning value correspond to the description or vice versa?
            // Order status: created|open|pending|filled|canceled
            o.emplace_back(Pair("status", t.strState()));

            r.emplace_back(o);
        }


    }

    return r;
}<|MERGE_RESOLUTION|>--- conflicted
+++ resolved
@@ -689,18 +689,10 @@
 //******************************************************************************
 Value dxCancelOrder(const Array &params, bool fHelp)
 {
-<<<<<<< HEAD
-    if(fHelp) {
-
-        throw runtime_error("dxCancelOrder (id)\n"
-                            "Cancel xbridge transaction.");
-
-=======
     if(fHelp)
     {
         throw runtime_error("dxCancelOrder (id)\n"
                             "Cancel xbridge order.");
->>>>>>> 344abcc5
     }
 
     if (params.size() != 1)
