#include "json/json_spirit_reader_template.h"
#include "json/json_spirit_writer_template.h"
#include "json/json_spirit_utils.h"

#include <boost/asio.hpp>
#include <boost/filesystem.hpp>
#include <boost/iostreams/concepts.hpp>
#include <boost/iostreams/stream.hpp>
#include <boost/algorithm/string.hpp>
#include <boost/lexical_cast.hpp>
#include <boost/asio/ssl.hpp>
#include <boost/filesystem/fstream.hpp>
#include <boost/signals2.hpp>
#include <boost/date_time/posix_time/ptime.hpp>
#include <boost/date_time/posix_time/posix_time.hpp>
<<<<<<< HEAD
=======
#include <boost/range/algorithm_ext/push_back.hpp>
#include <boost/range/adaptor/map.hpp>
#include <boost/range/adaptor/filtered.hpp>
#include <boost/range/algorithm/copy.hpp>
>>>>>>> dd68a7f9

#include <stdio.h>
#include <atomic>
#include <numeric>
#include <math.h>
#include "util/settings.h"
#include "util/logger.h"
#include "util/xbridgeerror.h"
#include "xbridgeapp.h"
#include "xbridgeexchange.h"
#include "xbridgetransaction.h"
#include "xbridgetransactiondescr.h"
#include "rpcserver.h"

#include "posixtimeconversion.h"

using namespace json_spirit;
using namespace std;
using namespace boost;
using namespace boost::asio;

using TransactionMap    = std::map<uint256, xbridge::TransactionDescrPtr>;

using TransactionPair   = std::pair<uint256, xbridge::TransactionDescrPtr>;

using RealVector        = std::vector<double>;

using TransactionVector = std::vector<xbridge::TransactionDescrPtr>;
namespace bpt           = boost::posix_time;

double xBridgeValueFromAmount(uint64_t amount)
{
    return static_cast<double>(amount) / xbridge::TransactionDescr::COIN;
}

uint64_t xBridgeAmountFromReal(double val)
{
    // TODO: should we check amount ranges and throw JSONRPCError like they do in rpcserver.cpp ?
    return static_cast<uint64_t>(val * xbridge::TransactionDescr::COIN + 0.5);
}

/** \brief Returns the list of open and pending transactions
  * \param params A list of input params.
  * \param fHelp For debug purposes, throw the exception describing parameters.
  * \return A list of open(they go first) and pending transactions.
  *
  * Returns the list of open and pending transactions as JSON structures.
  * The open transactions go first.
  */

Value dxGetOrders(const Array & params, bool fHelp)
{
    if (fHelp) {

        throw runtime_error("dxGetOrders returns the list of open orders.");

    }
    if (!params.empty()) {

        Object error;
        const auto statusCode = xbridge::INVALID_PARAMETERS;
        error.emplace_back(Pair("error",
                                xbridge::xbridgeErrorText(statusCode, "This function does not accept parameters")));
        error.emplace_back(Pair("code", statusCode));
        error.emplace_back(Pair("name", __FUNCTION__));
        return  error;

    }    

    auto &xapp = xbridge::App::instance();
    TransactionMap trlist = xapp.transactions();

    Array result;
    for (const auto& trEntry : trlist) {

        const auto &tr = trEntry.second;

        xbridge::WalletConnectorPtr connFrom = xapp.connectorByCurrency(tr->fromCurrency);
        xbridge::WalletConnectorPtr connTo   = xapp.connectorByCurrency(tr->toCurrency);
        if (!connFrom || !connTo) {

            continue;

        }

        Object jtr;
        jtr.emplace_back(Pair("id",             tr->id.GetHex()));
        jtr.emplace_back(Pair("maker",          tr->fromCurrency));
        jtr.emplace_back(Pair("maker_size",     xBridgeValueFromAmount(tr->fromAmount)));
        jtr.emplace_back(Pair("taker",          tr->toCurrency));
        jtr.emplace_back(Pair("taker_size",     xBridgeValueFromAmount(tr->toAmount)));
        jtr.emplace_back(Pair("updated_at",     bpt::to_iso_extended_string(tr->txtime)));
        jtr.emplace_back(Pair("created_at",     bpt::to_iso_extended_string(tr->created)));
        jtr.emplace_back(Pair("status",         tr->strState()));
        result.emplace_back(jtr);

    }


    return result;
}

//*****************************************************************************
//*****************************************************************************

Value dxGetOrderFills(const Array & params, bool fHelp)
{
    if (fHelp) {

<<<<<<< HEAD
        throw runtime_error("dxGetOrderFills "
                            "(ALL - optional parameter, if specified then all transactions are shown, "
                            "not only successfully completed ");
=======
        throw runtime_error("dxGetOrderFills Returns all the recent trades by trade pair that have been filled \n"
                            "(i.e. completed). Maker symbol is always listed first. The [combined] flag set to false\n "
                            "will return only maker trades, switch maker and taker to get the reverse.\n"
                            "(maker) (taker) (combined - optional)"
                            );
>>>>>>> dd68a7f9

    }

    bool invalidParams = ((params.size() != 2) &&
                          (params.size() != 3));
    if (invalidParams) {

        Object error;
        const auto statusCode = xbridge::INVALID_PARAMETERS;
        error.emplace_back(Pair("error",
                                xbridge::xbridgeErrorText(statusCode)));
        error.emplace_back(Pair("code", statusCode));
        error.emplace_back(Pair("name", __FUNCTION__ ));
        return  error;

    }

    bool combined = params.size() == 3 && params[2].get_bool();

    const auto maker = params[0].get_str();
    const auto taker = params[1].get_str();



    TransactionMap history = xbridge::App::instance().history();


    TransactionVector result;

    boost::push_back(result,
                     history | boost::adaptors::map_values
                     | boost::adaptors::filtered(
                         [&maker, &taker, combined](const xbridge::TransactionDescrPtr &ptr) -> bool {

        return (ptr->state == xbridge::TransactionDescr::trFinished) &&

                (combined ? (ptr->fromCurrency == maker && ptr->toCurrency == taker) :
                            (ptr->fromCurrency == maker));

    }));

    std::sort(result.begin(), result.end(),
              [](const xbridge::TransactionDescrPtr &a,  const xbridge::TransactionDescrPtr &b)
    {
         return (a->txtime) > (b->txtime);
    });

    Array arr;
    for(const auto &transaction : result) {

        Object tmp;
        tmp.emplace_back(Pair("id",         transaction->id.GetHex()));
        tmp.emplace_back(Pair("time",       bpt::to_iso_extended_string(transaction->txtime)));
        tmp.emplace_back(Pair("maker",      transaction->fromCurrency));
        tmp.emplace_back(Pair("maker_size", xBridgeValueFromAmount(transaction->fromAmount)));
        tmp.emplace_back(Pair("taker",      transaction->toCurrency));
        tmp.emplace_back(Pair("taker_size", xBridgeValueFromAmount(transaction->toAmount)));
        arr.emplace_back(tmp);

    }
    return arr;
}

Value dxGetOrderHistory(const json_spirit::Array& params, bool fHelp)
{

    if (fHelp) {

        throw runtime_error("dxGetOrderHistory "
                            "(maker) (taker) (start time) (end time) (order_ids - optional) ");

    }
    if ((params.size() != 4 && params.size() != 5)) {

        Object error;
        error.emplace_back(Pair("error",
                                "Invalid number of parameters"));
        error.emplace_back(Pair("code", xbridge::INVALID_PARAMETERS));
        return  error;

    }

    Array arr;
    TransactionMap trlist = xbridge::App::instance().history();

    if(trlist.empty()) {

        LOG() << "empty history transactions list";
        return arr;

    }

    const auto fromCurrency     = params[0].get_str();
    const auto toCurrency       = params[1].get_str();
    const auto startTimeFrame   = params[2].get_int();
    const auto endTimeFrame     = params[3].get_int();
    bool isShowTxids = false;
    if(params.size() == 5) {

        isShowTxids = (params[4].get_str() == "order_ids");

    }

    TransactionMap trList;
    std::vector<xbridge::TransactionDescrPtr> trVector;

    //copy all transactions between startTimeFrame and endTimeFrame
    std::copy_if(trlist.begin(), trlist.end(), std::inserter(trList, trList.end()),
                 [&startTimeFrame, &endTimeFrame, &toCurrency, &fromCurrency](const TransactionPair &transaction){
        return  ((transaction.second->created)      <   bpt::from_time_t(endTimeFrame)) &&
                ((transaction.second->created)      >   bpt::from_time_t(startTimeFrame)) &&
                (transaction.second->toCurrency     ==  toCurrency) &&
                (transaction.second->fromCurrency   ==  fromCurrency) &&
                (transaction.second->state          ==  xbridge::TransactionDescr::trFinished);
    });

    if(trList.empty()) {

        LOG() << "No transactions for the specified period " << __FUNCTION__;
        return  arr;

    }

    RealVector toAmounts;
    RealVector fromAmounts;

    Object res;

    Array times;
    times.emplace_back(startTimeFrame);
    times.emplace_back(endTimeFrame);
    res.emplace_back(Pair("t", times));

    //copy values into vector
    for (const auto &trEntry : trList) {

        const auto &tr          = trEntry.second;
        const auto fromAmount   = xBridgeValueFromAmount(tr->fromAmount);
        const auto toAmount     = xBridgeValueFromAmount(tr->toAmount);
        toAmounts.emplace_back(toAmount);
        fromAmounts.emplace_back(fromAmount);
        trVector.push_back(tr);

    }


    std::sort(trVector.begin(), trVector.end(),
              [](const xbridge::TransactionDescrPtr &a,  const xbridge::TransactionDescrPtr &b)
    {
         return (a->created) < (b->created);
    });

    Array opens;
    //write start price
    opens.emplace_back(xBridgeValueFromAmount(trVector[0]->fromAmount));
    opens.emplace_back(xBridgeValueFromAmount(trVector[0]->toAmount));
    res.emplace_back(Pair("o", opens));

    Array close;
    //write end price
    close.emplace_back(xBridgeValueFromAmount(trVector[trVector.size() - 1]->fromAmount));
    close.emplace_back(xBridgeValueFromAmount(trVector[trVector.size() - 1]->toAmount));
    res.emplace_back(Pair("c", close));

    Array volumes;
    //write sum of bids and asks
    volumes.emplace_back(accumulate(toAmounts.begin(), toAmounts.end(), .0));
    volumes.emplace_back(accumulate(fromAmounts.begin(), fromAmounts.end(), .0));
    res.emplace_back(Pair("v", volumes));

    Array highs;
    //write higs values of the bids and asks  in timeframe
    highs.emplace_back(*std::max_element(toAmounts.begin(), toAmounts.end()));
    highs.emplace_back(*std::max_element(fromAmounts.begin(), fromAmounts.end()));
    res.emplace_back(Pair("h", highs));

    Array lows;
    //write lows values of the bids and ask in the timeframe
    lows.emplace_back(*std::min_element(toAmounts.begin(), toAmounts.end()));
    lows.emplace_back(*std::min_element(fromAmounts.begin(), fromAmounts.end()));
    res.emplace_back(Pair("l", lows));

    if (isShowTxids) {

        Array tmp;
        for(auto tr : trVector) {

            tmp.emplace_back(tr->id.GetHex());

        }
        res.emplace_back(Pair("order_ids", tmp));
    }

    //write status
    res.emplace_back(Pair("s", "ok"));
    arr.emplace_back(res);

    return arr;
}

//*****************************************************************************
//*****************************************************************************

Value dxGetOrdersInfo(const Array & params, bool fHelp)
{
    if (fHelp) {

         throw runtime_error("dxGetOrdersInfo (id) Transaction info.");

    }
    if (params.size() != 1) {

        Object error;
        error.emplace_back(Pair("error",
                                "Invalid number of parameters"));
        error.emplace_back(Pair("code", xbridge::INVALID_PARAMETERS));
        return  error;

    }

    uint256 id(params[0].get_str());
    Array arr;

    xbridge::App & xapp = xbridge::App::instance();

    const xbridge::TransactionDescrPtr tr = xapp.transaction(uint256(id));
    if (tr != nullptr) {
        xbridge::WalletConnectorPtr connFrom = xapp.connectorByCurrency(tr->fromCurrency);
        xbridge::WalletConnectorPtr connTo   = xapp.connectorByCurrency(tr->toCurrency);
        if (!connFrom || !connTo) {

            throw runtime_error("connector not found");

        }

        Object jtr;
        jtr.emplace_back(Pair("id",             tr->id.GetHex()));
        jtr.emplace_back(Pair("created",        bpt::to_iso_extended_string(tr->created)));
        jtr.emplace_back(Pair("from",           tr->fromCurrency));
        jtr.emplace_back(Pair("fromAddress",    tr->isLocal() ? connFrom->fromXAddr(tr->from) : ""));
        jtr.emplace_back(Pair("fromAmount",     xBridgeValueFromAmount(tr->fromAmount)));
        jtr.emplace_back(Pair("to",             tr->toCurrency));
        jtr.emplace_back(Pair("toAddress",      tr->isLocal() ? connTo->fromXAddr(tr->to) : ""));
        jtr.emplace_back(Pair("toAmount",       xBridgeValueFromAmount(tr->toAmount)));
        jtr.emplace_back(Pair("state",          tr->strState()));
        jtr.emplace_back(Pair("blockHash",      tr->blockHash.GetHex()));

        arr.emplace_back(jtr);
    }

    return arr;
}


//******************************************************************************
//******************************************************************************
Value dxGetLocalTokens(const Array & params, bool fHelp)
{
    if (fHelp) {

        throw runtime_error("dxGetLocalTokens\nList currencies supported by the wallet.");

    }
    if (params.size() > 0) {

        Object error;
        error.emplace_back(Pair("error",
                                "This function does not accept any parameter"));
        error.emplace_back(Pair("code", xbridge::INVALID_PARAMETERS));
        return  error;

    }

    Object obj;

    std::vector<std::string> currencies = xbridge::App::instance().availableCurrencies();
    for (std::string currency : currencies) {

        obj.emplace_back(Pair(currency, ""));

    }
    return obj;
}

//******************************************************************************
//******************************************************************************
Value dxGetNetworkTokens(const Array & params, bool fHelp)
{
    if (fHelp) {

        throw runtime_error("dxGetNetworkTokens\nList currencies supported by the network.");

    }
    if (params.size() > 0) {

        Object error;
        error.emplace_back(Pair("error",
                                "This function does not accept any parameter"));
        error.emplace_back(Pair("code", xbridge::INVALID_PARAMETERS));
        return  error;

    }

    Object obj;

    std::vector<std::string> currencies = xbridge::App::instance().networkCurrencies();
    for (std::string currency : currencies) {

        obj.emplace_back(Pair(currency, ""));

    }
    return obj;
}

//******************************************************************************
//******************************************************************************
Value dxMakeOrder(const Array &params, bool fHelp)
{

    if (fHelp) {

        throw runtime_error("dxMakeOrder "
                            "(address from) (currency from) (amount from) "
                            "(address to) (currency to) (amount to)\n"
                            "Create xbridge transaction.");

    }
    if (params.size() != 6) {

        Object error;
        error.emplace_back(Pair("error",
                                "Invalid number of parameters"));
        error.emplace_back(Pair("code", xbridge::INVALID_PARAMETERS));
        return  error;
    }


    std::string fromAddress     = params[0].get_str();
    std::string fromCurrency    = params[1].get_str();
    double      fromAmount      = params[2].get_real();
    std::string toAddress       = params[3].get_str();
    std::string toCurrency      = params[4].get_str();
    double      toAmount        = params[5].get_real();

    auto statusCode = xbridge::SUCCESS;

    xbridge::App &app = xbridge::App::instance();
    if (!app.isValidAddress(fromAddress)) {
        statusCode = xbridge::INVALID_ADDRESS;
        Object error;
        error.emplace_back(Pair("error",
                                xbridge::xbridgeErrorText(statusCode, fromAddress)));
        error.emplace_back(Pair("code", statusCode));
        return  error;
    }
    if (!app.isValidAddress(toAddress)) {
        statusCode = xbridge::INVALID_ADDRESS;
        Object error;
        error.emplace_back(Pair("error",
                                xbridge::xbridgeErrorText(statusCode, toAddress)));
        error.emplace_back(Pair("code", statusCode));
        return  error;
    }
    bool validateParams = ((params.size() == 7) && (params[6].get_str() == "validate"));

    //if validate mode enabled

    Object result;
    statusCode = app.checkCreateParams(fromCurrency, toCurrency,
                                       xBridgeAmountFromReal(fromAmount));
    switch (statusCode) {
    case xbridge::SUCCESS:{

        if (validateParams) {

            result.emplace_back(Pair("status",         "created"));
            result.emplace_back(Pair("id",             uint256().GetHex()));
            result.emplace_back(Pair("from",           fromAddress));
            result.emplace_back(Pair("fromCurrency",   fromCurrency));
            result.emplace_back(Pair("fromAmount",     fromAmount));
            result.emplace_back(Pair("to",             toAddress));
            result.emplace_back(Pair("toCurrency",     toCurrency));
            result.emplace_back(Pair("toAmount",       toAmount));
            return result;

        }
        break;
    }

    case xbridge::INVALID_CURRENCY: {

        result.emplace_back(Pair("error",
                                 xbridge::xbridgeErrorText(statusCode, fromCurrency)));
        result.emplace_back(Pair("code", statusCode));
        return  result;

    }
    case xbridge::NO_SESSION:{

        result.emplace_back(Pair("error",
                                 xbridge::xbridgeErrorText(statusCode, fromCurrency)));
        result.emplace_back(Pair("code", statusCode));
        return  result;

    }
    case xbridge::INSIFFICIENT_FUNDS:{

        result.emplace_back(Pair("error",
                                 xbridge::xbridgeErrorText(statusCode, toAddress)));
        result.emplace_back(Pair("code", statusCode));
        return  result;
    }

    default:
        result.emplace_back(Pair("error", xbridge::xbridgeErrorText(statusCode)));
        result.emplace_back(Pair("code", statusCode));
        return  result;
    }


    uint256 id = uint256();
    uint256 blockHash = uint256();
    statusCode = xbridge::App::instance().sendXBridgeTransaction
          (fromAddress, fromCurrency, xBridgeAmountFromReal(fromAmount),
           toAddress, toCurrency, xBridgeAmountFromReal(toAmount), id, blockHash);

    if (statusCode == xbridge::SUCCESS) {

        Object obj;
        obj.emplace_back(Pair("id",             id.GetHex()));
        const auto &createdTime = xbridge::App::instance().transaction(id)->created;
        obj.emplace_back(Pair("time",           bpt::to_iso_extended_string(createdTime)));
        obj.emplace_back(Pair("from",           fromAddress));
        obj.emplace_back(Pair("fromCurrency",   fromCurrency));
        obj.emplace_back(Pair("fromAmount",     fromAmount));
        obj.emplace_back(Pair("to",             toAddress));
        obj.emplace_back(Pair("toCurrency",     toCurrency));
        obj.emplace_back(Pair("toAmount",       toAmount));
        obj.emplace_back(Pair("blockHash",      blockHash.GetHex()));
        return obj;

    } else {

        Object error;
        error.emplace_back(Pair("error", xbridge::xbridgeErrorText(statusCode)));
        error.emplace_back(Pair("code", statusCode));
        return error;

    }
}

//******************************************************************************
//******************************************************************************
Value dxTakeOrder(const Array & params, bool fHelp)
{

    if (fHelp) {

        throw runtime_error("dxTakeOrder (id) "
                            "(address from) (address to)\n"
                            "Accept xbridge transaction.");

    }
    auto statusCode = xbridge::SUCCESS;

    if ((params.size() != 3) && (params.size() != 4)) {

        statusCode = xbridge::INVALID_PARAMETERS;
        Object error;
        error.emplace_back(Pair("error",
                                xbridge::xbridgeErrorText(statusCode)));
        error.emplace_back(Pair("code", statusCode));
        return  error;

    }

    uint256 id(params[0].get_str());
    std::string fromAddress    = params[1].get_str();
    std::string toAddress      = params[2].get_str();

    xbridge::App &app = xbridge::App::instance();

    if (!app.isValidAddress(fromAddress)) {

        statusCode = xbridge::INVALID_ADDRESS;
        Object error;
        error.emplace_back(Pair("error",
                                xbridge::xbridgeErrorText(statusCode, fromAddress)));
        error.emplace_back(Pair("code", statusCode));
        return  error;

    }
    if (!app.isValidAddress(toAddress)) {

        statusCode = xbridge::INVALID_ADDRESS;
        Object error;
        error.emplace_back(Pair("error",
                                xbridge::xbridgeErrorText(statusCode, toAddress)));
        error.emplace_back(Pair("code", statusCode));
        return  error;

    }
    bool validateParams = ((params.size() == 4) && (params[3].get_str() == "validate"));
    //if validate mode enabled
    Object result;
    xbridge::TransactionDescrPtr ptr;
    statusCode = app.checkAcceptParams(id, ptr);

    switch (statusCode) {
    case xbridge::SUCCESS: {

        if(validateParams) {

            result.emplace_back(Pair("status", "Accepted"));
            result.emplace_back(Pair("id", uint256().GetHex()));
            result.emplace_back(Pair("from", fromAddress));
            result.emplace_back(Pair("to", toAddress));
            return result;

        }
        break;

    }
    case xbridge::TRANSACTION_NOT_FOUND: {

        result.emplace_back(Pair("error",
                                 xbridge::xbridgeErrorText(statusCode, id.GetHex())));
        result.emplace_back(Pair("code", statusCode));
        return  result;

    }

    case xbridge::NO_SESSION: {

        result.emplace_back(Pair("error",
                                 xbridge::xbridgeErrorText(statusCode, ptr->toCurrency)));
        result.emplace_back(Pair("code", statusCode));
        return  result;

    }

    case xbridge::INSIFFICIENT_FUNDS:{

        result.emplace_back(Pair("error",
                                 xbridge::xbridgeErrorText(statusCode, ptr->to)));
        result.emplace_back(Pair("code", statusCode));
        return  result;

    }

    default:
        result.emplace_back(Pair("error", xbridge::xbridgeErrorText(statusCode)));
        result.emplace_back(Pair("code", statusCode));
        return  result;
    }

    std::swap(ptr->fromCurrency, ptr->toCurrency);
    std::swap(ptr->fromAmount, ptr->toAmount);

    statusCode = app.acceptXBridgeTransaction(id, fromAddress, toAddress);
    if (statusCode == xbridge::SUCCESS) {

        Object obj;
        obj.emplace_back(Pair("status", "Accepted"));
        obj.emplace_back(Pair("time",   bpt::to_iso_extended_string(bpt::second_clock::universal_time())));
        obj.emplace_back(Pair("id",     id.GetHex()));
        obj.emplace_back(Pair("from",   fromAddress));
        obj.emplace_back(Pair("to",     toAddress));
        return obj;

    } else {

        Object obj;
        obj.emplace_back(Pair("error",
                              xbridge::xbridgeErrorText(statusCode)));
        obj.emplace_back(Pair("code", statusCode));
        return obj;

    }
}

//******************************************************************************
//******************************************************************************
Value dxCancelOrder(const Array &params, bool fHelp)
{
    if(fHelp)
    {
        throw runtime_error("dxCancelOrder (id)\n"
                            "Cancel xbridge order.");
    }

    if (params.size() != 1)
    {
        Object error;
        error.emplace_back(Pair("error", xbridge::xbridgeErrorText(xbridge::INVALID_PARAMETERS)));
        error.emplace_back(Pair("code", xbridge::INVALID_PARAMETERS));
        error.emplace_back(Pair("name", "dxCancelOrder"));
        return error;
    }

    LOG() << "rpc cancel order " << __FUNCTION__;
    uint256 id(params[0].get_str());

    xbridge::TransactionDescrPtr tx = xbridge::App::instance().transaction(id);

    if (tx != nullptr)
    {
        xbridge::WalletConnectorPtr connFrom = xbridge::App::instance().connectorByCurrency(tx->fromCurrency);
        xbridge::WalletConnectorPtr connTo   = xbridge::App::instance().connectorByCurrency(tx->toCurrency);

        if (!connFrom || !connTo)
        {
            Object error;
            error.emplace_back(Pair("error", xbridge::xbridgeErrorText(xbridge::NO_SESSION)));
            error.emplace_back(Pair("code", xbridge::NO_SESSION));
            error.emplace_back(Pair("name", "dxCancelOrder"));
            return error;
        }

        if(tx->state < xbridge::TransactionDescr::trCreated)
        {
            const auto res = xbridge::App::instance().cancelXBridgeTransaction(id, crRpcRequest);
            if (res == xbridge::SUCCESS)
            {
                Object obj;
                obj.emplace_back(Pair("id", id.GetHex()));

                obj.emplace_back(Pair("maker", tx->fromCurrency));
                obj.emplace_back(Pair("maker_size", xBridgeValueFromAmount(tx->fromAmount)));
                obj.emplace_back(Pair("maker_address", connFrom->fromXAddr(tx->from)));

                obj.emplace_back(Pair("taker", tx->toCurrency));
                obj.emplace_back(Pair("taker_size", xBridgeValueFromAmount(tx->toAmount)));
                obj.emplace_back(Pair("taker_address", connTo->fromXAddr(tx->to)));

                obj.emplace_back(Pair("updated_at", bpt::to_iso_extended_string(tx->txtime)));
                obj.emplace_back(Pair("created_at", bpt::to_iso_extended_string(tx->created)));

                obj.emplace_back(Pair("status", tx->strState()));
                return obj;
            }
            else
            {
                Object obj;
                obj.emplace_back(Pair("error", xbridge::xbridgeErrorText(res)));
                obj.emplace_back(Pair("code", res));
                obj.emplace_back(Pair("name", "dxCancelOrder"));
                return obj;
            }
        }
        else
        {
            const auto res = xbridge::App::instance().rollbackXBridgeTransaction(id);
            if (res == xbridge::SUCCESS)
            {
                Object obj;
                obj.emplace_back(Pair("id", id.GetHex()));

                obj.emplace_back(Pair("maker", tx->fromCurrency));
                obj.emplace_back(Pair("maker_size", xBridgeValueFromAmount(tx->fromAmount)));
                obj.emplace_back(Pair("maker_address", connFrom->fromXAddr(tx->from)));

                obj.emplace_back(Pair("taker", tx->toCurrency));
                obj.emplace_back(Pair("taker_size", xBridgeValueFromAmount(tx->toAmount)));
                obj.emplace_back(Pair("taker_address", connTo->fromXAddr(tx->to)));

                obj.emplace_back(Pair("updated_at", bpt::to_iso_extended_string(tx->txtime)));
                obj.emplace_back(Pair("created_at", bpt::to_iso_extended_string(tx->created)));

                obj.emplace_back(Pair("status", tx->strState()));
                return obj;
            }
            else
            {
                Object obj;
                obj.emplace_back(Pair("error", xbridge::xbridgeErrorText(res)));
                obj.emplace_back(Pair("code", res));
                obj.emplace_back(Pair("name", "dxCancelOrder"));
                return obj;
            }
        }
    }
    else
    {
        Object obj;
        obj.emplace_back(Pair("error", xbridge::xbridgeErrorText(xbridge::Error::TRANSACTION_NOT_FOUND, id.GetHex())));
        obj.emplace_back(Pair("code", xbridge::Error::TRANSACTION_NOT_FOUND));
        obj.emplace_back(Pair("name", "dxCancelOrder"));
        return obj;
    }
}

//******************************************************************************
//******************************************************************************
json_spirit::Value dxrollbackTransaction(const json_spirit::Array& params, bool fHelp)
{
    if (fHelp) {

        throw runtime_error("dxRollbackTransaction (id)\n"
                            "Rollback xbridge transaction.");

    }
    if (params.size() != 1) {

        Object error;
        error.emplace_back(Pair("error",
                                "Invalid number of parameters"));
        error.emplace_back(Pair("code", xbridge::INVALID_PARAMETERS));
        return  error;

    }
    LOG() << "rpc rollback transaction " << __FUNCTION__;
    uint256 id(params[0].get_str());
    const auto res = xbridge::App::instance().rollbackXBridgeTransaction(id);
    if (res == xbridge::SUCCESS) {

        Object obj;
        obj.emplace_back(Pair("id", id.GetHex()));
        return  obj;

    } else {

        Object obj;
        obj.emplace_back(Pair("error", xbridge::xbridgeErrorText(res)));
        obj.emplace_back(Pair("code", res));
        return obj;

    }
}

//******************************************************************************
//******************************************************************************
Value dxGetOrderBook(const json_spirit::Array& params, bool fHelp)
{
    if (fHelp)
    {
        throw runtime_error("dxGetOrderBook "
                            "(detail level) (maker) (taker) "
                            "(max orders)[optional, default=50) ");
    }

    if ((params.size() < 3 || params.size() > 4))
    {
        Object error;
        error.emplace_back(Pair("error", xbridge::xbridgeErrorText(xbridge::INVALID_PARAMETERS)));
        error.emplace_back(Pair("code", xbridge::INVALID_PARAMETERS));
        error.emplace_back(Pair("name", "dxGetOrderBook"));
        return  error;
    }

    Object res;
    TransactionMap trList = xbridge::App::instance().transactions();
    {
        /**
         * @brief detaiLevel - Get a list of open orders for a product.
         * The amount of detail shown can be customized with the level parameter.
         */
        const auto detailLevel  = params[0].get_int();
        const auto fromCurrency = params[1].get_str();
        const auto toCurrency   = params[2].get_str();

        std::size_t maxOrders = 50;

        if (detailLevel == 2 && params.size() == 4)
            maxOrders = params[3].get_int();

        if (maxOrders < 1)
            maxOrders = 1;

        if (detailLevel < 1 || detailLevel > 4)
        {
            Object error;
            error.emplace_back(Pair("error", xbridge::xbridgeErrorText(xbridge::INVALID_DETAIL_LEVEL)));
            error.emplace_back(Pair("code", xbridge::INVALID_DETAIL_LEVEL));
            error.emplace_back(Pair("name", "dxGetOrderBook"));
            return error;
        }

        res.emplace_back(Pair("detail", detailLevel));
        res.emplace_back(Pair("maker", fromCurrency));
        res.emplace_back(Pair("taker", toCurrency));

        /**
         * @brief bids - array with bids
         */
        Array bids;
        /**
         * @brief asks - array with asks
         */
        Array asks;

        if(trList.empty())
        {
            LOG() << "empty transactions list";
            res.emplace_back(Pair("bids", bids));
            res.emplace_back(Pair("asks", asks));
            return res;
        }

        TransactionMap asksList;
        TransactionMap bidsList;

        //copy all transactions in currencies specified in the parameters
        std::copy_if(trList.begin(), trList.end(), std::inserter(asksList, asksList.end()),
                     [&toCurrency, &fromCurrency](const TransactionPair &transaction)
        {
            if(transaction.second == nullptr)
                return false;

            return  ((transaction.second->toCurrency == fromCurrency) &&
                    (transaction.second->fromCurrency == toCurrency));
        });

        std::copy_if(trList.begin(), trList.end(), std::inserter(bidsList, bidsList.end()),
                     [&toCurrency, &fromCurrency](const TransactionPair &transaction)
        {
            if(transaction.second == nullptr)
                return false;

            return  ((transaction.second->toCurrency == toCurrency) &&
                    (transaction.second->fromCurrency == fromCurrency));
        });

        std::vector<xbridge::TransactionDescrPtr> asksVector;
        std::vector<xbridge::TransactionDescrPtr> bidsVector;

        for (const auto &trEntry : asksList)
            asksVector.emplace_back(trEntry.second);

        for (const auto &trEntry : bidsList)
            bidsVector.emplace_back(trEntry.second);

        //sort descending
        std::sort(bidsVector.begin(), bidsVector.end(),
                  [](const xbridge::TransactionDescrPtr &a, const xbridge::TransactionDescrPtr &b)
        {
            const auto priceA = xBridgeValueFromAmount(a->fromAmount) / xBridgeValueFromAmount(a->toAmount);
            const auto priceB = xBridgeValueFromAmount(b->fromAmount) / xBridgeValueFromAmount(b->toAmount);
            return priceA > priceB;
        });

        std::sort(asksVector.begin(), asksVector.end(),
                  [](const xbridge::TransactionDescrPtr &a, const xbridge::TransactionDescrPtr &b)
        {
            const auto priceA = xBridgeValueFromAmount(a->fromAmount) / xBridgeValueFromAmount(a->toAmount);
            const auto priceB = xBridgeValueFromAmount(b->fromAmount) / xBridgeValueFromAmount(b->toAmount);
            return priceA < priceB;
        });

        // floating point comparisons
        // see Knuth 4.2.2 Eq 36
        auto floatCompare = [](const double a, const double b) -> bool
        {
            auto epsilon = std::numeric_limits<double>::epsilon();
            return (fabs(a - b) / fabs(a) <= epsilon) && (fabs(a - b) / fabs(b) <= epsilon);
        };

        switch (detailLevel)
        {
        case 1:
        {
            //return only the best bid and ask
            const auto bidsItem = std::max_element(bidsList.begin(), bidsList.end(),
                                       [](const TransactionPair &a, const TransactionPair &b)
            {
                //find transaction with best bids
                const auto &tr1 = a.second;
                const auto &tr2 = b.second;

                if(tr1 == nullptr)
                    return true;

                if(tr2 == nullptr)
                    return false;

                const auto priceA = xBridgeValueFromAmount(tr1->fromAmount) / xBridgeValueFromAmount(tr1->toAmount);
                const auto priceB = xBridgeValueFromAmount(tr2->fromAmount) / xBridgeValueFromAmount(tr2->toAmount);

                return priceA < priceB;
            });

            const auto bidsCount = std::count_if(bidsList.begin(), bidsList.end(), [bidsItem, floatCompare](const TransactionPair &a)
            {
                const auto &tr = a.second;

                if(tr == nullptr)
                    return false;

                const auto price = xBridgeValueFromAmount(tr->fromAmount) / xBridgeValueFromAmount(tr->toAmount);

                const auto &bestTr = bidsItem->second;
                if (bestTr != nullptr)
                {
                    const auto bestBidPrice = xBridgeValueFromAmount(bestTr->fromAmount) / xBridgeValueFromAmount(bestTr->toAmount);
                    return floatCompare(price, bestBidPrice);
                }

                return false;
            });

            {
                const auto &tr = bidsItem->second;
                if (tr != nullptr)
                {
                    const auto bidPrice = xBridgeValueFromAmount(tr->fromAmount) / xBridgeValueFromAmount(tr->toAmount);
                    bids.emplace_back(Array{bidPrice, xBridgeValueFromAmount(tr->fromAmount), (int64_t)bidsCount});
                }
            }

            const auto asksItem = std::min_element(asksList.begin(), asksList.end(),
                                                   [](const TransactionPair &a, const TransactionPair &b)
            {
                //find transactions with best asks
                const auto &tr1 = a.second;
                const auto &tr2 = b.second;

                if(tr1 == nullptr)
                    return true;

                if(tr2 == nullptr)
                    return false;

                const auto priceA = xBridgeValueFromAmount(tr1->fromAmount) / xBridgeValueFromAmount(tr1->toAmount);
                const auto priceB = xBridgeValueFromAmount(tr2->fromAmount) / xBridgeValueFromAmount(tr2->toAmount);
                return priceA < priceB;
            });

            const auto asksCount = std::count_if(asksList.begin(), asksList.end(), [asksItem, floatCompare](const TransactionPair &a)
            {
                const auto &tr = a.second;

                if(tr == nullptr)
                    return false;

                const auto price = xBridgeValueFromAmount(tr->fromAmount) / xBridgeValueFromAmount(tr->toAmount);

                const auto &bestTr = asksItem->second;
                if (bestTr != nullptr)
                {
                    const auto bestAskPrice = xBridgeValueFromAmount(bestTr->fromAmount) / xBridgeValueFromAmount(bestTr->toAmount);
                    return floatCompare(price, bestAskPrice);
                }

                return false;
            });

            {
                const auto &tr = asksItem->second;
                if (tr != nullptr)
                {
                    const auto askPrice = xBridgeValueFromAmount(tr->fromAmount) / xBridgeValueFromAmount(tr->toAmount);
                    asks.emplace_back(Array{askPrice, xBridgeValueFromAmount(tr->fromAmount), (int64_t)asksCount});
                }
            }

            res.emplace_back(Pair("bids", bids));
            res.emplace_back(Pair("asks", asks));
            return res;
        }
        case 2:
        {
            //Top X bids and asks (aggregated)

            /**
             * @brief bound - calculate upper bound
             */
            auto bound = std::min(maxOrders, bidsVector.size());

            for (size_t i = 0; i < bound; i++)
            {
                if(bidsVector[i] == nullptr)
                    continue;

                Array bid;
                //calculate bids and push to array
                const auto fromAmount   = bidsVector[i]->fromAmount;
                const auto toAmount     = bidsVector[i]->toAmount;
                const auto bidPrice     = xBridgeValueFromAmount(fromAmount) / xBridgeValueFromAmount(toAmount);
                const auto bidSize      = xBridgeValueFromAmount(fromAmount);
                const auto bidsCount    = std::count_if(bidsList.begin(), bidsList.end(),
                                                     [bidPrice, floatCompare](const TransactionPair &a)
                {
                    const auto &tr = a.second;

                    if(tr == nullptr)
                        return false;

                    const auto price = xBridgeValueFromAmount(tr->fromAmount) / xBridgeValueFromAmount(tr->toAmount);

                    return floatCompare(price, bidPrice);
                });

                bid.emplace_back(bidPrice);
                bid.emplace_back(bidSize);
                bid.emplace_back((int64_t)bidsCount);

                bids.emplace_back(bid);
            }

            bound = std::min(maxOrders, asksVector.size());

            for (size_t i = 0; i < bound; i++)
            {
                if(asksVector[i] == nullptr)
                    continue;

                Array ask;
                //calculate asks and push to array
                const auto fromAmount   = asksVector[i]->fromAmount;
                const auto toAmount     = asksVector[i]->toAmount;
                const auto askPrice     = xBridgeValueFromAmount(fromAmount) / xBridgeValueFromAmount(toAmount);
                const auto askSize      = xBridgeValueFromAmount(fromAmount);
                const auto asksCount    = std::count_if(asksList.begin(), asksList.end(),
                                                     [askPrice, floatCompare](const TransactionPair &a)
                {
                    const auto &tr = a.second;

                    if(tr == nullptr)
                        return false;

                    const auto price = xBridgeValueFromAmount(tr->fromAmount) / xBridgeValueFromAmount(tr->toAmount);

                    return floatCompare(price, askPrice);
                });

                ask.emplace_back(askPrice);
                ask.emplace_back(askSize);
                ask.emplace_back((int64_t)asksCount);

                asks.emplace_back(ask);
            }

            res.emplace_back(Pair("bids", bids));
            res.emplace_back(Pair("asks", asks));
            return  res;
        }
        case 3:
        {
            //Full order book (non aggregated)
            auto bound = std::min(maxOrders, bidsVector.size());

            for (size_t i = 0; i < bound; i++)
            {
                if(bidsVector[i] == nullptr)
                    continue;

                Array bid;
                const auto fromAmount   = bidsVector[i]->fromAmount;
                const auto toAmount     = bidsVector[i]->toAmount;
                const auto bidPrice = xBridgeValueFromAmount(fromAmount) / xBridgeValueFromAmount(toAmount);
                bid.emplace_back(bidPrice);
                bid.emplace_back(xBridgeValueFromAmount(fromAmount));
                bid.emplace_back(bidsVector[i]->id.GetHex());

                bids.emplace_back(bid);
            }

            bound = std::min(maxOrders, asksVector.size());

            for (size_t i = 0; i < bound; i++)
            {
                if(asksVector[i] == nullptr)
                    continue;

                Array ask;
                const auto fromAmount   = asksVector[i]->fromAmount;
                const auto toAmount     = asksVector[i]->toAmount;
                const auto askPrice = xBridgeValueFromAmount(fromAmount) / xBridgeValueFromAmount(toAmount);
                ask.emplace_back(askPrice);
                ask.emplace_back(xBridgeValueFromAmount(fromAmount));
                ask.emplace_back(asksVector[i]->id.GetHex());

                asks.emplace_back(ask);
            }

            res.emplace_back(Pair("bids", bids));
            res.emplace_back(Pair("asks", asks));
            return  res;
        }
        case 4:
        {
            //return Only the best bid and ask
            const auto bidsItem = std::max_element(bidsList.begin(), bidsList.end(),
                                       [](const TransactionPair &a, const TransactionPair &b)
            {
                //find transaction with best bids
                const auto &tr1 = a.second;
                const auto &tr2 = b.second;

                if(tr1 == nullptr)
                    return true;

                if(tr2 == nullptr)
                    return false;

                const auto priceA = xBridgeValueFromAmount(tr1->fromAmount) / xBridgeValueFromAmount(tr1->toAmount);
                const auto priceB = xBridgeValueFromAmount(tr2->fromAmount) / xBridgeValueFromAmount(tr2->toAmount);

                return priceA < priceB;
            });

            {
                const auto &tr = bidsItem->second;
                if (tr != nullptr)
                {
                    const auto bidPrice = xBridgeValueFromAmount(tr->fromAmount) / xBridgeValueFromAmount(tr->toAmount);
                    bids.emplace_back(bidPrice);
                    bids.emplace_back(xBridgeValueFromAmount(tr->fromAmount));

                    Array bidsIds;
                    bidsIds.emplace_back(tr->id.GetHex());

                    for(const TransactionPair &tp : bidsList)
                    {
                        const auto &otherTr = tp.second;

                        if(otherTr == nullptr)
                            continue;

                        if(tr->id == otherTr->id)
                            continue;

                        const auto otherTrBidPrice = xBridgeValueFromAmount(otherTr->fromAmount) / xBridgeValueFromAmount(otherTr->toAmount);

                        if(!floatCompare(bidPrice, otherTrBidPrice))
                            continue;

                        bidsIds.emplace_back(otherTr->id.GetHex());
                    }

                    bids.emplace_back(bidsIds);
                }
            }

            const auto asksItem = std::min_element(asksList.begin(), asksList.end(),
                                                   [](const TransactionPair &a, const TransactionPair &b)
            {
                //find transactions with best asks
                const auto &tr1 = a.second;
                const auto &tr2 = b.second;

                if(tr1 == nullptr)
                    return true;

                if(tr2 == nullptr)
                    return false;

                const auto priceA = xBridgeValueFromAmount(tr1->fromAmount) / xBridgeValueFromAmount(tr1->toAmount);
                const auto priceB = xBridgeValueFromAmount(tr2->fromAmount) / xBridgeValueFromAmount(tr2->toAmount);
                return priceA < priceB;
            });

            {
                const auto &tr = asksItem->second;
                if (tr != nullptr)
                {
                    const auto askPrice = xBridgeValueFromAmount(tr->fromAmount) / xBridgeValueFromAmount(tr->toAmount);
                    asks.emplace_back(askPrice);
                    asks.emplace_back(xBridgeValueFromAmount(tr->fromAmount));

                    Array asksIds;
                    asksIds.emplace_back(tr->id.GetHex());

                    for(const TransactionPair &tp : asksList)
                    {
                        const auto &otherTr = tp.second;

                        if(otherTr == nullptr)
                            continue;

                        if(tr->id == otherTr->id)
                            continue;

                        const auto otherTrAskPrice = xBridgeValueFromAmount(otherTr->fromAmount) / xBridgeValueFromAmount(otherTr->toAmount);

                        if(!floatCompare(askPrice, otherTrAskPrice))
                            continue;

                        asksIds.emplace_back(otherTr->id.GetHex());
                    }

                    asks.emplace_back(asksIds);
                }
            }

            res.emplace_back(Pair("bids", bids));
            res.emplace_back(Pair("asks", asks));
            return res;
        }

        default:
            Object error;
            error.emplace_back(Pair("error", xbridge::xbridgeErrorText(xbridge::INVALID_PARAMETERS)));
            error.emplace_back(Pair("code", xbridge::INVALID_PARAMETERS));
            error.emplace_back(Pair("name", "dxGetOrderBook"));
            return error;
        }
    }
}

//******************************************************************************
//******************************************************************************
json_spirit::Value dxGetMyOrders(const json_spirit::Array& params, bool fHelp)
{
    if (fHelp) {

        throw runtime_error("dxGetMyOrders");

    }

    if (params.size() > 0) {

        Object error;
        error.emplace_back(Pair("error",
                                "This function does not accept any parameter"));
        error.emplace_back(Pair("code", xbridge::INVALID_PARAMETERS));
        return  error;

    }

    xbridge::App & xapp = xbridge::App::instance();

    // todo: should we lock?
    Array r;

    TransactionMap trList = xbridge::App::instance().transactions();
    {
        if(trList.empty()) {

            LOG() << "empty  transactions list ";
            return r;

        }

        // using TransactionMap    = std::map<uint256, xbridge::TransactionDescrPtr>;

        for(auto i : trList)
        {

            const auto& t = *i.second;

            if(!t.isLocal())
                continue;

            xbridge::WalletConnectorPtr connFrom = xapp.connectorByCurrency(t.fromCurrency);
            xbridge::WalletConnectorPtr connTo   = xapp.connectorByCurrency(t.toCurrency);

            Object o;

            o.emplace_back(Pair("id", t.id.GetHex()));

            // maker data
            o.emplace_back(Pair("maker", t.fromCurrency));
            o.emplace_back(Pair("maker_size", xBridgeValueFromAmount(t.fromAmount)));
            o.emplace_back(Pair("maker_address", connFrom->fromXAddr(t.from)));
            // taker data
            o.emplace_back(Pair("taker", t.toCurrency));
            o.emplace_back(Pair("taker_size", xBridgeValueFromAmount(t.toAmount)));
            o.emplace_back(Pair("taker_address", connFrom->fromXAddr(t.to)));

            // todo: check if it's ISO 8601
            o.emplace_back(Pair("updated_at", bpt::to_iso_extended_string(t.txtime)));
            o.emplace_back(Pair("created_at", bpt::to_iso_extended_string(t.created)));

            // should we make returning value correspond to the description or vice versa?
            // Order status: created|open|pending|filled|canceled
            o.emplace_back(Pair("status", t.strState()));

            r.emplace_back(o);
        }


    }

    return r;
}<|MERGE_RESOLUTION|>--- conflicted
+++ resolved
@@ -13,13 +13,11 @@
 #include <boost/signals2.hpp>
 #include <boost/date_time/posix_time/ptime.hpp>
 #include <boost/date_time/posix_time/posix_time.hpp>
-<<<<<<< HEAD
-=======
+
 #include <boost/range/algorithm_ext/push_back.hpp>
 #include <boost/range/adaptor/map.hpp>
 #include <boost/range/adaptor/filtered.hpp>
 #include <boost/range/algorithm/copy.hpp>
->>>>>>> dd68a7f9
 
 #include <stdio.h>
 #include <atomic>
@@ -129,17 +127,11 @@
 {
     if (fHelp) {
 
-<<<<<<< HEAD
-        throw runtime_error("dxGetOrderFills "
-                            "(ALL - optional parameter, if specified then all transactions are shown, "
-                            "not only successfully completed ");
-=======
         throw runtime_error("dxGetOrderFills Returns all the recent trades by trade pair that have been filled \n"
                             "(i.e. completed). Maker symbol is always listed first. The [combined] flag set to false\n "
                             "will return only maker trades, switch maker and taker to get the reverse.\n"
                             "(maker) (taker) (combined - optional)"
                             );
->>>>>>> dd68a7f9
 
     }
 
