--- conflicted
+++ resolved
@@ -269,7 +269,6 @@
 
     // Validate start time (no start date less than 2/25/2018)
     if (startTimeFrame < 1519540000) {
-<<<<<<< HEAD
 
         return util::makeError(xbridge::INVALID_PARAMETERS, __FUNCTION__,
                                "Start time too early.");
@@ -281,12 +280,6 @@
         return util::makeError(xbridge::INVALID_PARAMETERS, __FUNCTION__,
                                "Start/end times are too large.");
 
-=======
-        Object error;
-        error.emplace_back(Pair("error", "Start time too early."));
-        error.emplace_back(Pair("code", xbridge::INVALID_PARAMETERS));
-        error.emplace_back(Pair("name",  __FUNCTION__));
-        return error;
     }
     // Validate start and end times (no times too far in the future)
     std::time_t currentTime = std::time(nullptr);
@@ -297,7 +290,6 @@
         error.emplace_back(Pair("code", xbridge::INVALID_PARAMETERS));
         error.emplace_back(Pair("name",  __FUNCTION__));
         return error;
->>>>>>> 8ca46241
     }
     if (endTimeFrame > currentTime)
         endTimeFrame = (int)currentTime + 1;
@@ -312,16 +304,8 @@
         case 86400:
             break;
         default:
-<<<<<<< HEAD
             return util::makeError(xbridge::INVALID_PARAMETERS, __FUNCTION__,
                                    "granularity must be one of: 60,300,900,3600,21600,86400");
-=======
-            Object error;
-            error.emplace_back(Pair("error", "granularity must be one of: 60,300,900,3600,21600,86400"));
-            error.emplace_back(Pair("code", xbridge::INVALID_PARAMETERS));
-            error.emplace_back(Pair("name",  __FUNCTION__));
-            return  error;
->>>>>>> 8ca46241
     }
 
     bool isShowTxids = params.size() == 6 ? params[5].get_bool() : false;
