--- conflicted
+++ resolved
@@ -1469,12 +1469,7 @@
                             "Return list of locked utxo of an order.");
     }
 
-<<<<<<< HEAD
-    if (params.size() != 1) {
-
-        return util::makeError(xbridge::INVALID_PARAMETERS, __FUNCTION__, "requered transaction id");
-
-=======
+
     if (params.size() != 0 || params.size() != 1)
     {
         Object error;
@@ -1482,7 +1477,6 @@
         error.emplace_back(Pair("code",     xbridge::INVALID_PARAMETERS));
         error.emplace_back(Pair("name",     __FUNCTION__));
         return error;
->>>>>>> ba42cf1b
     }
 
     xbridge::Exchange & e = xbridge::Exchange::instance();
@@ -1497,12 +1491,7 @@
     if(params.size() == 1)
         id = uint256(params[0].get_str());
 
-<<<<<<< HEAD
-    if (!pendingTx->isValid() && !acceptedTx->isValid()) {
-
-        return util::makeError(xbridge::TRANSACTION_NOT_FOUND, __FUNCTION__, id.ToString());
-
-=======
+
     std::vector<xbridge::wallet::UtxoEntry> items;
     if(!e.getUtxoItems(id, items))
     {
@@ -1512,28 +1501,11 @@
         error.emplace_back(Pair("code",     xbridge::Error::TRANSACTION_NOT_FOUND));
         error.emplace_back(Pair("name",     __FUNCTION__));
         return error;
->>>>>>> ba42cf1b
     }
 
     Array utxo;
 
-<<<<<<< HEAD
-    if(!e.getUtxoItems(id, items)) {
-
-        return util::makeError(xbridge::TRANSACTION_NOT_FOUND, __FUNCTION__, id.ToString());
-
-    }
-
-    Array utxo;
-
-    for(const xbridge::wallet::UtxoEntry & entry : items) {
-
-        utxo.emplace_back(entry.toString());
-
-    }
-
-    Object obj;
-=======
+
     for(const xbridge::wallet::UtxoEntry & entry : items)
         utxo.emplace_back(entry.toString());
 
@@ -1557,21 +1529,14 @@
         return error;
     }
 
->>>>>>> ba42cf1b
     obj.emplace_back(Pair("id", id.GetHex()));
 
     if(pendingTx->isValid()){
 
         obj.emplace_back(Pair(pendingTx->a_currency(), utxo));
-<<<<<<< HEAD
-
-    } else if(acceptedTx->isValid()) {
-
-        obj.emplace_back(Pair(acceptedTx->a_currency() + " and " + acceptedTx->b_currency(), utxo));
-=======
+
     else if(acceptedTx->isValid())
         obj.emplace_back(Pair(acceptedTx->a_currency() + "_and_" + acceptedTx->b_currency(), utxo));
->>>>>>> ba42cf1b
 
     }
 
