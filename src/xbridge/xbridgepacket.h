//******************************************************************************
//******************************************************************************

#ifndef XBRIDGEPACKET_H
#define XBRIDGEPACKET_H

#include "version.h"
#include "util/logger.h"

#include <vector>
#include <deque>
#include <memory>
#include <ctime>
#include <stdint.h>
//#include <assert.h>
#include <string.h>

//******************************************************************************
//******************************************************************************
enum TxCancelReason
{
    crUnknown         = 0,
    crBadSettings     = 1,
    crUserRequest     = 2,
    crNoMoney         = 3,
    crBadUtxo         = 4,
    crDust            = 5,
    crRpcError        = 6,
    crNotSigned       = 7,
    crNotAccepted     = 8,
    crRollback        = 9,
    crRpcRequest      = 10,
    crXbridgeRejected = 11,
    crInvalidAddress  = 12,
    crBlocknetError   = 13,
    crBadADepositTx   = 14,
    crBadBDepositTx   = 15
};

//******************************************************************************
//******************************************************************************
enum XBridgeCommand
{
    xbcInvalid = 0,

    // client use this message for announce your addresses for network
    //
    // xbcAnnounceAddresses
    //     uint160 client address
    // xbcAnnounceAddresses = 1,

    // xchat message
    //
    // xbcXChatMessage
    //     uint160 destination address
    //     serialized p2p message from bitcoin network
    xbcXChatMessage = 2,

    //      client1                   hub          client2
    // xbcTransaction           -->    |
    // xbcTransaction           -->    |
    // xbcTransaction           -->    |
    // xbcTransaction           -->    |     <-- xbcTransaction
    //                                 |     --> xbcPendingTransaction
    //                                 |     --> xbcPendingTransaction
    //                                 |     --> xbcPendingTransaction
    //                                 |
    //                                 |     <-- xbcAcceptingTransaction
    //                                 |
    // xbcTransactionHold       <--    |     --> xbcTransactionHold
    // xbcTransactionHoldApply  -->    |     <-- xbcTransactionHoldApply
    //                                 |
    //                                 |
    // xbcTransactionInit       <--    |     --> xbcTransactionInit
    // xbcTransactionHoldInit-d -->    |     <-- xbcTransactionInitialized
    //                                 |
    // xbcTransactionCreateA    <--    |
    // xbcTransactionCreatedA   -->    |
    //                                 |
    //                                 |     --> xbcTransactionCreateB
    //                                 |     <-- xbcTransactionCreatedB
    //                                 |
    // xbcTransactionCommitA    <--    |
    // xbcTransactionCommitedA  -->    |
    //                                 |
    //                                 |     --> xbcTransactionCommitB
    //                                 |     <-- xbcTransactionCommitedB
    //                                 |


    // exchange transaction
    //
    // xbcTransaction  (148 bytes min)
    // clients not process this messages, only exchange
    //    uint256  client transaction id
    //    20 bytes source address
    //    8 bytes  source currency
    //    uint64   source amount
    //    20 bytes destination address
    //    8 bytes  destination currency
    //    uint64   destination amount
    //    uint32_t timestamp
    //
    //    array of unspent outputs used in transaction
    //      uint32_t count of array items
    //      array items
    //        uint256  transaction id
    //        uint32_t out idx
    xbcTransaction = 3,
    //
    // xbcPendingTransaction (120 bytes)
    // exchange broadcast send this message, send list of opened transactions
    //    uint256 transaction id
    //    8 bytes source currency
    //    uint64 source amount
    //    8 bytes destination currency
    //    uint64 destination amount
    //    uint160 hub address
    //    uint32_t timestamp
    //    uint256 block hash
    xbcPendingTransaction = 4,
    //
    // xbcTransactionAccepting (164 bytes min)
    // client accepting opened tx
    //    uint160 hub address
    //    uint256 client transaction id
    //    20 bytes source address
    //    8 bytes source currency
    //    uint64 source amount
    //    20 bytes destination address
    //    8 bytes destination currency
    //    uint64 destination amount
    //    array of unspent outputs used in transaction
    //      uint32_t count of array items
    //      array items
    //        uint256  transaction id
    //        uint32_t out idx
    xbcTransactionAccepting = 5,

    //
    // xbcTransactionHold (52 bytes)
    //    uint160 hub address
    //    uint256 transaction id
    xbcTransactionHold = 6,
    //
    // xbcTransactionHoldApply (72 bytes)
    //    uint160 hub address
    //    uint160 client address
    //    uint256 hub transaction id
    xbcTransactionHoldApply = 7,

    //
    // xbcTransactionInit (146 bytes min)
    //    uint160 client address
    //    uint160 hub address
    //    uint256 hub transaction id
    //    uint16_t  role ( 'A' (Alice) or 'B' (Bob) :) )
    //    20 bytes source address
    //    8 bytes source currency
    //    uint64 source amount
    //    20 bytes source address
    //    8 bytes destination currency
    //    uint64 destination amount
    xbcTransactionInit = 8,
    //
    // xbcTransactionInitialized (104 bytes)
    //    uint160 hub address
    //    uint160 client address
    //    uint256 hub transaction id
    //    uint256 data transaction id
    xbcTransactionInitialized = 9,

    //
    // xbcTransactionCreateA (157 bytes min)
    //    uint160  client address
    //    uint160  hub address
    //    uint256  hub transaction id
    //    20 bytes source address
    //    uint256 data tx id, 32 bytes
    //    opponent public key, 33 bytes
    xbcTransactionCreateA = 10,
    //
    // xbcTransactionCreatedA (72 bytes min)
    //    uint160 hub address
    //    uint160 client address
    //    uint256 hub transaction id
    //    string deposit tx id
    //    string inner script (TODO delete later)
    xbcTransactionCreatedA = 11,
    //
    // xbcTransactionCreateB (205 bytes min)
    //    uint160  client address
    //    uint160  hub address
    //    uint256  hub transaction id
    //    string destination address (33-34 byte + 0)
    //    string hub wallet address (33-34 byte + 0)
    //    uint32_t fee in percent, *1000 (0.3% == 300)
    //    uint256 data tx id, 32 bytes
    //    opponent public key, 33 bytes
    //    string A deposit tx id
    xbcTransactionCreateB = 12,
    //
    // xbcTransactionCreatedB (72 bytes min)
    //    uint160 hub address
    //    uint160 client address
    //    uint256 hub transaction id
    //    string deposit tx id
    //    string inner script (TODO delete later)
    xbcTransactionCreatedB = 13,

    //
    // xbcTransactionConfirmA (72 bytes min)
    //    uint160 client address
    //    uint160 hub address
    //    uint256 hub transaction id
    //    string B deposit tx id
    //    string B inner script (TODO delete later)
    xbcTransactionConfirmA = 18,
    //
    // xbcTransactionConfirmedA (72 bytes min)
    //    uint160 hub address
    //    uint160 client address
    //    uint256 hub transaction id
    //    x public key, 33 bytes
    xbcTransactionConfirmedA = 19,
    //
    // xbcTransactionConfirmB (105 bytes min)
    //    uint160 client address
    //    uint160 hub address
    //    uint256 hub transaction id
    //    x public key, 33 bytes
    //    string A deposit tx id
    //    string A inner script (TODO delete later)
    xbcTransactionConfirmB = 20,
    //
    // xbcTransactionConfirmedB (72 bytes min)
    //    uint160 hub address
    //    uint160 client address
    //    uint256 hub transaction id
    xbcTransactionConfirmedB = 21,

    //
    // xbcTransactionCancel (36 bytes)
    //    uint256  hub transaction id
    //    uint32_t reason
    xbcTransactionCancel = 22,
    //
    // xbcTransactionRollback
    //    uint256 hub transaction id
    xbcTransactionRollback = 23,
    //
    // xbcTransactionFinished
    //    uint160 client address
    //    uint256 hub transaction id
    //
    xbcTransactionFinished = 24
};

//******************************************************************************
//******************************************************************************
typedef uint32_t crc_t;

//******************************************************************************
// header 8*4 bytes
//
// boost::uint32_t version
// boost::uint32_t command
// boost::uint32_t timestamp
// boost::uint32_t size
// boost::uint32_t extsize (backward compatibility)
// boost::uint32_t crc
//
// boost::uint32_t rezerved
// boost::uint32_t rezerved
//******************************************************************************
class XBridgePacket
{
    std::vector<unsigned char> m_body;

public:
    enum
    {
        // header, size, version, command, timestamp, pubkey, signature
        headerSize       = 8*sizeof(uint32_t)+33+64,
        commandSize      = sizeof(uint32_t),
        timestampSize    = sizeof(uint32_t),
        addressSize      = 20,
        hashSize         = 32,
        privkeySize      = 32,
        pubkeySize       = 33,
        rawSignatureSize = 64,
        signatureSize    = 65
    };

    uint32_t     size()    const     { return sizeField(); }
    uint32_t     allSize() const     { return static_cast<uint32_t>(m_body.size()); }

    crc_t        crc()     const
    {
        // TODO implement this
        ERR() << "not implemented " << __FUNCTION__;
//        assert(!"not implemented");
        return 0;
        // return crcField();
    }

    uint32_t version() const                { return versionField(); }

    XBridgeCommand  command() const         { return static_cast<XBridgeCommand>(commandField()); }

    const unsigned char * pubkey() const    { return pubkeyField(); }
    const unsigned char * signature() const { return signatureField(); }

    void    alloc()                         { m_body.resize(headerSize + size()); }

    const std::vector<unsigned char> & body() const
                                            { return m_body; }
    unsigned char  * header()               { return &m_body[0]; }
    unsigned char  * data()                 { return &m_body[headerSize]; }

    void    clear()
    {
        m_body.resize(headerSize);
        commandField()   = 0;
        sizeField()      = 0;
        __oldSizeField() = 0;

        // TODO crc
        // crcField() = 0;
    }

    void resize(const uint32_t size)
    {
        m_body.resize(size+headerSize);
        sizeField() = size;
        __oldSizeField() = sizeField()+__headerDifference;
    }

    void    setData(const unsigned char data)
    {
        m_body.resize(sizeof(data) + headerSize);
        sizeField() = sizeof(data);
        m_body[headerSize] = data;
        __oldSizeField() = sizeField()+__headerDifference;
    }

//    void    setData(const int32_t data)
//    {
//        m_body.resize(sizeof(data) + headerSize);
//        sizeField() = sizeof(data);
//        field32<2>() = data;
//        __oldSizeField() = sizeField()+__headerDifference;
//    }

    void    setData(const std::string & data)
    {
        m_body.resize(data.size() + headerSize);
        sizeField() = static_cast<uint32_t>(data.size());
        if (data.size())
        {
            data.copy((char *)(&m_body[headerSize]), data.size());
        }
        __oldSizeField() = sizeField()+__headerDifference;
    }

//    void    setData(const std::vector<unsigned char> & data, const unsigned int offset = 0)
//    {
//        setData(&data[0], static_cast<uint32_t>(data.size()), offset);
//    }

//    void    setData(const unsigned char * data, const uint32_t size, const uint32_t offset = 0)
//    {
//        unsigned int off = offset + headerSize;
//        if (size)
//        {
//            if (m_body.size() < size+off)
//            {
//                m_body.resize(size+off);
//                sizeField() = size+off-headerSize;
//            }
//            memcpy(&m_body[off], data, size);
//            __oldSizeField() = sizeField()+__headerDifference;
//        }
//    }

//    template<typename _T>
//    void append(const _T data)
//    {
//        m_body.reserve(m_body.size() + sizeof(data));
//        unsigned char * ptr = (unsigned char *)&data;
//        std::copy(ptr, ptr+sizeof(data), std::back_inserter(m_body));
//        sizeField() = static_cast<uint32_t>(m_body.size()) - headerSize;
//    }

    void append(const uint16_t data)
    {
        m_body.reserve(m_body.size() + sizeof(data));
        unsigned char * ptr = (unsigned char *)&data;
        std::copy(ptr, ptr+sizeof(data), std::back_inserter(m_body));
        sizeField() = static_cast<uint32_t>(m_body.size()) - headerSize;
        __oldSizeField() = sizeField()+__headerDifference;
    }

    void append(const uint32_t data)
    {
        m_body.reserve(m_body.size() + sizeof(data));
        unsigned char * ptr = (unsigned char *)&data;
        std::copy(ptr, ptr+sizeof(data), std::back_inserter(m_body));
        sizeField() = static_cast<uint32_t>(m_body.size()) - headerSize;
        __oldSizeField() = sizeField()+__headerDifference;
    }

    void append(const uint64_t data)
    {
        m_body.reserve(m_body.size() + sizeof(data));
        unsigned char * ptr = (unsigned char *)&data;
        std::copy(ptr, ptr+sizeof(data), std::back_inserter(m_body));
        sizeField() = static_cast<uint32_t>(m_body.size()) - headerSize;
        __oldSizeField() = sizeField()+__headerDifference;
    }

    void append(const unsigned char * data, const int size)
    {
        m_body.reserve(m_body.size() + size);
        std::copy(data, data+size, std::back_inserter(m_body));
        sizeField() = static_cast<uint32_t>(m_body.size()) - headerSize;
        __oldSizeField() = sizeField()+__headerDifference;
    }

    void append(const std::string & data)
    {
        m_body.reserve(m_body.size() + data.size()+1);
        std::copy(data.begin(), data.end(), std::back_inserter(m_body));
        m_body.push_back(0);
        sizeField() = static_cast<uint32_t>(m_body.size()) - headerSize;
        __oldSizeField() = sizeField()+__headerDifference;
    }

    void append(const std::vector<unsigned char> & data)
    {
        m_body.reserve(m_body.size() + data.size());
        std::copy(data.begin(), data.end(), std::back_inserter(m_body));
        sizeField() = static_cast<uint32_t>(m_body.size()) - headerSize;
        __oldSizeField() = sizeField()+__headerDifference;
    }

    bool copyFrom(const std::vector<unsigned char> & data)
    {
        if (data.size() < headerSize)
        {
            ERR() << "received data size less than packet header size " << __FUNCTION__;
            return false;
        }

        m_body = data;

        if (sizeField() != static_cast<uint32_t>(data.size())-headerSize)
        {
<<<<<<< HEAD
            ERR() << "incorrect data size in XBridgePacket::copyFrom";
//            assert(!"incorrect data size in XBridgePacket::copyFrom");
=======
            ERR() << "incorrect data size " << __FUNCTION__;
>>>>>>> 83b27c9e
            return false;
        }

        // TODO check packet crc
        return true;
    }

    XBridgePacket() : m_body(headerSize, 0)
    {
        versionField()   = static_cast<uint32_t>(XBRIDGE_PROTOCOL_VERSION);
        timestampField() = static_cast<uint32_t>(time(0));
    }

    explicit XBridgePacket(const std::string& raw) : m_body(raw.begin(), raw.end())
    {
        timestampField() = static_cast<uint32_t>(time(0));
    }

    XBridgePacket(const XBridgePacket & other)
    {
        m_body = other.m_body;
    }

    XBridgePacket(XBridgeCommand c) : m_body(headerSize, 0)
    {
        versionField()   = static_cast<uint32_t>(XBRIDGE_PROTOCOL_VERSION);
        commandField()   = static_cast<uint32_t>(c);
        timestampField() = static_cast<uint32_t>(time(0));
    }

    XBridgePacket & operator = (const XBridgePacket & other)
    {
        m_body    = other.m_body;

        return *this;
    }

    bool sign(const std::vector<unsigned char> & pubkey,
              const std::vector<unsigned char> & privkey);
    bool verify();
    bool verify(const std::vector<unsigned char> & pubkey);

private:
    template<uint32_t INDEX>
    uint32_t & field32()
        { return *static_cast<uint32_t *>(static_cast<void *>(&m_body[INDEX * 4])); }

    template<uint32_t INDEX>
    uint32_t const& field32() const
        { return *static_cast<uint32_t const*>(static_cast<void const*>(&m_body[INDEX * 4])); }

    uint32_t       & versionField()              { return field32<0>(); }
    uint32_t const & versionField() const        { return field32<0>(); }
    uint32_t &       commandField()              { return field32<1>(); }
    uint32_t const & commandField() const        { return field32<1>(); }
    uint32_t &       timestampField()            { return field32<2>(); }
    uint32_t const & timestampField() const      { return field32<2>(); }
    uint32_t &       sizeField()                 { return field32<4>(); }
    uint32_t const & sizeField() const           { return field32<4>(); }
    uint32_t &       crcField()                  { return field32<5>(); }
    uint32_t const & crcField() const            { return field32<5>(); }

    unsigned char *       pubkeyField()          { return &m_body[20]; }
    const unsigned char * pubkeyField() const    { return &m_body[20]; }
    unsigned char *       signatureField()       { return &m_body[53]; }
    const unsigned char * signatureField() const { return &m_body[53]; }

private:
    // TODO temporary constants for backward compatibility
    enum
    {
        // header: size, version, command, timestamp, rezerved
        __oldHeaderSize = 8*sizeof(uint32_t),
        __headerDifference = headerSize - __oldHeaderSize
    };

    // save size field for backward compatibility
    uint32_t &       __oldSizeField()              { return field32<3>(); }
    uint32_t const & __oldSizeField() const        { return field32<3>(); }
};

typedef std::shared_ptr<XBridgePacket> XBridgePacketPtr;
typedef std::deque<XBridgePacketPtr>   XBridgePacketQueue;

#endif // XBRIDGEPACKET_H<|MERGE_RESOLUTION|>--- conflicted
+++ resolved
@@ -456,12 +456,7 @@
 
         if (sizeField() != static_cast<uint32_t>(data.size())-headerSize)
         {
-<<<<<<< HEAD
-            ERR() << "incorrect data size in XBridgePacket::copyFrom";
-//            assert(!"incorrect data size in XBridgePacket::copyFrom");
-=======
             ERR() << "incorrect data size " << __FUNCTION__;
->>>>>>> 83b27c9e
             return false;
         }
 
