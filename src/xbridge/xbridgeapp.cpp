--- conflicted
+++ resolved
@@ -1504,16 +1504,8 @@
  * @brief Sends the service ping to the network on behalf of the current Servicenode.
  * @return
  */
-<<<<<<< HEAD
 bool App::sendServicePing(std::vector<std::string> &nonWalletServices) {
     if (activeServicenode.status != ACTIVE_SERVICENODE_STARTED) {
-=======
-//******************************************************************************
-bool App::sendServicePing()
-{
-    if (activeServicenode.status != ACTIVE_SERVICENODE_STARTED)
-    {
->>>>>>> 6f2285f5
         ERR() << "This servicenode must be started in order to report report services to the network " << __FUNCTION__;
         return false;
     }
