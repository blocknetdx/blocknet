//*****************************************************************************
//*****************************************************************************

#include "xbridgeapp.h"
#include "xbridgeexchange.h"
#include "util/xutil.h"
#include "util/logger.h"
#include "util/settings.h"
#include "util/xbridgeerror.h"
#include "version.h"
#include "config.h"
#include "xuiconnector.h"
#include "rpcserver.h"
#include "net.h"
#include "util.h"
#include "xkey.h"
#include "ui_interface.h"
#include "init.h"
#include "wallet.h"
#include "xbridgewalletconnector.h"
#include "xbridgewalletconnectorbtc.h"
#include "xbridgewalletconnectorbcc.h"

#include <assert.h>

#include <boost/chrono/chrono.hpp>
#include <boost/thread/thread.hpp>
#include <boost/thread.hpp>
#include <boost/thread/mutex.hpp>
#include <boost/lexical_cast.hpp>
#include <boost/date_time/posix_time/posix_time.hpp>

#include <openssl/rand.h>
#include <openssl/md5.h>

//*****************************************************************************
//*****************************************************************************
using namespace xbridge;

XUIConnector xuiConnector;

//*****************************************************************************
//*****************************************************************************
<<<<<<< HEAD
namespace xbridge
{
=======
boost::mutex                                    XBridgeApp::m_txLocker;
std::map<uint256, XBridgeTransactionDescrPtr>   XBridgeApp::m_pendingTransactions;
std::map<uint256, XBridgeTransactionDescrPtr>   XBridgeApp::m_transactions;
std::map<uint256, XBridgeTransactionDescrPtr>   XBridgeApp::m_historicTransactions;
boost::mutex                                    XBridgeApp::m_txUnconfirmedLocker;
std::map<uint256, XBridgeTransactionDescrPtr>   XBridgeApp::m_unconfirmed;
boost::mutex                                    XBridgeApp::m_ppLocker;
std::map<uint256, std::pair<std::string, XBridgePacketPtr> >  XBridgeApp::m_pendingPackets;
>>>>>>> 6af9bfc4

//*****************************************************************************
//*****************************************************************************
void badaboom()
{
    int * a = 0;
    *a = 0;
}

//*****************************************************************************
//*****************************************************************************
class App::Impl
{
    friend class App;

    enum
    {
        TIMER_INTERVAL = 60
    };

protected:
    Impl();

    bool start();
    bool stop();

protected:
    void onSend(const std::vector<unsigned char> & id, const std::vector<unsigned char> & message);

    void onTimer();

    SessionPtr getSession();
    SessionPtr getSession(const std::vector<unsigned char> & address);

protected:
    // workers
    std::deque<IoServicePtr>                        m_services;
    std::deque<WorkPtr>                             m_works;
    boost::thread_group                             m_threads;

    // timer
    boost::asio::io_service                         m_timerIo;
    std::shared_ptr<boost::asio::io_service::work>  m_timerIoWork;
    boost::thread                                   m_timerThread;
    boost::asio::deadline_timer                     m_timer;

    // sessions
    mutable boost::mutex                            m_sessionsLock;
    SessionQueue                                    m_sessions;
    SessionsAddrMap                                 m_sessionAddressMap;

    // connectors
    mutable boost::mutex                            m_connectorsLock;
    Connectors                                      m_connectors;
    ConnectorsAddrMap                               m_connectorAddressMap;
    ConnectorsCurrencyMap                           m_connectorCurrencyMap;

    // pending messages (packet processing loop)
    boost::mutex                                    m_messagesLock;
    typedef std::set<uint256> ProcessedMessages;
    ProcessedMessages                               m_processedMessages;

    // address book
    boost::mutex                                    m_addressBookLock;
    AddressBook                                     m_addressBook;
    std::set<std::string>                           m_addresses;

    // transactions
    boost::mutex                                    m_txLocker;
    std::map<uint256, TransactionDescrPtr>          m_transactions;
    std::map<uint256, TransactionDescrPtr>          m_historicTransactions;

    // utxo records
    boost::mutex                                    m_utxoLocker;
    std::set<wallet::UtxoEntry>                     m_utxoItems;

    // network packets queue
    boost::mutex                                    m_ppLocker;
    std::map<uint256, XBridgePacketPtr>             m_pendingPackets;
};

//*****************************************************************************
//*****************************************************************************
App::Impl::Impl()
    : m_timerIoWork(new boost::asio::io_service::work(m_timerIo))
    , m_timerThread(boost::bind(&boost::asio::io_service::run, &m_timerIo))
    , m_timer(m_timerIo, boost::posix_time::seconds(TIMER_INTERVAL))
{

}

//*****************************************************************************
//*****************************************************************************
App::App()
    : m_p(new Impl)
{


}

//*****************************************************************************
//*****************************************************************************
App::~App()
{
    stop();

#ifdef WIN32
    WSACleanup();
#endif
}

//*****************************************************************************
//*****************************************************************************
// static
App & App::instance()
{
    static App app;
    return app;
}

//*****************************************************************************
//*****************************************************************************
// static
std::string App::version()
{
    std::ostringstream o;
    o << XBRIDGE_VERSION_MAJOR
      << "." << XBRIDGE_VERSION_MINOR
      << "." << XBRIDGE_VERSION_DESCR
      << " [" << XBRIDGE_VERSION << "]";
    return o.str();
}

//*****************************************************************************
//*****************************************************************************
// static
bool App::isEnabled()
{
    // enabled by default
    return true;
}

//*****************************************************************************
//*****************************************************************************
bool App::start()
{
    return m_p->start();
}

//*****************************************************************************
//*****************************************************************************
bool App::Impl::start()
{
    // start xbrige
    try
    {
        // services and threas
        for (int i = 0; i < boost::thread::hardware_concurrency(); ++i)
        {
            IoServicePtr ios(new boost::asio::io_service);

            m_services.push_back(ios);
            m_works.push_back(WorkPtr(new boost::asio::io_service::work(*ios)));

            m_threads.create_thread(boost::bind(&boost::asio::io_service::run, ios));
        }

        m_timer.async_wait(boost::bind(&Impl::onTimer, this));

        // sessions
        xbridge::App & app = xbridge::App::instance();
        {
            Settings & s = settings();
            std::vector<std::string> wallets = s.exchangeWallets();
            for (std::vector<std::string>::iterator i = wallets.begin(); i != wallets.end(); ++i)
            {
                WalletParam wp;
                wp.currency                    = *i;
                wp.title                       = s.get<std::string>(*i + ".Title");
                wp.address                     = s.get<std::string>(*i + ".Address");
                wp.m_ip                          = s.get<std::string>(*i + ".Ip");
                wp.m_port                        = s.get<std::string>(*i + ".Port");
                wp.m_user                        = s.get<std::string>(*i + ".Username");
                wp.m_passwd                      = s.get<std::string>(*i + ".Password");
                wp.addrPrefix[0]               = s.get<int>(*i + ".AddressPrefix", 0);
                wp.scriptPrefix[0]             = s.get<int>(*i + ".ScriptPrefix", 0);
                wp.secretPrefix[0]             = s.get<int>(*i + ".SecretPrefix", 0);
                wp.COIN                        = s.get<uint64_t>(*i + ".COIN", 0);
                wp.txVersion                   = s.get<uint32_t>(*i + ".TxVersion", 1);
                wp.minTxFee                    = s.get<uint64_t>(*i + ".MinTxFee", 0);
                wp.feePerByte                  = s.get<uint64_t>(*i + ".FeePerByte", 200);
                wp.m_minAmount                 = s.get<uint64_t>(*i + ".MinimumAmount", 0);
                wp.dustAmount                  = 3 * wp.minTxFee;
                wp.method                      = s.get<std::string>(*i + ".CreateTxMethod");
                wp.isGetNewPubKeySupported     = s.get<bool>(*i + ".GetNewKeySupported", false);
                wp.isImportWithNoScanSupported = s.get<bool>(*i + ".ImportWithNoScanSupported", false);
                wp.blockTime                   = s.get<int>(*i + ".BlockTime", 0);
                wp.requiredConfirmations       = s.get<int>(*i + ".Confirmations", 0);

                if (wp.m_ip.empty() || wp.m_port.empty() ||
                    wp.m_user.empty() || wp.m_passwd.empty() ||
                    wp.COIN == 0 || wp.blockTime == 0)
                {
                    LOG() << "read wallet " << *i << " with empty parameters>";
                    continue;
                }
                else
                {
                    LOG() << "read wallet " << *i << " [" << wp.title << "] " << wp.m_ip
                          << ":" << wp.m_port; // << " COIN=" << wp.COIN;
                }

                xbridge::WalletConnectorPtr conn;
                if (wp.method == "ETHER")
                {
                    LOG() << "wp.method ETHER not implemented" << __FUNCTION__;
                    // session.reset(new XBridgeSessionEthereum(wp));
                }
                else if (wp.method == "BTC")
                {
                    conn.reset(new BtcWalletConnector);
                    *conn = wp;
                }
                else if (wp.method == "BCC")
                {
                    conn.reset(new BccWalletConnector);
                    *conn = wp;
                }
//                else if (wp.method == "RPC")
//                {
//                    LOG() << "wp.method RPC not implemented" << __FUNCTION__;
//                    // session.reset(new XBridgeSessionRpc(wp));
//                }
                else
                {
                    // session.reset(new XBridgeSession(wp));
                    ERR() << "unknown session type " << __FUNCTION__;
                }
                if (conn)
                {
                    app.addConnector(conn);
                }
            }
        }
    }
    catch (std::exception & e)
    {
        ERR() << e.what();
        ERR() << __FUNCTION__;
    }

    return true;
}

//*****************************************************************************
//*****************************************************************************
bool App::init(int argc, char *argv[])
{

    // init xbridge settings
    Settings & s = settings();
    {
        std::string path(GetDataDir(false).string());
        path += "/xbridge.conf";
        s.read(path.c_str());
        s.parseCmdLine(argc, argv);
        LOG() << "Finished loading config" << path;
    }

    // init secp256
    ECC_Start();

    // init exchange
    Exchange & e = Exchange::instance();
    e.init();

<<<<<<< HEAD
    // sessions
    {
        boost::mutex::scoped_lock l(m_p->m_sessionsLock);

        for (uint32_t i = 0; i < boost::thread::hardware_concurrency(); ++i)
        {
            SessionPtr ptr(new Session());
            m_p->m_sessions.push(ptr);
            m_p->m_sessionAddressMap[ptr->sessionAddr()] = ptr;
        }
    }

=======
    m_historicTransactionsStates = {XBridgeTransactionDescr::trExpired,
                                    XBridgeTransactionDescr::trOffline,
                                    XBridgeTransactionDescr::trFinished,
                                    XBridgeTransactionDescr::trDropped,
                                    XBridgeTransactionDescr::trCancelled,
                                    XBridgeTransactionDescr::trInvalid};
>>>>>>> 6af9bfc4
    return true;
}

//*****************************************************************************
//*****************************************************************************
bool App::stop()
{
    return m_p->stop();
}

//*****************************************************************************
//*****************************************************************************
bool App::Impl::stop()
{

    LOG() << "stopping threads...";

    m_timer.cancel();
    m_timerIo.stop();
    m_timerIoWork.reset();
    m_timerThread.join();

//    for (IoServicePtr & i : m_services)
//    {
//        i->stop();
//    }
    for (WorkPtr & i : m_works)
    {
        i.reset();
    }

    m_threads.join_all();

    // secp stop
    ECC_Stop();

    return true;
}

//*****************************************************************************
//*****************************************************************************
void App::sendPacket(const XBridgePacketPtr & packet)
{
    static std::vector<unsigned char> addr(20, 0);
    std::vector<unsigned char> v(packet->header(), packet->header()+packet->allSize());
    m_p->onSend(addr, v);
}

//*****************************************************************************
// send packet to xbridge network to specified id,
// or broadcast, when id is empty
//*****************************************************************************
void App::Impl::onSend(const std::vector<unsigned char> & id, const std::vector<unsigned char> & message)
{
    std::vector<unsigned char> msg(id);
    if (msg.size() != 20)
    {
        ERR() << "bad send address " << __FUNCTION__;
        return;
    }

    // timestamp
    uint64_t timestamp = std::time(0);
    unsigned char * ptr = reinterpret_cast<unsigned char *>(&timestamp);
    msg.insert(msg.end(), ptr, ptr + sizeof(uint64_t));

    // body
    msg.insert(msg.end(), message.begin(), message.end());

    uint256 hash = Hash(msg.begin(), msg.end());

    LOCK(cs_vNodes);
    for  (CNode * pnode : vNodes)
    {
        if (pnode->setKnown.insert(hash).second)
        {
            pnode->PushMessage("xbridge", msg);
        }
    }
}

//*****************************************************************************
//*****************************************************************************
void App::sendPacket(const std::vector<unsigned char> & id, const XBridgePacketPtr & packet)
{
    std::vector<unsigned char> v;
    std::copy(packet->header(), packet->header()+packet->allSize(), std::back_inserter(v));
    m_p->onSend(id, v);
}

//*****************************************************************************
//*****************************************************************************
SessionPtr App::Impl::getSession()
{
    SessionPtr ptr;

    boost::mutex::scoped_lock l(m_sessionsLock);
    ptr = m_sessions.front();
    m_sessions.pop();
    m_sessions.push(ptr);

    return ptr;
}

//*****************************************************************************
//*****************************************************************************
SessionPtr App::Impl::getSession(const std::vector<unsigned char> & address)
{
    boost::mutex::scoped_lock l(m_sessionsLock);
    if (m_sessionAddressMap.count(address))
    {
        return m_sessionAddressMap[address];
    }

    return SessionPtr();
}

//*****************************************************************************
//*****************************************************************************
void App::onMessageReceived(const std::vector<unsigned char> & id,
                                   const std::vector<unsigned char> & message,
                                   CValidationState & /*state*/)
{
    if (isKnownMessage(message))
    {
        return;
    }

    addToKnown(message);

    XBridgePacketPtr packet(new XBridgePacket);
    if (!packet->copyFrom(message))
    {
        LOG() << "incorrect packet received";
        return;
    }

    LOG() << "received message to " << util::base64_encode(std::string((char *)&id[0], 20)).c_str()
            << " command " << packet->command();

    if (!Session::checkXBridgePacketVersion(packet))
    {
        // ERR() << "incorrect protocol version <" << packet->version() << "> " << __FUNCTION__;
        return;
    }

    // check direct session address
    SessionPtr ptr = m_p->getSession(id);
    if (ptr)
    {
        ptr->processPacket(packet);
    }

    else
    {
        {
            // if no session address - find connector address
            boost::mutex::scoped_lock l(m_p->m_connectorsLock);
            if (m_p->m_connectorAddressMap.count(id))
            {
                ptr = m_p->getSession();
            }
        }

        if (ptr)
        {
            ptr->processPacket(packet);
        }
    }
}

//*****************************************************************************
//*****************************************************************************
void App::onBroadcastReceived(const std::vector<unsigned char> & message,
                                     CValidationState & /*state*/)
{
    if (isKnownMessage(message))
    {
        return;
    }

    addToKnown(message);

    // process message
    XBridgePacketPtr packet(new XBridgePacket);
    if (!packet->copyFrom(message))
    {
        LOG() << "incorrect broadcast packet received";
        return;
    }

    LOG() << "broadcast message, command " << packet->command();

    if (!Session::checkXBridgePacketVersion(packet))
    {
        // ERR() << "incorrect protocol version <" << packet->version() << "> " << __FUNCTION__;
        return;
    }

    SessionPtr ptr = m_p->getSession();
    if (ptr)
    {
        ptr->processPacket(packet);
    }
}

//*****************************************************************************
//*****************************************************************************
bool App::processLater(const uint256 & txid, const XBridgePacketPtr & packet)
{
    boost::mutex::scoped_lock l(m_p->m_ppLocker);
    m_p->m_pendingPackets[txid] = packet;
    return true;
}


bool XBridgeApp::isHistoricState(const XBridgeTransactionDescr::State state)
{
    return std::find(m_historicTransactionsStates.begin(), m_historicTransactionsStates.end(), state) != m_historicTransactionsStates.end();
}



//*****************************************************************************
//*****************************************************************************
bool App::removePackets(const uint256 & txid)
{
    // remove from pending packets (if added)

    boost::mutex::scoped_lock l(m_p->m_ppLocker);
    size_t removed = m_p->m_pendingPackets.erase(txid);
    assert(removed < 2 && "duplicate packets in packets queue");

    return true;
}

//*****************************************************************************
//*****************************************************************************
WalletConnectorPtr App::connectorByCurrency(const std::string & currency) const
{
    boost::mutex::scoped_lock l(m_p->m_connectorsLock);
    if (m_p->m_connectorCurrencyMap.count(currency))
    {
        return m_p->m_connectorCurrencyMap.at(currency);
    }

    return WalletConnectorPtr();
}

//*****************************************************************************
//*****************************************************************************
std::vector<std::string> App::availableCurrencies() const
{
    boost::mutex::scoped_lock l(m_p->m_connectorsLock);

    std::vector<std::string> currencies;

    for(auto i = m_p->m_connectorCurrencyMap.begin(); i != m_p->m_connectorCurrencyMap.end();)
    {
        currencies.push_back(i->first);
        ++i;
    }

    return currencies;
}

//*****************************************************************************
//*****************************************************************************
bool App::hasCurrency(const std::string & currency) const
{
<<<<<<< HEAD
    boost::mutex::scoped_lock l(m_p->m_connectorsLock);
    return m_p->m_connectorCurrencyMap.count(currency);
=======
    storageStore(session, session->sessionAddr());
    boost::mutex::scoped_lock l(m_sessionsLock);
    m_sessionQueue.push(session);
>>>>>>> 6af9bfc4
}

//*****************************************************************************
//*****************************************************************************
void App::addConnector(const WalletConnectorPtr & conn)
{
    boost::mutex::scoped_lock l(m_p->m_connectorsLock);
    m_p->m_connectors.push_back(conn);
    m_p->m_connectorCurrencyMap[conn->currency] = conn;
}

//*****************************************************************************
//*****************************************************************************
void App::updateConnector(const WalletConnectorPtr & conn,
                          const std::vector<unsigned char> addr,
                          const std::string & currency)
{
    boost::mutex::scoped_lock l(m_p->m_connectorsLock);

    m_p->m_connectorAddressMap[addr]      = conn;
    m_p->m_connectorCurrencyMap[currency] = conn;
}

//*****************************************************************************
//*****************************************************************************
std::vector<WalletConnectorPtr> App::connectors() const
{
    boost::mutex::scoped_lock l(m_p->m_connectorsLock);
    return m_p->m_connectors;
}

//*****************************************************************************
//*****************************************************************************
bool App::isKnownMessage(const std::vector<unsigned char> & message)
{
    boost::mutex::scoped_lock l(m_p->m_messagesLock);
    return m_p->m_processedMessages.count(Hash(message.begin(), message.end())) > 0;
}

//*****************************************************************************
//*****************************************************************************
void App::addToKnown(const std::vector<unsigned char> & message)
{
    // add to known
    boost::mutex::scoped_lock l(m_p->m_messagesLock);
    m_p->m_processedMessages.insert(Hash(message.begin(), message.end()));
}

//*****************************************************************************
//*****************************************************************************
bool App::checkUtxoItems(const std::vector<wallet::UtxoEntry> & items)
{
    for (const wallet::UtxoEntry & item : items)
    {
        if (txOutIsLocked(item))
        {
            return false;
        }
    }

    return true;
}

//*****************************************************************************
//*****************************************************************************
bool App::lockUtxoItems(const std::vector<wallet::UtxoEntry> & items)
{
    bool hasDuplicate = false;
    boost::mutex::scoped_lock l(m_p->m_utxoLocker);
    for (const wallet::UtxoEntry & item : items)
    {
        if (!m_p->m_utxoItems.insert(item).second)
        {
            // duplicate items
            hasDuplicate = true;
            break;
        }
    }

    if (hasDuplicate)
    {
        // TODO remove items?
        return false;
    }

    return true;
}

//*****************************************************************************
//*****************************************************************************
bool App::txOutIsLocked(const wallet::UtxoEntry & entry) const
{
    boost::mutex::scoped_lock l(m_p->m_utxoLocker);
    if (m_p->m_utxoItems.count(entry))
    {
        return true;
    }
    return false;
}

//******************************************************************************
//******************************************************************************
TransactionDescrPtr App::transaction(const uint256 & id) const
{
    TransactionDescrPtr result;

    boost::mutex::scoped_lock l(m_p->m_txLocker);

    if (m_p->m_transactions.count(id))
    {
        result = m_p->m_transactions[id];
    }

    if (m_p->m_historicTransactions.count(id))
    {
        assert(!result && "duplicate objects");
        result = m_p->m_historicTransactions[id];
    }

    return result;
}

//******************************************************************************
//******************************************************************************
std::map<uint256, xbridge::TransactionDescrPtr> App::transactions() const
{
    boost::mutex::scoped_lock l(m_p->m_txLocker);
    return m_p->m_transactions;
}

//******************************************************************************
//******************************************************************************
<<<<<<< HEAD
std::map<uint256, xbridge::TransactionDescrPtr> App::history() const
{
    boost::mutex::scoped_lock l(m_p->m_txLocker);
    return m_p->m_historicTransactions;
}

//******************************************************************************
//******************************************************************************
void App::appendTransaction(const TransactionDescrPtr & ptr)
{
    boost::mutex::scoped_lock l(m_p->m_txLocker);

    if (m_p->m_historicTransactions.count(ptr->id))
    {
        return;
    }

    if (!m_p->m_transactions.count(ptr->id))
    {
        // new transaction, copy data
        m_p->m_transactions[ptr->id] = ptr;
    }
    else
    {
        // existing, update timestamp
        m_p->m_transactions[ptr->id]->updateTimestamp(*ptr);
    }
}

//******************************************************************************
//******************************************************************************
void App::moveTransactionToHistory(const uint256 & id)
{
    TransactionDescrPtr xtx;

    {
        boost::mutex::scoped_lock l(m_p->m_txLocker);

        size_t counter = 0;

        if (m_p->m_transactions.count(id))
        {
            xtx = m_p->m_transactions[id];

            counter = m_p->m_transactions.erase(id);
            assert(counter < 2 && "duplicate transaction");
        }

        if (xtx)
        {
            assert(m_p->m_historicTransactions.count(id) == 0 && "duplicate tx in tx list and history");
            m_p->m_historicTransactions[id] = xtx;
        }
    }

    if (xtx)
    {
        // unlock tx coins
        WalletConnectorPtr conn = connectorByCurrency(xtx->fromCurrency);
        if (conn)
        {
            conn->lockUnspent(xtx->usedCoins, false);
        }
    }

    // remove pending packets for this tx
    removePackets(id);
}

//******************************************************************************
//******************************************************************************
Error  App::sendXBridgeTransaction(const std::string & from,
=======
xbridge::Error  XBridgeApp::sendXBridgeTransaction(const std::string & from,
>>>>>>> 6af9bfc4
                                       const std::string & fromCurrency,
                                       const uint64_t & fromAmount,
                                       const std::string & to,
                                       const std::string & toCurrency,
                                       const uint64_t & toAmount,
<<<<<<< HEAD
                                       uint256 & id)
=======
                                       uint256 &id)
>>>>>>> 6af9bfc4
{
    if (fromCurrency.size() > 8 || toCurrency.size() > 8)
    {
        WARN() << "invalid currency " << __FUNCTION__;
        return xbridge::Error::INVALID_CURRENCY;
    }

    WalletConnectorPtr connFrom = connectorByCurrency(fromCurrency);
    WalletConnectorPtr connTo   = connectorByCurrency(toCurrency);
    if (!connFrom || !connTo)
    {
        // no session
        WARN() << "no session for <" << fromCurrency << "> " << __FUNCTION__;
        return xbridge::Error::NO_SESSION;
    }

    // check amount
    std::vector<wallet::UtxoEntry> outputs;
    connFrom->getUnspent(outputs);

    double utxoAmount = 0;
    std::vector<wallet::UtxoEntry> outputsForUse;
    for (const wallet::UtxoEntry & entry : outputs)
    {
<<<<<<< HEAD
        if (!txOutIsLocked(entry))
        {
            utxoAmount += entry.amount;
            outputsForUse.push_back(entry);

            // TODO calculate fee for outputsForUse.count()

            if (utxoAmount > fromAmount)
            {
                break;
            }
        }
    }

    if ((utxoAmount * TransactionDescr::COIN) < fromAmount)
    {
=======
>>>>>>> 6af9bfc4
        WARN() << "insufficient funds for <" << fromCurrency << "> " << __FUNCTION__;
        return xbridge::Error::INSIFFICIENT_FUNDS;
    }

    boost::uint32_t timestamp = time(0);
    id = Hash(from.begin(), from.end(),
              fromCurrency.begin(), fromCurrency.end(),
              BEGIN(fromAmount), END(fromAmount),
              to.begin(), to.end(),
              toCurrency.begin(), toCurrency.end(),
              BEGIN(toAmount), END(toAmount),
              BEGIN(timestamp), END(timestamp));

<<<<<<< HEAD
    TransactionDescrPtr ptr(new TransactionDescr);
=======
    XBridgeTransactionDescrPtr ptr(new XBridgeTransactionDescr);
>>>>>>> 6af9bfc4
    ptr->id           = id;
    ptr->from         = connFrom->toXAddr(from);
    ptr->fromCurrency = fromCurrency;
    ptr->fromAmount   = fromAmount;
    ptr->to           = connTo->toXAddr(to);
    ptr->toCurrency   = toCurrency;
    ptr->toAmount     = toAmount;
    ptr->usedCoins    = outputsForUse;

    // try send immediatelly
    sendPendingTransaction(ptr);
<<<<<<< HEAD

//    LOG() << "accept transaction " << util::to_str(ptr->id) << std::endl
//          << "    from " << from << " (" << util::to_str(ptr->from) << ")" << std::endl
//          << "             " << ptr->fromCurrency << " : " << ptr->fromAmount << std::endl
//          << "    from " << to << " (" << util::to_str(ptr->to) << ")" << std::endl
//          << "             " << ptr->toCurrency << " : " << ptr->toAmount << std::endl;

    // lock used coins
    connFrom->lockUnspent(ptr->usedCoins, true);

    {
        boost::mutex::scoped_lock l(m_p->m_txLocker);
        m_p->m_transactions[id] = ptr;
    }

=======
>>>>>>> 6af9bfc4
    return xbridge::Error::SUCCESS;
}

//******************************************************************************
//******************************************************************************
bool App::sendPendingTransaction(const TransactionDescrPtr & ptr)
{


    // if (!ptr->packet)
    {
        if (ptr->from.size() == 0 || ptr->to.size() == 0)
        {
            // TODO temporary
            return false;
        }

        if (ptr->packet && ptr->packet->command() != xbcTransaction)
        {
            // not send pending packets if not an xbcTransaction
            return false;
        }

        ptr->packet.reset(new XBridgePacket(xbcTransaction));

        // field length must be 8 bytes
        std::vector<unsigned char> fc(8, 0);
        std::copy(ptr->fromCurrency.begin(), ptr->fromCurrency.end(), fc.begin());

        // field length must be 8 bytes
        std::vector<unsigned char> tc(8, 0);
        std::copy(ptr->toCurrency.begin(), ptr->toCurrency.end(), tc.begin());

        // 32 bytes - id of transaction
        // 2x
        // 20 bytes - address
        //  8 bytes - currency
        //  8 bytes - amount
        ptr->packet->append(ptr->id.begin(), 32);
        ptr->packet->append(ptr->from);
        ptr->packet->append(fc);
        ptr->packet->append(ptr->fromAmount);
        ptr->packet->append(ptr->to);
        ptr->packet->append(tc);
        ptr->packet->append(ptr->toAmount);
<<<<<<< HEAD

        // utxo items
        ptr->packet->append(static_cast<uint32_t>(ptr->usedCoins.size()));
        for (const wallet::UtxoEntry & entry : ptr->usedCoins)
        {
            uint256 txid(entry.txId);
            ptr->packet->append(txid.begin(), 32);
            ptr->packet->append(entry.vout);
        }
    }
=======
    }
    onSend(ptr->packet);
>>>>>>> 6af9bfc4

    sendPacket(ptr->packet);

<<<<<<< HEAD
    ptr->state = TransactionDescr::trPending;
    xuiConnector.NotifyXBridgeTransactionStateChanged(ptr->id);

=======
    xuiConnector.NotifyXBridgeTransactionStateChanged(ptr->id, XBridgeTransactionDescr::trPending);
>>>>>>> 6af9bfc4
    return true;
}

//******************************************************************************
//******************************************************************************
<<<<<<< HEAD
Error App::acceptXBridgeTransaction(const uint256 &id,
                                             const std::string &from,
                                             const std::string &to,
                                             uint256 & result)
{
    TransactionDescrPtr ptr;

=======
xbridge::Error XBridgeApp::acceptXBridgeTransaction(const uint256 &id,
                                             const std::string &from,
                                             const std::string &to,
                                             uint256 &result)
{
    XBridgeTransactionDescrPtr ptr;
>>>>>>> 6af9bfc4
    {
        boost::mutex::scoped_lock l(m_p->m_txLocker);
        if (!m_p->m_transactions.count(id))
        {

            WARN() << "transaction not found " << __FUNCTION__;
            return xbridge::TRANSACTION_NOT_FOUND;
        }
        ptr = m_p->m_transactions[id];
    }

    WalletConnectorPtr connFrom = connectorByCurrency(ptr->fromCurrency);
    WalletConnectorPtr connTo   = connectorByCurrency(ptr->toCurrency);
    if (!connFrom || !connTo)
    {
        // no session
        WARN() << "no session for <" << ptr->toCurrency << "> " << __FUNCTION__;
        return xbridge::NO_SESSION;
    }

    // check amount
    std::vector<wallet::UtxoEntry> outputs;
    connTo->getUnspent(outputs);

    double utxoAmount = 0;
    std::vector<wallet::UtxoEntry> outputsForUse;
    for (const wallet::UtxoEntry & entry : outputs)
    {
<<<<<<< HEAD
        if (!txOutIsLocked(entry))
        {
            utxoAmount += entry.amount;
            outputsForUse.push_back(entry);

            // TODO calculate fee for outputsForUse.count()

            if (utxoAmount > ptr->toAmount)
            {
                break;
            }
        }
    }

    if ((utxoAmount * TransactionDescr::COIN) < ptr->toAmount)
    {
        WARN() << "insufficient funds for <" << ptr->toCurrency << "> " << __FUNCTION__;
        return xbridge::INSIFFICIENT_FUNDS;
    }

    ptr->from = connTo->toXAddr(from);
    ptr->to   = connFrom->toXAddr(to);
    std::swap(ptr->fromCurrency, ptr->toCurrency);
    std::swap(ptr->fromAmount,   ptr->toAmount);
    ptr->usedCoins = outputsForUse;

    // try send immediatelly
    sendAcceptingTransaction(ptr);

//    LOG() << "accept transaction " << util::to_str(ptr->id) << std::endl
//          << "    from " << from << " (" << util::to_str(ptr->from) << ")" << std::endl
//          << "             " << ptr->fromCurrency << " : " << ptr->fromAmount << std::endl
//          << "    from " << to << " (" << util::to_str(ptr->to) << ")" << std::endl
//          << "             " << ptr->toCurrency << " : " << ptr->toAmount << std::endl;


    // lock used coins
    connTo->lockUnspent(ptr->usedCoins, true);

    return xbridge::Error::SUCCESS;
=======
        WARN() << "insufficient funds for <" << ptr->toCurrency << "> " << __FUNCTION__;
        return xbridge::INSIFFICIENT_FUNDS;
    }
    ptr->from = from;
    ptr->to   = to;
    std::swap(ptr->fromCurrency, ptr->toCurrency);
    std::swap(ptr->fromAmount,   ptr->toAmount);
    // try send immediatelly
    sendAcceptingTransaction(ptr);
    result = id;
    return xbridge::SUCCESS;
>>>>>>> 6af9bfc4
}

//******************************************************************************
//******************************************************************************
bool App::sendAcceptingTransaction(const TransactionDescrPtr & ptr)
{
    ptr->packet.reset(new XBridgePacket(xbcTransactionAccepting));

    // field length must be 8 bytes
    std::vector<unsigned char> fc(8, 0);
    std::copy(ptr->fromCurrency.begin(), ptr->fromCurrency.end(), fc.begin());

    // field length must be 8 bytes
    std::vector<unsigned char> tc(8, 0);
    std::copy(ptr->toCurrency.begin(), ptr->toCurrency.end(), tc.begin());

    // 20 bytes - id of transaction
    // 2x
    // 20 bytes - address
    //  8 bytes - currency
    //  4 bytes - amount
    ptr->packet->append(ptr->hubAddress);
    ptr->packet->append(ptr->id.begin(), 32);
    ptr->packet->append(ptr->from);
    ptr->packet->append(fc);
    ptr->packet->append(ptr->fromAmount);
    ptr->packet->append(ptr->to);
    ptr->packet->append(tc);
    ptr->packet->append(ptr->toAmount);

    // utxo items
    ptr->packet->append(static_cast<uint32_t>(ptr->usedCoins.size()));
    for (const wallet::UtxoEntry & entry : ptr->usedCoins)
    {
        uint256 txid(entry.txId);
        ptr->packet->append(txid.begin(), 32);
        ptr->packet->append(entry.vout);
    }

    sendPacket(ptr->hubAddress, ptr->packet);

    ptr->state = TransactionDescr::trAccepting;
    xuiConnector.NotifyXBridgeTransactionStateChanged(ptr->id);

    return true;
}

//******************************************************************************
//******************************************************************************
<<<<<<< HEAD
xbridge::Error App::cancelXBridgeTransaction(const uint256 &id,
                                             const TxCancelReason &reason)
{
    if (sendCancelTransaction(id, reason))
    {
        TransactionDescrPtr xtx = transaction(id);
        xtx->state  = TransactionDescr::trCancelled;
        xtx->reason = reason;

        xuiConnector.NotifyXBridgeTransactionStateChanged(id);

        moveTransactionToHistory(id);
    }

    return xbridge::SUCCESS;
}

//******************************************************************************
//******************************************************************************
xbridge::Error App::rollbackXBridgeTransaction(const uint256 & id)
=======
xbridge::Error XBridgeApp::cancelXBridgeTransaction(const uint256 &id,
                                                    const TxCancelReason &reason)
{
    if (sendCancelTransaction(id, reason))
    {
        boost::mutex::scoped_lock l(m_txLocker);
        if(m_pendingTransactions.erase(id) == 0)
        {
            ERR() << "can't remove transactions " << __FUNCTION__;
            return xbridge::TRANSACTION_NOT_FOUND;
        }
        if (m_transactions.count(id))
        {
            LOG() << "transaction found " << __FUNCTION__;
            m_transactions[id]->state = XBridgeTransactionDescr::trCancelled;
            xuiConnector.NotifyXBridgeTransactionStateChanged(id, XBridgeTransactionDescr::trCancelled);
            return xbridge::SUCCESS;
        }
    }
    return xbridge::UNKNOWN_ERROR;
}

//******************************************************************************
//******************************************************************************
xbridge::Error XBridgeApp::rollbackXBridgeTransaction(const uint256 & id)
>>>>>>> 6af9bfc4
{
    WalletConnectorPtr conn;
    {
<<<<<<< HEAD
        boost::mutex::scoped_lock l(m_p->m_txLocker);

        if (m_p->m_transactions.count(id))
=======
        boost::mutex::scoped_lock l(m_txLocker);
        if (m_transactions.count(id))
>>>>>>> 6af9bfc4
        {
            TransactionDescrPtr ptr = m_p->m_transactions[id];
            if (!ptr->refTx.empty())
            {
                conn = connectorByCurrency(ptr->fromCurrency);
                if (!conn)
                {
                    ERR() << "unknown session for currency " + ptr->fromCurrency << __FUNCTION__;
                    return xbridge::UNKNOWN_SESSION;
                }
            }
        }
    }

<<<<<<< HEAD
//    if (conn)
//    {
//        // session use m_txLocker, must be unlocked because not recursive
//        if (!conn->rollbacktXBridgeTransaction(id))
//        {
//            LOG() << "revert tx failed for " << id.ToString();
//            return false;
//        }
//
//        sendRollbackTransaction(id);
//    }
=======
    if (session)
    {
        // session use m_txLocker, must be unlocked because not recursive
        if (!session->rollbacktXBridgeTransaction(id))
        {

            ERR() << "revert tx failed for " + id.ToString() << __FUNCTION__;
            return xbridge::REVERT_TX_FAILED;
        }
        sendRollbackTransaction(id);
    }
>>>>>>> 6af9bfc4
    return xbridge::SUCCESS;
}

//******************************************************************************
//******************************************************************************
bool App::sendCancelTransaction(const uint256 & txid,
                                       const TxCancelReason & reason)
{
    XBridgePacketPtr reply(new XBridgePacket(xbcTransactionCancel));
    reply->append(txid.begin(), 32);
    reply->append(static_cast<uint32_t>(reason));
<<<<<<< HEAD

    static std::vector<unsigned char> addr(20, 0);
    sendPacket(addr, reply);

=======
    static UcharVector addr(20, 0);
    onSend(addr, reply);
>>>>>>> 6af9bfc4
    // cancelled
    return true;
}

//******************************************************************************
//******************************************************************************
bool App::sendRollbackTransaction(const uint256 & txid)
{
    XBridgePacketPtr reply(new XBridgePacket(xbcTransactionRollback));
    reply->append(txid.begin(), 32);
<<<<<<< HEAD

    static std::vector<unsigned char> addr(20, 0);
    sendPacket(addr, reply);

=======
    static UcharVector addr(20, 0);
    onSend(addr, reply);
>>>>>>> 6af9bfc4
    // rolled back
    return true;
}

//******************************************************************************
//******************************************************************************
void App::Impl::onTimer()
{
    // DEBUG_TRACE();

    {
        m_services.push_back(m_services.front());
        m_services.pop_front();

        xbridge::SessionPtr session = getSession();

        IoServicePtr io = m_services.front();

        // call check expired transactions
        io->post(boost::bind(&xbridge::Session::checkFinishedTransactions, session));

        // send transactions list
        io->post(boost::bind(&xbridge::Session::sendListOfTransactions, session));

        // erase expired tx
        io->post(boost::bind(&xbridge::Session::eraseExpiredPendingTransactions, session));

        // get addressbook
        io->post(boost::bind(&xbridge::Session::getAddressBook, session));

        // unprocessed packets
        {
            std::map<uint256, XBridgePacketPtr> map;
            {
                boost::mutex::scoped_lock l(m_ppLocker);
                map = m_pendingPackets;
                m_pendingPackets.clear();
            }

            for (const std::pair<uint256, XBridgePacketPtr> & item : map)
            {
                xbridge::SessionPtr s = getSession();

                XBridgePacketPtr packet   = item.second;
                io->post(boost::bind(&xbridge::Session::processPacket, s, packet));
            }
        }
    }

    m_timer.expires_at(m_timer.expires_at() + boost::posix_time::seconds(TIMER_INTERVAL));
    m_timer.async_wait(boost::bind(&Impl::onTimer, this));
}

} // namespace xbridge<|MERGE_RESOLUTION|>--- conflicted
+++ resolved
@@ -35,25 +35,12 @@
 
 //*****************************************************************************
 //*****************************************************************************
-using namespace xbridge;
-
 XUIConnector xuiConnector;
 
 //*****************************************************************************
 //*****************************************************************************
-<<<<<<< HEAD
 namespace xbridge
 {
-=======
-boost::mutex                                    XBridgeApp::m_txLocker;
-std::map<uint256, XBridgeTransactionDescrPtr>   XBridgeApp::m_pendingTransactions;
-std::map<uint256, XBridgeTransactionDescrPtr>   XBridgeApp::m_transactions;
-std::map<uint256, XBridgeTransactionDescrPtr>   XBridgeApp::m_historicTransactions;
-boost::mutex                                    XBridgeApp::m_txUnconfirmedLocker;
-std::map<uint256, XBridgeTransactionDescrPtr>   XBridgeApp::m_unconfirmed;
-boost::mutex                                    XBridgeApp::m_ppLocker;
-std::map<uint256, std::pair<std::string, XBridgePacketPtr> >  XBridgeApp::m_pendingPackets;
->>>>>>> 6af9bfc4
 
 //*****************************************************************************
 //*****************************************************************************
@@ -150,8 +137,6 @@
 App::App()
     : m_p(new Impl)
 {
-
-
 }
 
 //*****************************************************************************
@@ -312,7 +297,6 @@
 //*****************************************************************************
 bool App::init(int argc, char *argv[])
 {
-
     // init xbridge settings
     Settings & s = settings();
     {
@@ -330,7 +314,6 @@
     Exchange & e = Exchange::instance();
     e.init();
 
-<<<<<<< HEAD
     // sessions
     {
         boost::mutex::scoped_lock l(m_p->m_sessionsLock);
@@ -343,14 +326,6 @@
         }
     }
 
-=======
-    m_historicTransactionsStates = {XBridgeTransactionDescr::trExpired,
-                                    XBridgeTransactionDescr::trOffline,
-                                    XBridgeTransactionDescr::trFinished,
-                                    XBridgeTransactionDescr::trDropped,
-                                    XBridgeTransactionDescr::trCancelled,
-                                    XBridgeTransactionDescr::trInvalid};
->>>>>>> 6af9bfc4
     return true;
 }
 
@@ -365,7 +340,6 @@
 //*****************************************************************************
 bool App::Impl::stop()
 {
-
     LOG() << "stopping threads...";
 
     m_timer.cancel();
@@ -489,7 +463,7 @@
     }
 
     LOG() << "received message to " << util::base64_encode(std::string((char *)&id[0], 20)).c_str()
-            << " command " << packet->command();
+             << " command " << packet->command();
 
     if (!Session::checkXBridgePacketVersion(packet))
     {
@@ -566,14 +540,6 @@
     return true;
 }
 
-
-bool XBridgeApp::isHistoricState(const XBridgeTransactionDescr::State state)
-{
-    return std::find(m_historicTransactionsStates.begin(), m_historicTransactionsStates.end(), state) != m_historicTransactionsStates.end();
-}
-
-
-
 //*****************************************************************************
 //*****************************************************************************
 bool App::removePackets(const uint256 & txid)
@@ -621,14 +587,8 @@
 //*****************************************************************************
 bool App::hasCurrency(const std::string & currency) const
 {
-<<<<<<< HEAD
     boost::mutex::scoped_lock l(m_p->m_connectorsLock);
     return m_p->m_connectorCurrencyMap.count(currency);
-=======
-    storageStore(session, session->sessionAddr());
-    boost::mutex::scoped_lock l(m_sessionsLock);
-    m_sessionQueue.push(session);
->>>>>>> 6af9bfc4
 }
 
 //*****************************************************************************
@@ -761,7 +721,6 @@
 
 //******************************************************************************
 //******************************************************************************
-<<<<<<< HEAD
 std::map<uint256, xbridge::TransactionDescrPtr> App::history() const
 {
     boost::mutex::scoped_lock l(m_p->m_txLocker);
@@ -833,20 +792,13 @@
 
 //******************************************************************************
 //******************************************************************************
-Error  App::sendXBridgeTransaction(const std::string & from,
-=======
-xbridge::Error  XBridgeApp::sendXBridgeTransaction(const std::string & from,
->>>>>>> 6af9bfc4
+xbridge::Error App::sendXBridgeTransaction(const std::string & from,
                                        const std::string & fromCurrency,
                                        const uint64_t & fromAmount,
                                        const std::string & to,
                                        const std::string & toCurrency,
                                        const uint64_t & toAmount,
-<<<<<<< HEAD
                                        uint256 & id)
-=======
-                                       uint256 &id)
->>>>>>> 6af9bfc4
 {
     if (fromCurrency.size() > 8 || toCurrency.size() > 8)
     {
@@ -871,7 +823,6 @@
     std::vector<wallet::UtxoEntry> outputsForUse;
     for (const wallet::UtxoEntry & entry : outputs)
     {
-<<<<<<< HEAD
         if (!txOutIsLocked(entry))
         {
             utxoAmount += entry.amount;
@@ -888,8 +839,6 @@
 
     if ((utxoAmount * TransactionDescr::COIN) < fromAmount)
     {
-=======
->>>>>>> 6af9bfc4
         WARN() << "insufficient funds for <" << fromCurrency << "> " << __FUNCTION__;
         return xbridge::Error::INSIFFICIENT_FUNDS;
     }
@@ -903,11 +852,7 @@
               BEGIN(toAmount), END(toAmount),
               BEGIN(timestamp), END(timestamp));
 
-<<<<<<< HEAD
     TransactionDescrPtr ptr(new TransactionDescr);
-=======
-    XBridgeTransactionDescrPtr ptr(new XBridgeTransactionDescr);
->>>>>>> 6af9bfc4
     ptr->id           = id;
     ptr->from         = connFrom->toXAddr(from);
     ptr->fromCurrency = fromCurrency;
@@ -919,7 +864,6 @@
 
     // try send immediatelly
     sendPendingTransaction(ptr);
-<<<<<<< HEAD
 
 //    LOG() << "accept transaction " << util::to_str(ptr->id) << std::endl
 //          << "    from " << from << " (" << util::to_str(ptr->from) << ")" << std::endl
@@ -935,8 +879,6 @@
         m_p->m_transactions[id] = ptr;
     }
 
-=======
->>>>>>> 6af9bfc4
     return xbridge::Error::SUCCESS;
 }
 
@@ -944,8 +886,6 @@
 //******************************************************************************
 bool App::sendPendingTransaction(const TransactionDescrPtr & ptr)
 {
-
-
     // if (!ptr->packet)
     {
         if (ptr->from.size() == 0 || ptr->to.size() == 0)
@@ -982,7 +922,6 @@
         ptr->packet->append(ptr->to);
         ptr->packet->append(tc);
         ptr->packet->append(ptr->toAmount);
-<<<<<<< HEAD
 
         // utxo items
         ptr->packet->append(static_cast<uint32_t>(ptr->usedCoins.size()));
@@ -993,41 +932,23 @@
             ptr->packet->append(entry.vout);
         }
     }
-=======
-    }
-    onSend(ptr->packet);
->>>>>>> 6af9bfc4
 
     sendPacket(ptr->packet);
 
-<<<<<<< HEAD
     ptr->state = TransactionDescr::trPending;
     xuiConnector.NotifyXBridgeTransactionStateChanged(ptr->id);
 
-=======
-    xuiConnector.NotifyXBridgeTransactionStateChanged(ptr->id, XBridgeTransactionDescr::trPending);
->>>>>>> 6af9bfc4
     return true;
 }
 
 //******************************************************************************
 //******************************************************************************
-<<<<<<< HEAD
-Error App::acceptXBridgeTransaction(const uint256 &id,
-                                             const std::string &from,
-                                             const std::string &to,
-                                             uint256 & result)
+Error App::acceptXBridgeTransaction(const uint256     & id,
+                                    const std::string & from,
+                                    const std::string & to)
 {
     TransactionDescrPtr ptr;
 
-=======
-xbridge::Error XBridgeApp::acceptXBridgeTransaction(const uint256 &id,
-                                             const std::string &from,
-                                             const std::string &to,
-                                             uint256 &result)
-{
-    XBridgeTransactionDescrPtr ptr;
->>>>>>> 6af9bfc4
     {
         boost::mutex::scoped_lock l(m_p->m_txLocker);
         if (!m_p->m_transactions.count(id))
@@ -1056,7 +977,6 @@
     std::vector<wallet::UtxoEntry> outputsForUse;
     for (const wallet::UtxoEntry & entry : outputs)
     {
-<<<<<<< HEAD
         if (!txOutIsLocked(entry))
         {
             utxoAmount += entry.amount;
@@ -1097,19 +1017,6 @@
     connTo->lockUnspent(ptr->usedCoins, true);
 
     return xbridge::Error::SUCCESS;
-=======
-        WARN() << "insufficient funds for <" << ptr->toCurrency << "> " << __FUNCTION__;
-        return xbridge::INSIFFICIENT_FUNDS;
-    }
-    ptr->from = from;
-    ptr->to   = to;
-    std::swap(ptr->fromCurrency, ptr->toCurrency);
-    std::swap(ptr->fromAmount,   ptr->toAmount);
-    // try send immediatelly
-    sendAcceptingTransaction(ptr);
-    result = id;
-    return xbridge::SUCCESS;
->>>>>>> 6af9bfc4
 }
 
 //******************************************************************************
@@ -1159,7 +1066,6 @@
 
 //******************************************************************************
 //******************************************************************************
-<<<<<<< HEAD
 xbridge::Error App::cancelXBridgeTransaction(const uint256 &id,
                                              const TxCancelReason &reason)
 {
@@ -1180,44 +1086,12 @@
 //******************************************************************************
 //******************************************************************************
 xbridge::Error App::rollbackXBridgeTransaction(const uint256 & id)
-=======
-xbridge::Error XBridgeApp::cancelXBridgeTransaction(const uint256 &id,
-                                                    const TxCancelReason &reason)
-{
-    if (sendCancelTransaction(id, reason))
-    {
-        boost::mutex::scoped_lock l(m_txLocker);
-        if(m_pendingTransactions.erase(id) == 0)
-        {
-            ERR() << "can't remove transactions " << __FUNCTION__;
-            return xbridge::TRANSACTION_NOT_FOUND;
-        }
-        if (m_transactions.count(id))
-        {
-            LOG() << "transaction found " << __FUNCTION__;
-            m_transactions[id]->state = XBridgeTransactionDescr::trCancelled;
-            xuiConnector.NotifyXBridgeTransactionStateChanged(id, XBridgeTransactionDescr::trCancelled);
-            return xbridge::SUCCESS;
-        }
-    }
-    return xbridge::UNKNOWN_ERROR;
-}
-
-//******************************************************************************
-//******************************************************************************
-xbridge::Error XBridgeApp::rollbackXBridgeTransaction(const uint256 & id)
->>>>>>> 6af9bfc4
 {
     WalletConnectorPtr conn;
     {
-<<<<<<< HEAD
         boost::mutex::scoped_lock l(m_p->m_txLocker);
 
         if (m_p->m_transactions.count(id))
-=======
-        boost::mutex::scoped_lock l(m_txLocker);
-        if (m_transactions.count(id))
->>>>>>> 6af9bfc4
         {
             TransactionDescrPtr ptr = m_p->m_transactions[id];
             if (!ptr->refTx.empty())
@@ -1232,7 +1106,6 @@
         }
     }
 
-<<<<<<< HEAD
 //    if (conn)
 //    {
 //        // session use m_txLocker, must be unlocked because not recursive
@@ -1244,19 +1117,6 @@
 //
 //        sendRollbackTransaction(id);
 //    }
-=======
-    if (session)
-    {
-        // session use m_txLocker, must be unlocked because not recursive
-        if (!session->rollbacktXBridgeTransaction(id))
-        {
-
-            ERR() << "revert tx failed for " + id.ToString() << __FUNCTION__;
-            return xbridge::REVERT_TX_FAILED;
-        }
-        sendRollbackTransaction(id);
-    }
->>>>>>> 6af9bfc4
     return xbridge::SUCCESS;
 }
 
@@ -1268,15 +1128,10 @@
     XBridgePacketPtr reply(new XBridgePacket(xbcTransactionCancel));
     reply->append(txid.begin(), 32);
     reply->append(static_cast<uint32_t>(reason));
-<<<<<<< HEAD
 
     static std::vector<unsigned char> addr(20, 0);
     sendPacket(addr, reply);
 
-=======
-    static UcharVector addr(20, 0);
-    onSend(addr, reply);
->>>>>>> 6af9bfc4
     // cancelled
     return true;
 }
@@ -1287,25 +1142,20 @@
 {
     XBridgePacketPtr reply(new XBridgePacket(xbcTransactionRollback));
     reply->append(txid.begin(), 32);
-<<<<<<< HEAD
 
     static std::vector<unsigned char> addr(20, 0);
     sendPacket(addr, reply);
 
-=======
-    static UcharVector addr(20, 0);
-    onSend(addr, reply);
->>>>>>> 6af9bfc4
     // rolled back
     return true;
 }
 
 //******************************************************************************
+
 //******************************************************************************
 void App::Impl::onTimer()
 {
     // DEBUG_TRACE();
-
     {
         m_services.push_back(m_services.front());
         m_services.pop_front();
@@ -1334,13 +1184,13 @@
                 map = m_pendingPackets;
                 m_pendingPackets.clear();
             }
-
             for (const std::pair<uint256, XBridgePacketPtr> & item : map)
             {
+
                 xbridge::SessionPtr s = getSession();
-
                 XBridgePacketPtr packet   = item.second;
                 io->post(boost::bind(&xbridge::Session::processPacket, s, packet));
+
             }
         }
     }
@@ -1349,4 +1199,4 @@
     m_timer.async_wait(boost::bind(&Impl::onTimer, this));
 }
 
-} // namespace xbridge+} // namespace xbridge
