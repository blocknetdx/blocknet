--- conflicted
+++ resolved
@@ -26,6 +26,7 @@
 #include "xbridgewalletconnectorbch.h"
 #include "xbridgewalletconnectordgb.h"
 #include "sync.h"
+#include "xrouter/xrouterapp.h"
 
 #include <algorithm>
 #include <assert.h>
@@ -381,7 +382,8 @@
 
     std::set<std::string> noWallets;
     xbridge::Exchange::instance().loadWallets(noWallets);
-    sendServicePing();
+    std::vector<std::string> nonWalletServices = xrouter::App::instance().getServicesList();
+    sendServicePing(nonWalletServices);
 
     return true;
 }
@@ -1710,15 +1712,8 @@
  * @brief Sends the service ping to the network on behalf of the current Servicenode.
  * @return
  */
-<<<<<<< HEAD
-bool App::sendServicePing(std::vector<std::string> &nonWalletServices) {
-    if (activeServicenode.status != ACTIVE_SERVICENODE_STARTED) {
-        ERR() << "This servicenode must be started in order to report report services to the network " << __FUNCTION__;
-        return false;
-    }
-=======
-//******************************************************************************
-bool App::sendServicePing()
+//******************************************************************************
+bool App::sendServicePing(std::vector<std::string> &nonWalletServices)
 {
     CServicenode *pmn = nullptr;
     {
@@ -1728,7 +1723,6 @@
             ERR() << "This servicenode must be started in order to report report services to the network " << __FUNCTION__;
             return false;
         }
->>>>>>> a4ff6cb1
 
         pmn = mnodeman.Find(activeServicenode.vin);
         if (pmn == nullptr)
