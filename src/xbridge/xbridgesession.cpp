--- conflicted
+++ resolved
@@ -843,14 +843,10 @@
 
     DEBUG_TRACE();
 
-<<<<<<< HEAD
-    if (packet->size() != 52)
-=======
     if (packet->size() != 85 + 32 && packet->size() != 117 + 32)
->>>>>>> b3eddd88
     {
         ERR() << "incorrect packet size for xbcTransactionHold "
-              << "need 52 received " << packet->size() << " "
+              << "need 117 or 149 received " << packet->size() << " "
               << __FUNCTION__;
         return false;
     }
@@ -1263,17 +1259,11 @@
 {
     DEBUG_TRACE();
 
-<<<<<<< HEAD
-    // size must be eq 104 bytes
-    if (packet->size() != 104)
-=======
-
     // size must be eq 137 bytes
     if (packet->size() != 137)
->>>>>>> b3eddd88
     {
         ERR() << "invalid packet size for xbcTransactionHoldApply "
-              << "need 104 received " << packet->size() << " "
+              << "need 137 received " << packet->size() << " "
               << __FUNCTION__;
         return false;
     }
@@ -2225,19 +2215,13 @@
     uint256 txid(packet->data()+40);
 
     TransactionPtr tr = e.transaction(txid);
-<<<<<<< HEAD
+
     if (!packet->verify(tr->a_pk1()) && !packet->verify(tr->b_pk1()))
     {
         LOG() << "invalid packet signature " << __FUNCTION__;
         return true;
     }
 
-=======
-    if(tr == nullptr)
-    {
-        return false;
-    }
->>>>>>> b3eddd88
     boost::mutex::scoped_lock l(tr->m_lock);
 
     tr->updateTimestamp();
@@ -2273,14 +2257,8 @@
 {
     DEBUG_TRACE();
 
-<<<<<<< HEAD
-    // size must be == 101 bytes
-    if (packet->size() != 101)
-=======
-
     // size must be == 36 bytes
     if (packet->size() != 36)
->>>>>>> b3eddd88
     {
         ERR() << "invalid packet size for xbcTransactionCancel "
               << "need 101 received " << packet->size() << " "
@@ -2436,7 +2414,6 @@
 bool Session::Impl::sendCancelTransaction(const TransactionDescrPtr & tx,
                                           const TxCancelReason & reason)
 {
-<<<<<<< HEAD
     LOG() << "cancel transaction <" << tx->id.GetHex() << ">";
 
     XBridgePacketPtr reply(new XBridgePacket(xbcTransactionCancel));
@@ -2446,13 +2423,6 @@
     reply->sign(tx->mPubKey, tx->mPrivKey);
 
     sendPacketBroadcast(reply);
-=======
-    if (tx == nullptr)
-    {
-        return false;
-    }
-    sendCancelTransaction(tx->id, reason);
->>>>>>> b3eddd88
 
     // update transaction state for gui
     tx->state  = TransactionDescr::trCancelled;
@@ -2473,14 +2443,11 @@
     }
     LOG() << "rollback transaction <" << tr->id().GetHex() << ">";
 
-<<<<<<< HEAD
     Exchange & e = Exchange::instance();
     if (!e.isStarted())
     {
         return;
     }
-=======
->>>>>>> b3eddd88
 
     if (tr->state() >= xbridge::Transaction::trCreated)
     {
