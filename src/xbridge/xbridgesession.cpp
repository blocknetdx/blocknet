--- conflicted
+++ resolved
@@ -490,13 +490,8 @@
         if (!e.createTransaction(id,
                                  saddr, scurrency, samount,
                                  daddr, dcurrency, damount,
-<<<<<<< HEAD
                                  utxoItems, timestamp,
-                                 pendingId, blockHash,
-                                 isCreated))
-=======
-                                 utxoItems, timestamp, isCreated))
->>>>>>> 4c3de6a0
+                                 blockHash,isCreated))
         {
             // not created
             LOG() << "transaction create error " << __FUNCTION__;
@@ -505,20 +500,6 @@
 
         if (isCreated)
         {
-<<<<<<< HEAD
-            TransactionDescrPtr d(new TransactionDescr);
-            d->id           = id;
-            d->fromCurrency = scurrency;
-            d->fromAmount   = samount;
-            d->toCurrency   = dcurrency;
-            d->toAmount     = damount;
-            d->state        = TransactionDescr::trPending;
-            d->blockHash    = blockHash;
-
-            xuiConnector.NotifyXBridgeTransactionReceived(d);
-        }
-=======
-            // TODO send signal to gui for debug
             {
                 TransactionDescrPtr d(new TransactionDescr);
                 d->id           = id;
@@ -527,10 +508,10 @@
                 d->toCurrency   = dcurrency;
                 d->toAmount     = damount;
                 d->state        = TransactionDescr::trPending;
+                d->blockHash    = blockHash;
 
                 xuiConnector.NotifyXBridgeTransactionReceived(d);
             }
->>>>>>> 4c3de6a0
 
             TransactionPtr tr = e.pendingTransaction(id);
             if (tr->id() == uint256())
