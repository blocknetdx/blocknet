--- conflicted
+++ resolved
@@ -653,14 +653,10 @@
         }
 
         // update snode addr and pubkey ( ???? )
-<<<<<<< HEAD
+
         // ptr->hubAddress   = std::vector<unsigned char>(packet->data()+64, packet->data()+84);
         // ptr->sPubKey      = spubkey;
-=======
-        //ptr->hubAddress   = std::vector<unsigned char>(packet->data()+64, packet->data()+84);
-        //ptr->sPubKey      = spubkey;
->>>>>>> cdb91bfe
-
+      
         // update timestamp
         ptr->updateTimestamp();
 
