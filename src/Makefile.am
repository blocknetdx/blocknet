--- conflicted
+++ resolved
@@ -362,13 +362,7 @@
   xbridge/xbridgewalletconnectorbtc.cpp \
   xbridge/xbridgecryptoproviderbtc.cpp \
   xbridge/xbridgewalletconnectorbcc.cpp \
-<<<<<<< HEAD
-  xbridge/xbridgewalletconnectorsys.cpp \
   xbridge/xbridgewalletconnectordgb.cpp \
-  xbridge/xkey.cpp \
-  xbridge/xpubkey.cpp \
-=======
->>>>>>> 0b873c88
   xbridge/xbitcoinaddress.cpp \
   xbridge/xbitcointransaction.cpp \
   xbridge/rpcxbridge.cpp \
@@ -391,11 +385,7 @@
   xbridge/xbridgewalletconnectorbtc.h \
   xbridge/xbridgecryptoproviderbtc.h \
   xbridge/xbridgewalletconnectorbcc.h \
-<<<<<<< HEAD
-  xbridge/xbridgewalletconnectorsys.h \
   xbridge/xbridgewalletconnectordgb.h \
-=======
->>>>>>> 0b873c88
   xbridge/xbridgewallet.h \
   xbridge/xuiconnector.h \
   xbridge/util/logger.h \
