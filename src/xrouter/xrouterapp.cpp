//*****************************************************************************
//*****************************************************************************

#include "xrouterapp.h"
#include "init.h"
#include "keystore.h"
#include "main.h"
#include "net.h"
#include "script/standard.h"
#include "util/xutil.h"
#include "wallet.h"

#include <boost/date_time/posix_time/posix_time.hpp>
#include <iostream>

static const CAmount minBlock = 2;

//*****************************************************************************
//*****************************************************************************
namespace xrouter
{
//*****************************************************************************
//*****************************************************************************
class App::Impl
{
    friend class App;

protected:
    /**
     * @brief Impl - default constructor, init
     * services and timer
     */
    Impl();

    /**
     * @brief start - run sessions, threads and services
     * @return true, if run succesfull
     */
    bool start();

    /**
     * @brief stop stopped service, timer, secp stop
     * @return true
     */
    bool stop();

    /**
     * @brief onSend  send packet to xrouter network to specified id,
     *  or broadcast, when id is empty
     * @param id
     * @param message
     */
    void onSend(const std::vector<unsigned char>& id, const std::vector<unsigned char>& message);
};

//*****************************************************************************
//*****************************************************************************
App::Impl::Impl()
{
}

//*****************************************************************************
//*****************************************************************************
App::App()
    : m_p(new Impl), queries()
{
}

//*****************************************************************************
//*****************************************************************************
App::~App()
{
    stop();
}

//*****************************************************************************
//*****************************************************************************
// static
App& App::instance()
{
    static App app;
    return app;
}

//*****************************************************************************
//*****************************************************************************
// static
bool App::isEnabled()
{
    // enabled by default
    return true;
}

//*****************************************************************************
//*****************************************************************************
bool App::start()
{
    return m_p->start();
}

//*****************************************************************************
//*****************************************************************************
bool App::Impl::start()
{
    return true;
}


//*****************************************************************************
//*****************************************************************************
bool App::stop()
{
    return m_p->stop();
}

//*****************************************************************************
//*****************************************************************************
bool App::Impl::stop()
{
    return true;
}

//*****************************************************************************
//*****************************************************************************
void App::sendPacket(const XRouterPacketPtr& packet)
{
    static std::vector<unsigned char> addr(20, 0);
    m_p->onSend(addr, packet->body());
}

//*****************************************************************************
// send packet to xrouter network to specified id,
// or broadcast, when id is empty
//*****************************************************************************
void App::Impl::onSend(const std::vector<unsigned char>& id, const std::vector<unsigned char>& message)
{
    std::vector<unsigned char> msg(id);
    if (msg.size() != 20) {
        std::cerr << "bad send address " << __FUNCTION__;
        return;
    }

    // timestamp
    boost::posix_time::ptime timestamp = boost::posix_time::microsec_clock::universal_time();
    uint64_t timestampValue = xrouter::util::timeToInt(timestamp);
    unsigned char* ptr = reinterpret_cast<unsigned char*>(&timestampValue);
    msg.insert(msg.end(), ptr, ptr + sizeof(uint64_t));

    // body
    msg.insert(msg.end(), message.begin(), message.end());

    uint256 hash = Hash(msg.begin(), msg.end());

    LOCK(cs_vNodes);
    for (CNode* pnode : vNodes) {
        // TODO: Need a better way to determine which peer to send to; for now
        // just send to the first.
        pnode->PushMessage("xrouter", msg);
        break;
    }
}

//*****************************************************************************
//*****************************************************************************
void App::sendPacket(const std::vector<unsigned char>& id, const XRouterPacketPtr& packet)
{
    m_p->onSend(id, packet->body());
}

//*****************************************************************************
//*****************************************************************************
static bool verifyBlockRequirement(const XRouterPacketPtr& packet)
{
    if (packet->size() < 36) {
        std::clog << "packet not big enough\n";
        return false;
    }

    uint256 txHash(packet->data());
    int offset = 32;
    uint32_t vout = *static_cast<uint32_t*>(static_cast<void*>(packet->data() + offset));

    CCoins coins;
    if (!pcoinsTip->GetCoins(txHash, coins)) {
        std::clog << "Could not find " << txHash.ToString() << "\n";
        return false;
    }

    if (vout > coins.vout.size()) {
        std::clog << "Invalid vout index " << vout << "\n";
        return false;
    }

    auto& txOut = coins.vout[vout];

    if (txOut.nValue < minBlock) {
        std::clog << "Insufficient BLOCK " << coins.vout[vout].nValue << "\n";
        return false;
    }

    CTxDestination destination;
    if (!ExtractDestination(txOut.scriptPubKey, destination)) {
        std::clog << "Unable to extract destination\n";
        return false;
    }

    auto txKeyID = boost::get<CKeyID>(&destination);
    if (!txKeyID) {
        std::clog << "destination must be a single address\n";
        return false;
    }

    CPubKey packetKey(packet->pubkey(),
        packet->pubkey() + XRouterPacket::pubkeySize);

    if (packetKey.GetID() != *txKeyID) {
        std::clog << "Public key provided doesn't match UTXO destination.\n";
        return false;
    }

    return true;
}

//*****************************************************************************
//*****************************************************************************
<<<<<<< HEAD
static bool processGetBlocks(XRouterPacketPtr packet)
{
    std::cout << "Processing GetBlocks\n";
=======
bool App::processGetBlocks(XRouterPacketPtr packet) {
    std::cout << "Processing GetBlocks\n";
    if (!packet->verify())
    {
      std::clog << "unsigned packet or signature error " << __FUNCTION__;
        return;
    }
    
>>>>>>> dd3dac66
    if (!verifyBlockRequirement(packet)) {
        std::clog << "Block requirement not satisfied\n";
        return false;
    }
<<<<<<< HEAD
=======
    
    uint32_t offset = 36;

    std::string uuid((const char *)packet->data()+offset);
    offset += uuid.size() + 1;
    std::string currency((const char *)packet->data()+offset);
    offset += currency.size() + 1;
    std::string blockHash((const char *)packet->data()+offset);
    offset += blockHash.size() + 1;
    std::cout << uuid << " "<< currency << " " << blockHash << std::endl;
    
    std::string result = "query reply";
    //
    // SEND THE QUERY TO WALLET CONNECTOR HERE
    //

    XRouterPacketPtr rpacket(new XRouterPacket(xrReply));

    rpacket->append(uuid);
    rpacket->append(result);
    sendPacket(rpacket);

    return true;
}

//*****************************************************************************
//*****************************************************************************
bool App::processReply(XRouterPacketPtr packet) {
    std::cout << "Processing Reply\n";
    
    uint32_t offset = 0;

    std::string uuid((const char *)packet->data()+offset);
    offset += uuid.size() + 1;
    std::string reply((const char *)packet->data()+offset);
    offset += reply.size() + 1;
    std::cout << uuid << " " << reply << std::endl;
    queries[uuid] = reply;
>>>>>>> dd3dac66
    return true;
}

//*****************************************************************************
//*****************************************************************************
void App::onMessageReceived(const std::vector<unsigned char>& id,
    const std::vector<unsigned char>& message,
    CValidationState& /*state*/)
{
    std::cerr << "Received xrouter packet\n";

    XRouterPacketPtr packet(new XRouterPacket);
<<<<<<< HEAD
    if (!packet->copyFrom(message)) {
        std::clog << "incorrect packet received " << __FUNCTION__;
        return;
    }

    if (!packet->verify()) {
        std::clog << "unsigned packet or signature error " << __FUNCTION__;
=======
    if (!packet->copyFrom(message))
    {
        std::clog << "incorrect packet received " << __FUNCTION__;
>>>>>>> dd3dac66
        return;
    }

    /* std::clog << "received message to " << util::base64_encode(std::string((char*)&id[0], 20)).c_str() */
    /*           << " command " << packet->command(); */

    switch (packet->command()) {
    case xrGetBlocks:
        processGetBlocks(packet);
        break;
<<<<<<< HEAD
    default:
        std::clog << "Unkown packet\n";
=======
      case xrReply:
        processReply(packet);
        break;
      default:
        std::clog << "Unknown packet\n";
>>>>>>> dd3dac66
        break;
    }
}

//*****************************************************************************
//*****************************************************************************
static bool satisfyBlockRequirement(uint256& txHash, uint32_t& vout, CKey& key)
{
    if (!pwalletMain) {
        return false;
    }
    for (auto& addressCoins : pwalletMain->AvailableCoinsByAddress()) {
        for (auto& output : addressCoins.second) {
            if (output.Value() >= minBlock) {
                CKeyID keyID;
                if (!addressCoins.first.GetKeyID(keyID)) {
                    std::cerr << "GetKeyID failed\n";
                    continue;
                }
                if (!pwalletMain->GetKey(keyID, key)) {
                    std::cerr << "GetKey failed\n";
                    continue;
                }
                txHash = output.tx->GetHash();
                vout = output.i;
                return true;
            }
        }
    }
    return false;
}

//*****************************************************************************
//*****************************************************************************
Error App::getBlocks(const std::string & id, const std::string & currency, const std::string & blockHash)
{
    XRouterPacketPtr packet(new XRouterPacket(xrGetBlocks));

    uint256 txHash;
    uint32_t vout;
    CKey key;
    if (!satisfyBlockRequirement(txHash, vout, key)) {
        std::cerr << "Minimum block requirement not satisfied\n";
        return UNKNOWN_ERROR;
    }
    std::cout << "txHash = " << txHash.ToString() << "\n";
    std::cout << "vout = " << vout << "\n";

    std::cout << "Sending xrGetBlock packet...\n";

    packet->append(txHash.begin(), 32);
    packet->append(vout);
    packet->append(id);
    packet->append(currency);
    packet->append(blockHash);
    auto pubKey = key.GetPubKey();
    std::vector<unsigned char> pubKeyData(pubKey.begin(), pubKey.end());

    auto privKey = key.GetPrivKey_256();
    std::vector<unsigned char> privKeyData(privKey.begin(), privKey.end());

    packet->sign(pubKeyData, privKeyData);
    sendPacket(packet);
    queries[id] = "Waiting for reply...";
    return SUCCESS;
}

std::string App::getReply(const std::string & uuid) {
    if (queries.count(uuid) == 0) {
        return "Query not found";
    }
    
    return queries[uuid];
}
} // namespace xrouter<|MERGE_RESOLUTION|>--- conflicted
+++ resolved
@@ -223,26 +223,18 @@
 
 //*****************************************************************************
 //*****************************************************************************
-<<<<<<< HEAD
-static bool processGetBlocks(XRouterPacketPtr packet)
-{
-    std::cout << "Processing GetBlocks\n";
-=======
 bool App::processGetBlocks(XRouterPacketPtr packet) {
     std::cout << "Processing GetBlocks\n";
     if (!packet->verify())
     {
       std::clog << "unsigned packet or signature error " << __FUNCTION__;
-        return;
-    }
-    
->>>>>>> dd3dac66
+        return false;
+    }
+    
     if (!verifyBlockRequirement(packet)) {
         std::clog << "Block requirement not satisfied\n";
         return false;
     }
-<<<<<<< HEAD
-=======
     
     uint32_t offset = 36;
 
@@ -281,7 +273,6 @@
     offset += reply.size() + 1;
     std::cout << uuid << " " << reply << std::endl;
     queries[uuid] = reply;
->>>>>>> dd3dac66
     return true;
 }
 
@@ -294,7 +285,6 @@
     std::cerr << "Received xrouter packet\n";
 
     XRouterPacketPtr packet(new XRouterPacket);
-<<<<<<< HEAD
     if (!packet->copyFrom(message)) {
         std::clog << "incorrect packet received " << __FUNCTION__;
         return;
@@ -302,11 +292,6 @@
 
     if (!packet->verify()) {
         std::clog << "unsigned packet or signature error " << __FUNCTION__;
-=======
-    if (!packet->copyFrom(message))
-    {
-        std::clog << "incorrect packet received " << __FUNCTION__;
->>>>>>> dd3dac66
         return;
     }
 
@@ -317,16 +302,11 @@
     case xrGetBlocks:
         processGetBlocks(packet);
         break;
-<<<<<<< HEAD
-    default:
-        std::clog << "Unkown packet\n";
-=======
       case xrReply:
         processReply(packet);
         break;
       default:
         std::clog << "Unknown packet\n";
->>>>>>> dd3dac66
         break;
     }
 }
@@ -363,6 +343,7 @@
 //*****************************************************************************
 Error App::getBlocks(const std::string & id, const std::string & currency, const std::string & blockHash)
 {
+  std::cout << "process Query" << std::endl;
     XRouterPacketPtr packet(new XRouterPacket(xrGetBlocks));
 
     uint256 txHash;
