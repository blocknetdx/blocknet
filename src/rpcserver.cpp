// Copyright (c) 2010 Satoshi Nakamoto
// Copyright (c) 2009-2014 The Bitcoin developers
// Copyright (c) 2014-2015 The Dash developers
// Copyright (c) 2015-2017 The PIVX developers
// Copyright (c) 2015-2018 The Blocknet developers
// Distributed under the MIT software license, see the accompanying
// file COPYING or http://www.opensource.org/licenses/mit-license.php.

#include "rpcserver.h"

#include "base58.h"
#include "init.h"
#include "main.h"
#include "ui_interface.h"
#include "util.h"
#ifdef ENABLE_WALLET
#include "wallet.h"
#endif

#include "json/json_spirit_writer_template.h"
#include <boost/algorithm/string.hpp>
#include <boost/asio.hpp>
#include <boost/asio/ssl.hpp>
#include <boost/bind.hpp>
#include <boost/filesystem.hpp>
#include <boost/foreach.hpp>
#include <boost/iostreams/concepts.hpp>
#include <boost/iostreams/stream.hpp>
#include <boost/shared_ptr.hpp>
#include <boost/thread.hpp>

using namespace boost;
using namespace boost::asio;
using namespace json_spirit;
using namespace std;

static std::string strRPCUserColonPass;

static bool fRPCRunning = false;
static bool fRPCInWarmup = true;
static std::string rpcWarmupStatus("RPC server started");
static CCriticalSection cs_rpcWarmup;

//! These are created by StartRPCThreads, destroyed in StopRPCThreads
static asio::io_service* rpc_io_service = NULL;
static map<string, boost::shared_ptr<deadline_timer> > deadlineTimers;
static ssl::context* rpc_ssl_context = NULL;
static boost::thread_group* rpc_worker_group = NULL;
static boost::asio::io_service::work* rpc_dummy_work = NULL;
static std::vector<CSubNet> rpc_allow_subnets; //!< List of subnets to allow RPC connections from
static std::vector<boost::shared_ptr<ip::tcp::acceptor> > rpc_acceptors;

void RPCTypeCheck(const Array& params,
                  const list<Value_type>& typesExpected,
                  bool fAllowNull)
{
    unsigned int i = 0;
    for (Value_type t : typesExpected)
    {
        if (params.size() <= i)
            break;

        const Value& v = params[i];
        if (!((v.type() == t) || (fAllowNull && (v.type() == null_type))))
        {
            string err = strprintf("Expected type %s, got %s",
                                   value_type_to_string(t).c_str(), value_type_to_string(v.type()).c_str());
            throw JSONRPCError(RPC_TYPE_ERROR, err);
        }
        i++;
    }
}

void RPCTypeCheck(const Object& o,
                  const map<string, Value_type>& typesExpected,
                  bool fAllowNull)
{
    for (const PAIRTYPE(string, Value_type)& t : typesExpected)
    {
        const Value& v = find_value(o, t.first);
        if (!fAllowNull && v.type() == null_type)
            throw JSONRPCError(RPC_TYPE_ERROR, strprintf("Missing %s", t.first.c_str()));

        if (!((v.type() == t.second) || (fAllowNull && (v.type() == null_type))))
        {
            string err = strprintf("Expected type %s for %s, got %s",
                                   value_type_to_string(t.second).c_str(), t.first.c_str(), value_type_to_string(v.type()).c_str());
            throw JSONRPCError(RPC_TYPE_ERROR, err);
        }
    }
}

static inline int64_t roundint64(double d)
{
    return (int64_t)(d > 0 ? d + 0.5 : d - 0.5);
}

CAmount AmountFromValue(const Value& value)
{
    double dAmount = value.get_real();
    if (dAmount <= 0.0 || dAmount > 21000000.0)
        throw JSONRPCError(RPC_TYPE_ERROR, "Invalid amount");
    CAmount nAmount = roundint64(dAmount * COIN);
    if (!MoneyRange(nAmount))
        throw JSONRPCError(RPC_TYPE_ERROR, "Invalid amount");
    return nAmount;
}

Value ValueFromAmount(const CAmount& amount)
{
    return (double)amount / (double)COIN;
}

uint256 ParseHashV(const Value& v, string strName)
{
    string strHex;
    if (v.type() == str_type)
        strHex = v.get_str();
    if (!IsHex(strHex)) // Note: IsHex("") is false
        throw JSONRPCError(RPC_INVALID_PARAMETER, strName + " must be hexadecimal string (not '" + strHex + "')");
    uint256 result;
    result.SetHex(strHex);
    return result;
}
uint256 ParseHashO(const Object& o, string strKey)
{
    return ParseHashV(find_value(o, strKey), strKey);
}
vector<unsigned char> ParseHexV(const Value& v, string strName)
{
    string strHex;
    if (v.type() == str_type)
        strHex = v.get_str();
    if (!IsHex(strHex))
        throw JSONRPCError(RPC_INVALID_PARAMETER, strName + " must be hexadecimal string (not '" + strHex + "')");
    return ParseHex(strHex);
}
vector<unsigned char> ParseHexO(const Object& o, string strKey)
{
    return ParseHexV(find_value(o, strKey), strKey);
}


/**
 * Note: This interface may still be subject to change.
 */

string CRPCTable::help(string strCommand) const
{
    string strRet;
    string category;
    set<rpcfn_type> setDone;
    vector<pair<string, const CRPCCommand*> > vCommands;

    for (map<string, const CRPCCommand*>::const_iterator mi = mapCommands.begin(); mi != mapCommands.end(); ++mi)
        vCommands.push_back(make_pair(mi->second->category + mi->first, mi->second));
    sort(vCommands.begin(), vCommands.end());

    BOOST_FOREACH (const PAIRTYPE(string, const CRPCCommand*) & command, vCommands) {
        const CRPCCommand* pcmd = command.second;
        string strMethod = pcmd->name;
        // We already filter duplicates, but these deprecated screw up the sort order
        if (strMethod.find("label") != string::npos)
            continue;
        if ((strCommand != "" || pcmd->category == "hidden") && strMethod != strCommand)
            continue;
#ifdef ENABLE_WALLET
        if (pcmd->reqWallet && !pwalletMain)
            continue;
#endif

        try {
            Array params;
            rpcfn_type pfn = pcmd->actor;
            if (setDone.insert(pfn).second)
                (*pfn)(params, true);
        } catch (std::exception& e) {
            // Help text is returned in an exception
            string strHelp = string(e.what());
            if (strCommand == "") {
                if (strHelp.find('\n') != string::npos)
                    strHelp = strHelp.substr(0, strHelp.find('\n'));

                if (category != pcmd->category) {
                    if (!category.empty())
                        strRet += "\n";
                    category = pcmd->category;
                    string firstLetter = category.substr(0, 1);
                    boost::to_upper(firstLetter);
                    strRet += "== " + firstLetter + category.substr(1) + " ==\n";
                }
            }
            strRet += strHelp + "\n";
        }
    }
    if (strRet == "")
        strRet = strprintf("help: unknown command: %s\n", strCommand);
    strRet = strRet.substr(0, strRet.size() - 1);
    return strRet;
}

Value help(const Array& params, bool fHelp)
{
    if (fHelp || params.size() > 1)
        throw runtime_error(
            "help ( \"command\" )\n"
            "\nList all commands, or get help for a specified command.\n"
            "\nArguments:\n"
            "1. \"command\"     (string, optional) The command to get help on\n"
            "\nResult:\n"
            "\"text\"     (string) The help text\n");

    string strCommand;
    if (params.size() > 0)
        strCommand = params[0].get_str();

    return tableRPC.help(strCommand);
}


Value stop(const Array& params, bool fHelp)
{
    // Accept the deprecated and ignored 'detach' boolean argument
    if (fHelp || params.size() > 1)
        throw runtime_error(
            "stop\n"
            "\nStop BlocknetDX server.");
    // Shutdown will take long enough that the response should get back
    StartShutdown();
    return "BlocknetDX server stopping";
}


/**
 * Call Table
 */
static const CRPCCommand vRPCCommands[] =
    {
        //  category              name                      actor (function)         okSafeMode threadSafe reqWallet
        //  --------------------- ------------------------  -----------------------  ---------- ---------- ---------
        /* Overall control/query calls */
        {"control", "getinfo", &getinfo, true, false, false}, /* uses wallet if enabled */
        {"control", "help", &help, true, true, false},
        {"control", "stop", &stop, true, true, false},

        /* P2P networking */
        {"network", "getnetworkinfo", &getnetworkinfo, true, false, false},
        {"network", "addnode", &addnode, true, true, false},
        {"network", "getaddednodeinfo", &getaddednodeinfo, true, true, false},
        {"network", "getconnectioncount", &getconnectioncount, true, false, false},
        {"network", "getnettotals", &getnettotals, true, true, false},
        {"network", "getpeerinfo", &getpeerinfo, true, false, false},
        {"network", "ping", &ping, true, false, false},

        /* Block chain and UTXO */
        {"blockchain", "getblockchaininfo", &getblockchaininfo, true, false, false},
        {"blockchain", "getbestblockhash", &getbestblockhash, true, false, false},
        {"blockchain", "getblockcount", &getblockcount, true, false, false},
        {"blockchain", "getblock", &getblock, true, false, false},
        {"blockchain", "getblockhash", &getblockhash, true, false, false},
        {"blockchain", "getblockheader", &getblockheader, false, false, false},
        {"blockchain", "getchaintips", &getchaintips, true, false, false},
        {"blockchain", "getdifficulty", &getdifficulty, true, false, false},
        {"blockchain", "getmempoolinfo", &getmempoolinfo, true, true, false},
        {"blockchain", "getrawmempool", &getrawmempool, true, false, false},
        {"blockchain", "gettxout", &gettxout, true, false, false},
        {"blockchain", "gettxoutsetinfo", &gettxoutsetinfo, true, false, false},
        {"blockchain", "verifychain", &verifychain, true, false, false},
        {"blockchain", "invalidateblock", &invalidateblock, true, true, false},
        {"blockchain", "reconsiderblock", &reconsiderblock, true, true, false},

        /* Mining */
        {"mining", "getblocktemplate", &getblocktemplate, true, false, false},
        {"mining", "getmininginfo", &getmininginfo, true, false, false},
        {"mining", "getnetworkhashps", &getnetworkhashps, true, false, false},
        {"mining", "prioritisetransaction", &prioritisetransaction, true, false, false},
        {"mining", "submitblock", &submitblock, true, true, false},
        {"mining", "reservebalance", &reservebalance, true, true, false},

#ifdef ENABLE_WALLET
        /* Coin generation */
        {"generating", "getgenerate", &getgenerate, true, false, false},
        {"generating", "gethashespersec", &gethashespersec, true, false, false},
        {"generating", "setgenerate", &setgenerate, true, true, false},
#endif

        /* Raw transactions */
        {"rawtransactions", "createrawtransaction", &createrawtransaction, true,  false, false},
        {"rawtransactions", "fundrawtransaction",   &fundrawtransaction,   false, false, false },
        {"rawtransactions", "decoderawtransaction", &decoderawtransaction, true,  false, false},
        {"rawtransactions", "decodescript",         &decodescript,         true,  false, false},
        {"rawtransactions", "getrawtransaction",    &getrawtransaction,    true,  false, false},
        {"rawtransactions", "sendrawtransaction",   &sendrawtransaction,   false, false, false},
        {"rawtransactions", "signrawtransaction",   &signrawtransaction,   false, false, false}, /* uses wallet if enabled */

        /* Utility functions */
        {"util", "createmultisig", &createmultisig, true, true, false},
        {"util", "validateaddress", &validateaddress, true, false, false}, /* uses wallet if enabled */
        {"util", "verifymessage", &verifymessage, true, false, false},
        {"util", "estimatefee", &estimatefee, true, true, false},
        {"util", "estimatepriority", &estimatepriority, true, true, false},

        /* Not shown in help */
        {"hidden", "invalidateblock", &invalidateblock, true, true, false},
        {"hidden", "reconsiderblock", &reconsiderblock, true, true, false},
        {"hidden", "setmocktime", &setmocktime, true, false, false},

        /* Blocknetdx features */
        {"blocknetdx", "servicenode", &servicenode, true, true, false},
        {"blocknetdx", "servicenodelist", &servicenodelist, true, true, false},
        {"blocknetdx", "mnbudget", &mnbudget, true, true, false},
        {"blocknetdx", "mnbudgetvoteraw", &mnbudgetvoteraw, true, true, false},
        {"blocknetdx", "mnfinalbudget", &mnfinalbudget, true, true, false},
        {"blocknetdx", "mnsync", &mnsync, true, true, false},
        {"blocknetdx", "spork", &spork, true, true, false},
#ifdef ENABLE_WALLET
        {"blocknetdx", "obfuscation", &obfuscation, false, false, true}, /* not threadSafe because of SendMoney */

        /* Wallet */
        {"wallet", "addmultisigaddress", &addmultisigaddress, true, false, true},
        {"wallet", "autocombinerewards", &autocombinerewards, false, false, true},
        {"wallet", "backupwallet", &backupwallet, true, false, true},
        {"wallet", "dumpprivkey", &dumpprivkey, true, false, true},
        {"wallet", "dumpwallet", &dumpwallet, true, false, true},
        {"wallet", "bip38encrypt", &bip38encrypt, true, false, true},
        {"wallet", "bip38decrypt", &bip38decrypt, true, false, true},
        {"wallet", "encryptwallet", &encryptwallet, true, false, true},
        {"wallet", "getaccountaddress", &getaccountaddress, true, false, true},
        {"wallet", "getaccount", &getaccount, true, false, true},
        {"wallet", "getaddressesbyaccount", &getaddressesbyaccount, true, false, true},
        {"wallet", "getbalance", &getbalance, false, false, true},
        {"wallet", "getnewaddress", &getnewaddress, true, false, true},
        {"wallet", "getrawchangeaddress", &getrawchangeaddress, true, false, true},
        {"wallet", "getreceivedbyaccount", &getreceivedbyaccount, false, false, true},
        {"wallet", "getreceivedbyaddress", &getreceivedbyaddress, false, false, true},
        {"wallet", "getstakingstatus", &getstakingstatus, false, false, true},
        {"wallet", "getstakesplitthreshold", &getstakesplitthreshold, false, false, true},
        {"wallet", "gettransaction", &gettransaction, false, false, true},
        {"wallet", "getunconfirmedbalance", &getunconfirmedbalance, false, false, true},
        {"wallet", "getwalletinfo", &getwalletinfo, false, false, true},
        {"wallet", "importprivkey", &importprivkey, true, false, true},
        {"wallet", "importwallet", &importwallet, true, false, true},
        {"wallet", "importaddress", &importaddress, true, false, true},
        {"wallet", "keypoolrefill", &keypoolrefill, true, false, true},
        {"wallet", "listaccounts", &listaccounts, false, false, true},
        {"wallet", "listaddressgroupings", &listaddressgroupings, false, false, true},
        {"wallet", "listlockunspent", &listlockunspent, false, false, true},
        {"wallet", "listreceivedbyaccount", &listreceivedbyaccount, false, false, true},
        {"wallet", "listreceivedbyaddress", &listreceivedbyaddress, false, false, true},
        {"wallet", "listsinceblock", &listsinceblock, false, false, true},
        {"wallet", "listtransactions", &listtransactions, false, false, true},
        {"wallet", "listunspent", &listunspent, false, false, true},
        {"wallet", "lockunspent", &lockunspent, true, false, true},
        {"wallet", "move", &movecmd, false, false, true},
        {"wallet", "multisend", &multisend, false, false, true},
        {"wallet", "sendfrom", &sendfrom, false, false, true},
        {"wallet", "sendmany", &sendmany, false, false, true},
        {"wallet", "sendtoaddress", &sendtoaddress, false, false, true},
        {"wallet", "sendtoaddressix", &sendtoaddressix, false, false, true},
        {"wallet", "setaccount", &setaccount, true, false, true},
        {"wallet", "setstakesplitthreshold", &setstakesplitthreshold, false, false, true},
        {"wallet", "settxfee", &settxfee, true, false, true},
        {"wallet", "signmessage", &signmessage, true, false, true},
        {"wallet", "walletlock", &walletlock, true, false, true},
        {"wallet", "walletpassphrasechange", &walletpassphrasechange, true, false, true},
        {"wallet", "walletpassphrase", &walletpassphrase, true, false, true},

<<<<<<< HEAD
        {"xbridge", "dxGetOrders", &dxGetOrders, true, true, true},
        {"xbridge", "dxGetOrderFills", &dxGetOrderFills, true, true, true},
        {"xbridge", "dxGetOrdersInfo", &dxGetOrdersInfo, true, true, true},
        {"xbridge", "dxGetLocalTokens", &dxGetLocalTokens, true, true, true},
        {"xbridge", "dxGetNetworkTokens", &dxGetNetworkTokens, true, true, true},
        {"xbridge", "dxMakeOrder", &dxMakeOrder, true, true, true},
        {"xbridge", "dxTakeOrder", &dxTakeOrder, true, true, true},
        {"xbridge", "dxCancelOrder", &dxCancelOrder, true, true, true},
        {"xbridge", "dxGetOrderHistory", &dxGetOrderHistory, true, true, true},
        {"xbridge", "dxGetOrderBook", &dxGetOrderBook, true, true, true},
        {"xbridge", "dxGetMyOrders", &dxGetMyOrders, true, true, true}
=======
        {"xbridge", "dxGetTransactions",                    &dxGetTransactions,          true, true, true},
        {"xbridge", "dxGetTransactionsHistory",             &dxGetTransactionsHistory,   true, true, true},
        {"xbridge", "dxGetOrder",                           &dxGetOrder,                 true, true, true},
        {"xbridge", "dxGetCurrencies",                      &dxGetCurrencies,            true, true, true},
        {"xbridge", "dxCreateTransaction",                  &dxCreateTransaction,        true, true, true},
        {"xbridge", "dxAcceptTransaction",                  &dxAcceptTransaction,        true, true, true},
        {"xbridge", "dxCancelTransaction",                  &dxCancelTransaction,        true, true, true},
        {"xbridge", "dxGetTradeHistory",                    &dxGetTradeHistory,          true, true, true},
        {"xbridge", "dxGetOrderBook",                       &dxGetOrderBook,             true, true, true},
        {"xbridge", "dxrollbackTransaction",                &dxrollbackTransaction,      true, true, true}
>>>>>>> a25d8741
    #endif // ENABLE_WALLET
};

CRPCTable::CRPCTable()
{
    unsigned int vcidx;
    for (vcidx = 0; vcidx < (sizeof(vRPCCommands) / sizeof(vRPCCommands[0])); vcidx++) {
        const CRPCCommand* pcmd;

        pcmd = &vRPCCommands[vcidx];
        mapCommands[pcmd->name] = pcmd;
    }
}

const CRPCCommand* CRPCTable::operator[](string name) const
{
    map<string, const CRPCCommand*>::const_iterator it = mapCommands.find(name);
    if (it == mapCommands.end())
        return NULL;
    return (*it).second;
}


bool HTTPAuthorized(map<string, string>& mapHeaders)
{
    string strAuth = mapHeaders["authorization"];
    if (strAuth.substr(0, 6) != "Basic ")
        return false;
    string strUserPass64 = strAuth.substr(6);
    boost::trim(strUserPass64);
    string strUserPass = DecodeBase64(strUserPass64);
    return TimingResistantEqual(strUserPass, strRPCUserColonPass);
}

void ErrorReply(std::ostream& stream, const Object& objError, const Value& id)
{
    // Send error reply from json-rpc error object
    int nStatus = HTTP_INTERNAL_SERVER_ERROR;
    int code = find_value(objError, "code").get_int();
    if (code == RPC_INVALID_REQUEST)
        nStatus = HTTP_BAD_REQUEST;
    else if (code == RPC_METHOD_NOT_FOUND)
        nStatus = HTTP_NOT_FOUND;
    string strReply = JSONRPCReply(Value::null, objError, id);
    stream << HTTPReply(nStatus, strReply, false) << std::flush;
}

CNetAddr BoostAsioToCNetAddr(boost::asio::ip::address address)
{
    CNetAddr netaddr;
    // Make sure that IPv4-compatible and IPv4-mapped IPv6 addresses are treated as IPv4 addresses
    if (address.is_v6() && (address.to_v6().is_v4_compatible() || address.to_v6().is_v4_mapped()))
        address = address.to_v6().to_v4();

    if (address.is_v4()) {
        boost::asio::ip::address_v4::bytes_type bytes = address.to_v4().to_bytes();
        netaddr.SetRaw(NET_IPV4, &bytes[0]);
    } else {
        boost::asio::ip::address_v6::bytes_type bytes = address.to_v6().to_bytes();
        netaddr.SetRaw(NET_IPV6, &bytes[0]);
    }
    return netaddr;
}

bool ClientAllowed(const boost::asio::ip::address& address)
{
    CNetAddr netaddr = BoostAsioToCNetAddr(address);
    BOOST_FOREACH (const CSubNet& subnet, rpc_allow_subnets)
        if (subnet.Match(netaddr))
            return true;
    return false;
}

template <typename Protocol>
class AcceptedConnectionImpl : public AcceptedConnection
{
public:
    AcceptedConnectionImpl(
        asio::io_service& io_service,
        ssl::context& context,
        bool fUseSSL) : sslStream(io_service, context),
                        _d(sslStream, fUseSSL),
                        _stream(_d)
    {
    }

    virtual std::iostream& stream()
    {
        return _stream;
    }

    virtual std::string peer_address_to_string() const
    {
        return peer.address().to_string();
    }

    virtual void close()
    {
        _stream.close();
    }

    typename Protocol::endpoint peer;
    asio::ssl::stream<typename Protocol::socket> sslStream;

private:
    SSLIOStreamDevice<Protocol> _d;
    iostreams::stream<SSLIOStreamDevice<Protocol> > _stream;
};

void ServiceConnection(AcceptedConnection* conn);

//! Forward declaration required for RPCListen
template <typename Protocol, typename SocketAcceptorService>
static void RPCAcceptHandler(boost::shared_ptr<basic_socket_acceptor<Protocol, SocketAcceptorService> > acceptor,
    ssl::context& context,
    bool fUseSSL,
    boost::shared_ptr<AcceptedConnection> conn,
    const boost::system::error_code& error);

/**
 * Sets up I/O resources to accept and handle a new connection.
 */
template <typename Protocol, typename SocketAcceptorService>
static void RPCListen(boost::shared_ptr<basic_socket_acceptor<Protocol, SocketAcceptorService> > acceptor,
    ssl::context& context,
    const bool fUseSSL)
{
    // Accept connection
    boost::shared_ptr<AcceptedConnectionImpl<Protocol> > conn(new AcceptedConnectionImpl<Protocol>(acceptor->get_io_service(), context, fUseSSL));

    acceptor->async_accept(
        conn->sslStream.lowest_layer(),
        conn->peer,
        boost::bind(&RPCAcceptHandler<Protocol, SocketAcceptorService>,
            acceptor,
            boost::ref(context),
            fUseSSL,
            conn,
            _1));
}


/**
 * Accept and handle incoming connection.
 */
template <typename Protocol, typename SocketAcceptorService>
static void RPCAcceptHandler(boost::shared_ptr<basic_socket_acceptor<Protocol, SocketAcceptorService> > acceptor,
    ssl::context& context,
    const bool fUseSSL,
    boost::shared_ptr<AcceptedConnection> conn,
    const boost::system::error_code& error)
{
    // Immediately start accepting new connections, except when we're cancelled or our socket is closed.
    if (error != asio::error::operation_aborted && acceptor->is_open())
        RPCListen(acceptor, context, fUseSSL);

    AcceptedConnectionImpl<ip::tcp>* tcp_conn = dynamic_cast<AcceptedConnectionImpl<ip::tcp>*>(conn.get());

    if (error) {
        // TODO: Actually handle errors
        LogPrintf("%s: Error: %s\n", __func__, error.message());
    }
    // Restrict callers by IP.  It is important to
    // do this before starting client thread, to filter out
    // certain DoS and misbehaving clients.
    else if (tcp_conn && !ClientAllowed(tcp_conn->peer.address())) {
        // Only send a 403 if we're not using SSL to prevent a DoS during the SSL handshake.
        if (!fUseSSL)
            conn->stream() << HTTPError(HTTP_FORBIDDEN, false) << std::flush;
        conn->close();
    } else {
        ServiceConnection(conn.get());
        conn->close();
    }
}

static ip::tcp::endpoint ParseEndpoint(const std::string& strEndpoint, int defaultPort)
{
    std::string addr;
    int port = defaultPort;
    SplitHostPort(strEndpoint, port, addr);
    return ip::tcp::endpoint(asio::ip::address::from_string(addr), port);
}

void StartRPCThreads()
{
    rpc_allow_subnets.clear();
    rpc_allow_subnets.push_back(CSubNet("127.0.0.0/8")); // always allow IPv4 local subnet
    rpc_allow_subnets.push_back(CSubNet("::1"));         // always allow IPv6 localhost
    if (mapMultiArgs.count("-rpcallowip")) {
        const vector<string>& vAllow = mapMultiArgs["-rpcallowip"];
        BOOST_FOREACH (string strAllow, vAllow) {
            CSubNet subnet(strAllow);
            if (!subnet.IsValid()) {
                uiInterface.ThreadSafeMessageBox(
                    strprintf("Invalid -rpcallowip subnet specification: %s. Valid are a single IP (e.g. 1.2.3.4), a network/netmask (e.g. 1.2.3.4/255.255.255.0) or a network/CIDR (e.g. 1.2.3.4/24).", strAllow),
                    "", CClientUIInterface::MSG_ERROR);
                StartShutdown();
                return;
            }
            rpc_allow_subnets.push_back(subnet);
        }
    }
    std::string strAllowed;
    BOOST_FOREACH (const CSubNet& subnet, rpc_allow_subnets)
        strAllowed += subnet.ToString() + " ";
    LogPrint("rpc", "Allowing RPC connections from: %s\n", strAllowed);

    strRPCUserColonPass = mapArgs["-rpcuser"] + ":" + mapArgs["-rpcpassword"];
    if (((mapArgs["-rpcpassword"] == "") ||
            (mapArgs["-rpcuser"] == mapArgs["-rpcpassword"])) &&
        Params().RequireRPCPassword()) {
        unsigned char rand_pwd[32];
        GetRandBytes(rand_pwd, 32);
        uiInterface.ThreadSafeMessageBox(strprintf(
                                             _("To use blocknetdxd, or the -server option to blocknetdx-qt, you must set an rpcpassword in the configuration file:\n"
                                               "%s\n"
                                               "It is recommended you use the following random password:\n"
                                               "rpcuser=blocknetdxrpc\n"
                                               "rpcpassword=%s\n"
                                               "(you do not need to remember this password)\n"
                                               "The username and password MUST NOT be the same.\n"
                                               "If the file does not exist, create it with owner-readable-only file permissions.\n"
                                               "It is also recommended to set alertnotify so you are notified of problems;\n"
                                               "for example: alertnotify=echo %%s | mail -s \"BlocknetDX Alert\" admin@foo.com\n"),
                                             GetConfigFile().string(),
                                             EncodeBase58(&rand_pwd[0], &rand_pwd[0] + 32)),
            "", CClientUIInterface::MSG_ERROR | CClientUIInterface::SECURE);
        StartShutdown();
        return;
    }

    assert(rpc_io_service == NULL);
    rpc_io_service = new asio::io_service();
    rpc_ssl_context = new ssl::context(*rpc_io_service, ssl::context::sslv23);

    const bool fUseSSL = GetBoolArg("-rpcssl", false);

    if (fUseSSL) {
        rpc_ssl_context->set_options(ssl::context::no_sslv2 | ssl::context::no_sslv3);

        filesystem::path pathCertFile(GetArg("-rpcsslcertificatechainfile", "server.cert"));
        if (!pathCertFile.is_complete()) pathCertFile = filesystem::path(GetDataDir()) / pathCertFile;
        if (filesystem::exists(pathCertFile))
            rpc_ssl_context->use_certificate_chain_file(pathCertFile.string());
        else
            LogPrintf("ThreadRPCServer ERROR: missing server certificate file %s\n", pathCertFile.string());

        filesystem::path pathPKFile(GetArg("-rpcsslprivatekeyfile", "server.pem"));
        if (!pathPKFile.is_complete()) pathPKFile = filesystem::path(GetDataDir()) / pathPKFile;
        if (filesystem::exists(pathPKFile))
            rpc_ssl_context->use_private_key_file(pathPKFile.string(), ssl::context::pem);
        else
            LogPrintf("ThreadRPCServer ERROR: missing server private key file %s\n", pathPKFile.string());

        string strCiphers = GetArg("-rpcsslciphers", "TLSv1.2+HIGH:TLSv1+HIGH:!SSLv2:!aNULL:!eNULL:!3DES:@STRENGTH");
        SSL_CTX_set_cipher_list(rpc_ssl_context->impl(), strCiphers.c_str());
    }

    std::vector<ip::tcp::endpoint> vEndpoints;
    bool bBindAny = false;
    int defaultPort = GetArg("-rpcport", BaseParams().RPCPort());
    if (!mapArgs.count("-rpcallowip")) // Default to loopback if not allowing external IPs
    {
        vEndpoints.push_back(ip::tcp::endpoint(asio::ip::address_v6::loopback(), defaultPort));
        vEndpoints.push_back(ip::tcp::endpoint(asio::ip::address_v4::loopback(), defaultPort));
        if (mapArgs.count("-rpcbind")) {
            LogPrintf("WARNING: option -rpcbind was ignored because -rpcallowip was not specified, refusing to allow everyone to connect\n");
        }
    } else if (mapArgs.count("-rpcbind")) // Specific bind address
    {
        BOOST_FOREACH (const std::string& addr, mapMultiArgs["-rpcbind"]) {
            try {
                vEndpoints.push_back(ParseEndpoint(addr, defaultPort));
            } catch (const boost::system::system_error&) {
                uiInterface.ThreadSafeMessageBox(
                    strprintf(_("Could not parse -rpcbind value %s as network address"), addr),
                    "", CClientUIInterface::MSG_ERROR);
                StartShutdown();
                return;
            }
        }
    } else { // No specific bind address specified, bind to any
        vEndpoints.push_back(ip::tcp::endpoint(asio::ip::address_v6::any(), defaultPort));
        vEndpoints.push_back(ip::tcp::endpoint(asio::ip::address_v4::any(), defaultPort));
        // Prefer making the socket dual IPv6/IPv4 instead of binding
        // to both addresses seperately.
        bBindAny = true;
    }

    bool fListening = false;
    std::string strerr;
    std::string straddress;
    BOOST_FOREACH (const ip::tcp::endpoint& endpoint, vEndpoints) {
        try {
            asio::ip::address bindAddress = endpoint.address();
            straddress = bindAddress.to_string();
            LogPrintf("Binding RPC on address %s port %i (IPv4+IPv6 bind any: %i)\n", straddress, endpoint.port(), bBindAny);
            boost::system::error_code v6_only_error;
            boost::shared_ptr<ip::tcp::acceptor> acceptor(new ip::tcp::acceptor(*rpc_io_service));

            acceptor->open(endpoint.protocol());
            acceptor->set_option(boost::asio::ip::tcp::acceptor::reuse_address(true));

            // Try making the socket dual IPv6/IPv4 when listening on the IPv6 "any" address
            acceptor->set_option(boost::asio::ip::v6_only(
                                     !bBindAny || bindAddress != asio::ip::address_v6::any()),
                v6_only_error);

            acceptor->bind(endpoint);
            acceptor->listen(socket_base::max_connections);

            RPCListen(acceptor, *rpc_ssl_context, fUseSSL);

            rpc_acceptors.push_back(acceptor);
            fListening = true;
            rpc_acceptors.push_back(acceptor);
            // If dual IPv6/IPv4 bind successful, skip binding to IPv4 separately
            if (bBindAny && bindAddress == asio::ip::address_v6::any() && !v6_only_error)
                break;
        } catch (boost::system::system_error& e) {
            LogPrintf("ERROR: Binding RPC on address %s port %i failed: %s\n", straddress, endpoint.port(), e.what());
            strerr = strprintf(_("An error occurred while setting up the RPC address %s port %u for listening: %s"), straddress, endpoint.port(), e.what());
        }
    }

    if (!fListening) {
        uiInterface.ThreadSafeMessageBox(strerr, "", CClientUIInterface::MSG_ERROR);
        StartShutdown();
        return;
    }

    rpc_worker_group = new boost::thread_group();
    for (int i = 0; i < GetArg("-rpcthreads", 4); i++)
        rpc_worker_group->create_thread(boost::bind(&asio::io_service::run, rpc_io_service));
    fRPCRunning = true;
}

void StartDummyRPCThread()
{
    if (rpc_io_service == NULL) {
        rpc_io_service = new asio::io_service();
        /* Create dummy "work" to keep the thread from exiting when no timeouts active,
         * see http://www.boost.org/doc/libs/1_51_0/doc/html/boost_asio/reference/io_service.html#boost_asio.reference.io_service.stopping_the_io_service_from_running_out_of_work */
        rpc_dummy_work = new asio::io_service::work(*rpc_io_service);
        rpc_worker_group = new boost::thread_group();
        rpc_worker_group->create_thread(boost::bind(&asio::io_service::run, rpc_io_service));
        fRPCRunning = true;
    }
}

void StopRPCThreads()
{
    if (rpc_io_service == NULL) return;
    // Set this to false first, so that longpolling loops will exit when woken up
    fRPCRunning = false;

    // First, cancel all timers and acceptors
    // This is not done automatically by ->stop(), and in some cases the destructor of
    // asio::io_service can hang if this is skipped.
    boost::system::error_code ec;
    BOOST_FOREACH (const boost::shared_ptr<ip::tcp::acceptor>& acceptor, rpc_acceptors) {
        acceptor->cancel(ec);
        if (ec)
            LogPrintf("%s: Warning: %s when cancelling acceptor", __func__, ec.message());
    }
    rpc_acceptors.clear();
    BOOST_FOREACH (const PAIRTYPE(std::string, boost::shared_ptr<deadline_timer>) & timer, deadlineTimers) {
        timer.second->cancel(ec);
        if (ec)
            LogPrintf("%s: Warning: %s when cancelling timer", __func__, ec.message());
    }
    deadlineTimers.clear();

    rpc_io_service->stop();
    cvBlockChange.notify_all();
    if (rpc_worker_group != NULL)
        rpc_worker_group->join_all();
    delete rpc_dummy_work;
    rpc_dummy_work = NULL;
    delete rpc_worker_group;
    rpc_worker_group = NULL;
    delete rpc_ssl_context;
    rpc_ssl_context = NULL;
    delete rpc_io_service;
    rpc_io_service = NULL;
}

bool IsRPCRunning()
{
    return fRPCRunning;
}

void SetRPCWarmupStatus(const std::string& newStatus)
{
    LOCK(cs_rpcWarmup);
    rpcWarmupStatus = newStatus;
}

void SetRPCWarmupFinished()
{
    LOCK(cs_rpcWarmup);
    assert(fRPCInWarmup);
    fRPCInWarmup = false;
}

bool RPCIsInWarmup(std::string* outStatus)
{
    LOCK(cs_rpcWarmup);
    if (outStatus)
        *outStatus = rpcWarmupStatus;
    return fRPCInWarmup;
}

void RPCRunHandler(const boost::system::error_code& err, boost::function<void(void)> func)
{
    if (!err)
        func();
}

void RPCRunLater(const std::string& name, boost::function<void(void)> func, int64_t nSeconds)
{
    assert(rpc_io_service != NULL);

    if (deadlineTimers.count(name) == 0) {
        deadlineTimers.insert(make_pair(name,
            boost::shared_ptr<deadline_timer>(new deadline_timer(*rpc_io_service))));
    }
    deadlineTimers[name]->expires_from_now(posix_time::seconds(nSeconds));
    deadlineTimers[name]->async_wait(boost::bind(RPCRunHandler, _1, func));
}

class JSONRequest
{
public:
    Value id;
    string strMethod;
    Array params;

    JSONRequest() { id = Value::null; }
    void parse(const Value& valRequest);
};

void JSONRequest::parse(const Value& valRequest)
{
    // Parse request
    if (valRequest.type() != obj_type)
        throw JSONRPCError(RPC_INVALID_REQUEST, "Invalid Request object");
    const Object& request = valRequest.get_obj();

    // Parse id now so errors from here on will have the id
    id = find_value(request, "id");

    // Parse method
    Value valMethod = find_value(request, "method");
    if (valMethod.type() == null_type)
        throw JSONRPCError(RPC_INVALID_REQUEST, "Missing method");
    if (valMethod.type() != str_type)
        throw JSONRPCError(RPC_INVALID_REQUEST, "Method must be a string");
    strMethod = valMethod.get_str();
    if (strMethod != "getblocktemplate")
        LogPrint("rpc", "ThreadRPCServer method=%s\n", SanitizeString(strMethod));

    // Parse params
    Value valParams = find_value(request, "params");
    if (valParams.type() == array_type)
        params = valParams.get_array();
    else if (valParams.type() == null_type)
        params = Array();
    else
        throw JSONRPCError(RPC_INVALID_REQUEST, "Params must be an array");
}


static Object JSONRPCExecOne(const Value& req)
{
    Object rpc_result;

    JSONRequest jreq;
    try {
        jreq.parse(req);

        Value result = tableRPC.execute(jreq.strMethod, jreq.params);
        rpc_result = JSONRPCReplyObj(result, Value::null, jreq.id);
    } catch (Object& objError) {
        rpc_result = JSONRPCReplyObj(Value::null, objError, jreq.id);
    } catch (std::exception& e) {
        rpc_result = JSONRPCReplyObj(Value::null,
            JSONRPCError(RPC_PARSE_ERROR, e.what()), jreq.id);
    }

    return rpc_result;
}

static string JSONRPCExecBatch(const Array& vReq)
{
    Array ret;
    for (unsigned int reqIdx = 0; reqIdx < vReq.size(); reqIdx++)
        ret.push_back(JSONRPCExecOne(vReq[reqIdx]));

    return write_string(Value(ret), false) + "\n";
}

static bool HTTPReq_JSONRPC(AcceptedConnection* conn,
    string& strRequest,
    map<string, string>& mapHeaders,
    bool fRun)
{
    // Check authorization
    if (mapHeaders.count("authorization") == 0) {
        conn->stream() << HTTPError(HTTP_UNAUTHORIZED, false) << std::flush;
        return false;
    }

    if (!HTTPAuthorized(mapHeaders)) {
        LogPrintf("ThreadRPCServer incorrect password attempt from %s\n", conn->peer_address_to_string());
        /* Deter brute-forcing
           If this results in a DoS the user really
           shouldn't have their RPC port exposed. */
        MilliSleep(250);

        conn->stream() << HTTPError(HTTP_UNAUTHORIZED, false) << std::flush;
        return false;
    }

    JSONRequest jreq;
    try {
        // Parse request
        Value valRequest;
        if (!read_string(strRequest, valRequest))
            throw JSONRPCError(RPC_PARSE_ERROR, "Parse error");

        // Return immediately if in warmup
        {
            LOCK(cs_rpcWarmup);
            if (fRPCInWarmup)
                throw JSONRPCError(RPC_IN_WARMUP, rpcWarmupStatus);
        }

        string strReply;

        // singleton request
        if (valRequest.type() == obj_type) {
            jreq.parse(valRequest);

            Value result = tableRPC.execute(jreq.strMethod, jreq.params);

            // Send reply
            strReply = JSONRPCReply(result, Value::null, jreq.id);

            // array of requests
        } else if (valRequest.type() == array_type)
            strReply = JSONRPCExecBatch(valRequest.get_array());
        else
            throw JSONRPCError(RPC_PARSE_ERROR, "Top-level object parse error");

        conn->stream() << HTTPReplyHeader(HTTP_OK, fRun, strReply.size()) << strReply << std::flush;
    } catch (Object& objError) {
        ErrorReply(conn->stream(), objError, jreq.id);
        return false;
    } catch (std::exception& e) {
        ErrorReply(conn->stream(), JSONRPCError(RPC_PARSE_ERROR, e.what()), jreq.id);
        return false;
    }
    return true;
}

void ServiceConnection(AcceptedConnection* conn)
{
    bool fRun = true;
    while (fRun && !ShutdownRequested()) {
        int nProto = 0;
        map<string, string> mapHeaders;
        string strRequest, strMethod, strURI;

        // Read HTTP request line
        if (!ReadHTTPRequestLine(conn->stream(), nProto, strMethod, strURI))
            break;

        // Read HTTP message headers and body
        ReadHTTPMessage(conn->stream(), mapHeaders, strRequest, nProto, MAX_SIZE);

        // HTTP Keep-Alive is false; close connection immediately
        if ((mapHeaders["connection"] == "close") || (!GetBoolArg("-rpckeepalive", true)))
            fRun = false;

        // Process via JSON-RPC API
        if (strURI == "/") {
            if (!HTTPReq_JSONRPC(conn, strRequest, mapHeaders, fRun))
                break;

            // Process via HTTP REST API
        } else if (strURI.substr(0, 6) == "/rest/" && GetBoolArg("-rest", false)) {
            if (!HTTPReq_REST(conn, strURI, mapHeaders, fRun))
                break;

        } else {
            conn->stream() << HTTPError(HTTP_NOT_FOUND, false) << std::flush;
            break;
        }
    }
}

json_spirit::Value CRPCTable::execute(const std::string& strMethod, const json_spirit::Array& params) const
{
    // Find method
    const CRPCCommand* pcmd = tableRPC[strMethod];
    if (!pcmd)
        throw JSONRPCError(RPC_METHOD_NOT_FOUND, "Method not found");
#ifdef ENABLE_WALLET
    if (pcmd->reqWallet && !pwalletMain)
        throw JSONRPCError(RPC_METHOD_NOT_FOUND, "Method not found (disabled)");
#endif

    // Observe safe mode
    string strWarning = GetWarnings("rpc");
    if (strWarning != "" && !GetBoolArg("-disablesafemode", false) &&
        !pcmd->okSafeMode)
        throw JSONRPCError(RPC_FORBIDDEN_BY_SAFE_MODE, string("Safe mode: ") + strWarning);

    try {
        // Execute
        Value result;
        {
            if (pcmd->threadSafe)
                result = pcmd->actor(params, false);
#ifdef ENABLE_WALLET
            else if (!pwalletMain) {
                LOCK(cs_main);
                result = pcmd->actor(params, false);
            } else {
                while (true) {
                    TRY_LOCK(cs_main, lockMain);
                    if (!lockMain) {
                        MilliSleep(50);
                        continue;
                    }
                    while (true) {
                        TRY_LOCK(pwalletMain->cs_wallet, lockWallet);
                        if (!lockMain) {
                            MilliSleep(50);
                            continue;
                        }
                        result = pcmd->actor(params, false);
                        break;
                    }
                    break;
                }
            }
#else  // ENABLE_WALLET
            else {
                LOCK(cs_main);
                result = pcmd->actor(params, false);
            }
#endif // !ENABLE_WALLET
        }
        return result;
    } catch (std::exception& e) {
        throw JSONRPCError(RPC_MISC_ERROR, e.what());
    }
}

std::string HelpExampleCli(string methodname, string args)
{
    return "> blocknetdx-cli " + methodname + " " + args + "\n";
}

std::string HelpExampleRpc(string methodname, string args)
{
    return "> curl --user myusername --data-binary '{\"jsonrpc\": \"1.0\", \"id\":\"curltest\", "
           "\"method\": \"" +
           methodname + "\", \"params\": [" + args + "] }' -H 'content-type: text/plain;' http://127.0.0.1:41414/\n";
}

const CRPCTable tableRPC;<|MERGE_RESOLUTION|>--- conflicted
+++ resolved
@@ -365,10 +365,9 @@
         {"wallet", "walletpassphrasechange", &walletpassphrasechange, true, false, true},
         {"wallet", "walletpassphrase", &walletpassphrase, true, false, true},
 
-<<<<<<< HEAD
         {"xbridge", "dxGetOrders", &dxGetOrders, true, true, true},
         {"xbridge", "dxGetOrderFills", &dxGetOrderFills, true, true, true},
-        {"xbridge", "dxGetOrdersInfo", &dxGetOrdersInfo, true, true, true},
+        {"xbridge", "dxGetOrder", &dxGetOrder, true, true, true},
         {"xbridge", "dxGetLocalTokens", &dxGetLocalTokens, true, true, true},
         {"xbridge", "dxGetNetworkTokens", &dxGetNetworkTokens, true, true, true},
         {"xbridge", "dxMakeOrder", &dxMakeOrder, true, true, true},
@@ -377,18 +376,6 @@
         {"xbridge", "dxGetOrderHistory", &dxGetOrderHistory, true, true, true},
         {"xbridge", "dxGetOrderBook", &dxGetOrderBook, true, true, true},
         {"xbridge", "dxGetMyOrders", &dxGetMyOrders, true, true, true}
-=======
-        {"xbridge", "dxGetTransactions",                    &dxGetTransactions,          true, true, true},
-        {"xbridge", "dxGetTransactionsHistory",             &dxGetTransactionsHistory,   true, true, true},
-        {"xbridge", "dxGetOrder",                           &dxGetOrder,                 true, true, true},
-        {"xbridge", "dxGetCurrencies",                      &dxGetCurrencies,            true, true, true},
-        {"xbridge", "dxCreateTransaction",                  &dxCreateTransaction,        true, true, true},
-        {"xbridge", "dxAcceptTransaction",                  &dxAcceptTransaction,        true, true, true},
-        {"xbridge", "dxCancelTransaction",                  &dxCancelTransaction,        true, true, true},
-        {"xbridge", "dxGetTradeHistory",                    &dxGetTradeHistory,          true, true, true},
-        {"xbridge", "dxGetOrderBook",                       &dxGetOrderBook,             true, true, true},
-        {"xbridge", "dxrollbackTransaction",                &dxrollbackTransaction,      true, true, true}
->>>>>>> a25d8741
     #endif // ENABLE_WALLET
 };
 
