--- conflicted
+++ resolved
@@ -365,15 +365,10 @@
         {"wallet", "walletpassphrasechange", &walletpassphrasechange, true, false, true},
         {"wallet", "walletpassphrase", &walletpassphrase, true, false, true},
 
-<<<<<<< HEAD
-        {"xbridge", "dxGetTransactions",                    &dxGetTransactions,          true, true, true},
         {"xbridge", "dxGetOrderFills",                      &dxGetOrderFills,            true, true, true},
-        {"xbridge", "dxGetTransactionInfo",                 &dxGetTransactionInfo,       true, true, true},
-=======
-        {"xbridge", "dxGetOrders",                    &dxGetOrders,          true, true, true},
+        {"xbridge", "dxGetOrders",                          &dxGetOrders,                true, true, true},
         {"xbridge", "dxGetTransactionsHistory",             &dxGetTransactionsHistory,   true, true, true},
         {"xbridge", "dxGetOrder",                           &dxGetOrder,                 true, true, true},
->>>>>>> b890c672
         {"xbridge", "dxGetCurrencies",                      &dxGetCurrencies,            true, true, true},
         {"xbridge", "dxMakeOrder",                          &dxMakeOrder,                true, true, true},
         {"xbridge", "dxTakeOrder",                          &dxTakeOrder,                true, true, true},
