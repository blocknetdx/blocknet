--- conflicted
+++ resolved
@@ -379,12 +379,8 @@
         {"xbridge", "dxGetTokenBalances",                   &dxGetTokenBalances,         true, true, true},
         {"xbridge", "dxGetMyOrders",                        &dxGetMyOrders,              true, true, true},
         {"xbridge", "dxGetLockedUtxos",                     &dxGetLockedUtxos,           true, true, true},
-<<<<<<< HEAD
-        {"xbridge", "dxFlushCancelledOrders",               &dxFlushCancelledOrders,     true, true, true}
-=======
         {"xbridge", "dxFlushCancelledOrders",               &dxFlushCancelledOrders,     true, true, true},
         {"xbridge", "gettradingdata",                       &gettradingdata,             true, true, true},
->>>>>>> 870b683e
     #endif // ENABLE_WALLET
 };
 
