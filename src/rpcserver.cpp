--- conflicted
+++ resolved
@@ -375,13 +375,9 @@
         {"xbridge", "dxCancelOrder",                        &dxCancelOrder,              true, true, true},
         {"xbridge", "dxGetOrderHistory",                    &dxGetOrderHistory,          true, true, true},
         {"xbridge", "dxGetOrderBook",                       &dxGetOrderBook,             true, true, true},
-<<<<<<< HEAD
+        {"xbridge", "dxGetTokenBalances",                   &dxGetTokenBalances,         true, true, true},
         {"xbridge", "dxGetMyOrders",                        &dxGetMyOrders,              true, true, true},
         {"xbridge", "dxGetLockedUtxo",                      &dxGetLockedUtxo,            true, true, true}
-=======
-        {"xbridge", "dxGetTokenBalances",                   &dxGetTokenBalances,         true, true, true},
-        {"xbridge", "dxGetMyOrders",                        &dxGetMyOrders,              true, true, true}
->>>>>>> 1587a878
     #endif // ENABLE_WALLET
 };
 
