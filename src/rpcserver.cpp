// Copyright (c) 2010 Satoshi Nakamoto
// Copyright (c) 2009-2014 The Bitcoin developers
// Copyright (c) 2014-2015 The Dash developers
// Copyright (c) 2015-2017 The PIVX developers
// Copyright (c) 2015-2018 The Blocknet developers
// Distributed under the MIT software license, see the accompanying
// file COPYING or http://www.opensource.org/licenses/mit-license.php.

#include "rpcserver.h"

#include "base58.h"
#include "init.h"
#include "main.h"
#include "ui_interface.h"
#include "util.h"
#ifdef ENABLE_WALLET
#include "wallet.h"
#endif

#include "json/json_spirit_writer_template.h"
#include <boost/algorithm/string.hpp>
#include <boost/asio.hpp>
#include <boost/asio/ssl.hpp>
#include <boost/bind.hpp>
#include <boost/filesystem.hpp>
#include <boost/foreach.hpp>
#include <boost/iostreams/concepts.hpp>
#include <boost/iostreams/stream.hpp>
#include <boost/shared_ptr.hpp>
#include <boost/thread.hpp>

using namespace boost;
using namespace boost::asio;
using namespace json_spirit;
using namespace std;

static std::string strRPCUserColonPass;

static bool fRPCRunning = false;
static bool fRPCInWarmup = true;
static std::string rpcWarmupStatus("RPC server started");
static CCriticalSection cs_rpcWarmup;

//! These are created by StartRPCThreads, destroyed in StopRPCThreads
static asio::io_service* rpc_io_service = NULL;
static map<string, boost::shared_ptr<deadline_timer> > deadlineTimers;
static ssl::context* rpc_ssl_context = NULL;
static boost::thread_group* rpc_worker_group = NULL;
static boost::asio::io_service::work* rpc_dummy_work = NULL;
static std::vector<CSubNet> rpc_allow_subnets; //!< List of subnets to allow RPC connections from
static std::vector<boost::shared_ptr<ip::tcp::acceptor> > rpc_acceptors;

void RPCTypeCheck(const Array& params,
                  const list<Value_type>& typesExpected,
                  bool fAllowNull)
{
    unsigned int i = 0;
    for (Value_type t : typesExpected)
    {
        if (params.size() <= i)
            break;

        const Value& v = params[i];
        if (!((v.type() == t) || (fAllowNull && (v.type() == null_type))))
        {
            string err = strprintf("Expected type %s, got %s",
                                   value_type_to_string(t).c_str(), value_type_to_string(v.type()).c_str());
            throw JSONRPCError(RPC_TYPE_ERROR, err);
        }
        i++;
    }
}

void RPCTypeCheck(const Object& o,
                  const map<string, Value_type>& typesExpected,
                  bool fAllowNull)
{
    for (const PAIRTYPE(string, Value_type)& t : typesExpected)
    {
        const Value& v = find_value(o, t.first);
        if (!fAllowNull && v.type() == null_type)
            throw JSONRPCError(RPC_TYPE_ERROR, strprintf("Missing %s", t.first.c_str()));

        if (!((v.type() == t.second) || (fAllowNull && (v.type() == null_type))))
        {
            string err = strprintf("Expected type %s for %s, got %s",
                                   value_type_to_string(t.second).c_str(), t.first.c_str(), value_type_to_string(v.type()).c_str());
            throw JSONRPCError(RPC_TYPE_ERROR, err);
        }
    }
}

static inline int64_t roundint64(double d)
{
    return (int64_t)(d > 0 ? d + 0.5 : d - 0.5);
}

CAmount AmountFromValue(const Value& value)
{
    double dAmount = value.get_real();
    if (dAmount <= 0.0 || dAmount > 21000000.0)
        throw JSONRPCError(RPC_TYPE_ERROR, "Invalid amount");
    CAmount nAmount = roundint64(dAmount * COIN);
    if (!MoneyRange(nAmount))
        throw JSONRPCError(RPC_TYPE_ERROR, "Invalid amount");
    return nAmount;
}

Value ValueFromAmount(const CAmount& amount)
{
    return (double)amount / (double)COIN;
}

uint256 ParseHashV(const Value& v, string strName)
{
    string strHex;
    if (v.type() == str_type)
        strHex = v.get_str();
    if (!IsHex(strHex)) // Note: IsHex("") is false
        throw JSONRPCError(RPC_INVALID_PARAMETER, strName + " must be hexadecimal string (not '" + strHex + "')");
    uint256 result;
    result.SetHex(strHex);
    return result;
}
uint256 ParseHashO(const Object& o, string strKey)
{
    return ParseHashV(find_value(o, strKey), strKey);
}
vector<unsigned char> ParseHexV(const Value& v, string strName)
{
    string strHex;
    if (v.type() == str_type)
        strHex = v.get_str();
    if (!IsHex(strHex))
        throw JSONRPCError(RPC_INVALID_PARAMETER, strName + " must be hexadecimal string (not '" + strHex + "')");
    return ParseHex(strHex);
}
vector<unsigned char> ParseHexO(const Object& o, string strKey)
{
    return ParseHexV(find_value(o, strKey), strKey);
}


/**
 * Note: This interface may still be subject to change.
 */

string CRPCTable::help(string strCommand) const
{
    string strRet;
    string category;
    set<rpcfn_type> setDone;
    vector<pair<string, const CRPCCommand*> > vCommands;

    for (map<string, const CRPCCommand*>::const_iterator mi = mapCommands.begin(); mi != mapCommands.end(); ++mi)
        vCommands.push_back(make_pair(mi->second->category + mi->first, mi->second));
    sort(vCommands.begin(), vCommands.end());

    BOOST_FOREACH (const PAIRTYPE(string, const CRPCCommand*) & command, vCommands) {
        const CRPCCommand* pcmd = command.second;
        string strMethod = pcmd->name;
        // We already filter duplicates, but these deprecated screw up the sort order
        if (strMethod.find("label") != string::npos)
            continue;
        if ((strCommand != "" || pcmd->category == "hidden") && strMethod != strCommand)
            continue;
#ifdef ENABLE_WALLET
        if (pcmd->reqWallet && !pwalletMain)
            continue;
#endif

        try {
            Array params;
            rpcfn_type pfn = pcmd->actor;
            if (setDone.insert(pfn).second)
                (*pfn)(params, true);
        } catch (std::exception& e) {
            // Help text is returned in an exception
            string strHelp = string(e.what());
            if (strCommand == "") {
                if (strHelp.find('\n') != string::npos)
                    strHelp = strHelp.substr(0, strHelp.find('\n'));

                if (category != pcmd->category) {
                    if (!category.empty())
                        strRet += "\n";
                    category = pcmd->category;
                    string firstLetter = category.substr(0, 1);
                    boost::to_upper(firstLetter);
                    strRet += "== " + firstLetter + category.substr(1) + " ==\n";
                }
            }
            strRet += strHelp + "\n";
        }
    }
    if (strRet == "")
        strRet = strprintf("help: unknown command: %s\n", strCommand);
    strRet = strRet.substr(0, strRet.size() - 1);
    return strRet;
}

Value help(const Array& params, bool fHelp)
{
    if (fHelp || params.size() > 1)
        throw runtime_error(
            "help ( \"command\" )\n"
            "\nList all commands, or get help for a specified command.\n"
            "\nArguments:\n"
            "1. \"command\"     (string, optional) The command to get help on\n"
            "\nResult:\n"
            "\"text\"     (string) The help text\n");

    string strCommand;
    if (params.size() > 0)
        strCommand = params[0].get_str();

    return tableRPC.help(strCommand);
}


Value stop(const Array& params, bool fHelp)
{
    // Accept the deprecated and ignored 'detach' boolean argument
    if (fHelp || params.size() > 1)
        throw runtime_error(
            "stop\n"
            "\nStop BlocknetDX server.");
    // Shutdown will take long enough that the response should get back
    StartShutdown();
    return "BlocknetDX server stopping";
}


/**
 * Call Table
 */
static const CRPCCommand vRPCCommands[] =
    {
        //  category              name                      actor (function)         okSafeMode threadSafe reqWallet
        //  --------------------- ------------------------  -----------------------  ---------- ---------- ---------
        /* Overall control/query calls */
        {"control", "getinfo", &getinfo, true, false, false}, /* uses wallet if enabled */
        {"control", "help", &help, true, true, false},
        {"control", "stop", &stop, true, true, false},

        /* P2P networking */
        {"network", "getnetworkinfo", &getnetworkinfo, true, false, false},
        {"network", "addnode", &addnode, true, true, false},
        {"network", "getaddednodeinfo", &getaddednodeinfo, true, true, false},
        {"network", "getconnectioncount", &getconnectioncount, true, false, false},
        {"network", "getnettotals", &getnettotals, true, true, false},
        {"network", "getpeerinfo", &getpeerinfo, true, false, false},
        {"network", "ping", &ping, true, false, false},

        /* Block chain and UTXO */
        {"blockchain", "getblockchaininfo", &getblockchaininfo, true, false, false},
        {"blockchain", "getbestblockhash", &getbestblockhash, true, false, false},
        {"blockchain", "getblockcount", &getblockcount, true, false, false},
        {"blockchain", "getblock", &getblock, true, false, false},
        {"blockchain", "getblockhash", &getblockhash, true, false, false},
        {"blockchain", "getblockheader", &getblockheader, false, false, false},
        {"blockchain", "getchaintips", &getchaintips, true, false, false},
        {"blockchain", "getdifficulty", &getdifficulty, true, false, false},
        {"blockchain", "getmempoolinfo", &getmempoolinfo, true, true, false},
        {"blockchain", "getrawmempool", &getrawmempool, true, false, false},
        {"blockchain", "gettxout", &gettxout, true, false, false},
        {"blockchain", "gettxoutsetinfo", &gettxoutsetinfo, true, false, false},
        {"blockchain", "verifychain", &verifychain, true, false, false},
        {"blockchain", "invalidateblock", &invalidateblock, true, true, false},
        {"blockchain", "reconsiderblock", &reconsiderblock, true, true, false},

        /* Mining */
        {"mining", "getblocktemplate", &getblocktemplate, true, false, false},
        {"mining", "getmininginfo", &getmininginfo, true, false, false},
        {"mining", "getnetworkhashps", &getnetworkhashps, true, false, false},
        {"mining", "prioritisetransaction", &prioritisetransaction, true, false, false},
        {"mining", "submitblock", &submitblock, true, true, false},
        {"mining", "reservebalance", &reservebalance, true, true, false},

#ifdef ENABLE_WALLET
        /* Coin generation */
        {"generating", "getgenerate", &getgenerate, true, false, false},
        {"generating", "gethashespersec", &gethashespersec, true, false, false},
        {"generating", "setgenerate", &setgenerate, true, true, false},
#endif

        /* Raw transactions */
        {"rawtransactions", "createrawtransaction", &createrawtransaction, true,  false, false},
        {"rawtransactions", "fundrawtransaction",   &fundrawtransaction,   false, false, false },
        {"rawtransactions", "decoderawtransaction", &decoderawtransaction, true,  false, false},
        {"rawtransactions", "decodescript",         &decodescript,         true,  false, false},
        {"rawtransactions", "getrawtransaction",    &getrawtransaction,    true,  false, false},
        {"rawtransactions", "sendrawtransaction",   &sendrawtransaction,   false, false, false},
        {"rawtransactions", "signrawtransaction",   &signrawtransaction,   false, false, false}, /* uses wallet if enabled */

        /* Utility functions */
        {"util", "createmultisig", &createmultisig, true, true, false},
        {"util", "validateaddress", &validateaddress, true, false, false}, /* uses wallet if enabled */
        {"util", "verifymessage", &verifymessage, true, false, false},
        {"util", "estimatefee", &estimatefee, true, true, false},
        {"util", "estimatepriority", &estimatepriority, true, true, false},

        /* Not shown in help */
        {"hidden", "invalidateblock", &invalidateblock, true, true, false},
        {"hidden", "reconsiderblock", &reconsiderblock, true, true, false},
        {"hidden", "setmocktime", &setmocktime, true, false, false},

        /* Blocknetdx features */
        {"blocknetdx", "servicenode", &servicenode, true, true, false},
        {"blocknetdx", "servicenodelist", &servicenodelist, true, true, false},
        {"blocknetdx", "mnbudget", &mnbudget, true, true, false},
        {"blocknetdx", "mnbudgetvoteraw", &mnbudgetvoteraw, true, true, false},
        {"blocknetdx", "mnfinalbudget", &mnfinalbudget, true, true, false},
        {"blocknetdx", "mnsync", &mnsync, true, true, false},
        {"blocknetdx", "spork", &spork, true, true, false},
#ifdef ENABLE_WALLET
        {"blocknetdx", "obfuscation", &obfuscation, false, false, true}, /* not threadSafe because of SendMoney */

        /* Wallet */
        {"wallet", "addmultisigaddress", &addmultisigaddress, true, false, true},
        {"wallet", "autocombinerewards", &autocombinerewards, false, false, true},
        {"wallet", "backupwallet", &backupwallet, true, false, true},
        {"wallet", "dumpprivkey", &dumpprivkey, true, false, true},
        {"wallet", "dumpwallet", &dumpwallet, true, false, true},
        {"wallet", "bip38encrypt", &bip38encrypt, true, false, true},
        {"wallet", "bip38decrypt", &bip38decrypt, true, false, true},
        {"wallet", "encryptwallet", &encryptwallet, true, false, true},
        {"wallet", "getaccountaddress", &getaccountaddress, true, false, true},
        {"wallet", "getaccount", &getaccount, true, false, true},
        {"wallet", "getaddressesbyaccount", &getaddressesbyaccount, true, false, true},
        {"wallet", "getbalance", &getbalance, false, false, true},
        {"wallet", "getnewaddress", &getnewaddress, true, false, true},
        {"wallet", "getrawchangeaddress", &getrawchangeaddress, true, false, true},
        {"wallet", "getreceivedbyaccount", &getreceivedbyaccount, false, false, true},
        {"wallet", "getreceivedbyaddress", &getreceivedbyaddress, false, false, true},
        {"wallet", "getstakingstatus", &getstakingstatus, false, false, true},
        {"wallet", "getstakesplitthreshold", &getstakesplitthreshold, false, false, true},
        {"wallet", "gettransaction", &gettransaction, false, false, true},
        {"wallet", "getunconfirmedbalance", &getunconfirmedbalance, false, false, true},
        {"wallet", "getwalletinfo", &getwalletinfo, false, false, true},
        {"wallet", "importprivkey", &importprivkey, true, false, true},
        {"wallet", "importwallet", &importwallet, true, false, true},
        {"wallet", "importaddress", &importaddress, true, false, true},
        {"wallet", "keypoolrefill", &keypoolrefill, true, false, true},
        {"wallet", "listaccounts", &listaccounts, false, false, true},
        {"wallet", "listaddressgroupings", &listaddressgroupings, false, false, true},
        {"wallet", "listlockunspent", &listlockunspent, false, false, true},
        {"wallet", "listreceivedbyaccount", &listreceivedbyaccount, false, false, true},
        {"wallet", "listreceivedbyaddress", &listreceivedbyaddress, false, false, true},
        {"wallet", "listsinceblock", &listsinceblock, false, false, true},
        {"wallet", "listtransactions", &listtransactions, false, false, true},
        {"wallet", "listunspent", &listunspent, false, false, true},
        {"wallet", "lockunspent", &lockunspent, true, false, true},
        {"wallet", "move", &movecmd, false, false, true},
        {"wallet", "multisend", &multisend, false, false, true},
        {"wallet", "sendfrom", &sendfrom, false, false, true},
        {"wallet", "sendmany", &sendmany, false, false, true},
        {"wallet", "sendtoaddress", &sendtoaddress, false, false, true},
        {"wallet", "sendtoaddressix", &sendtoaddressix, false, false, true},
        {"wallet", "setaccount", &setaccount, true, false, true},
        {"wallet", "setstakesplitthreshold", &setstakesplitthreshold, false, false, true},
        {"wallet", "settxfee", &settxfee, true, false, true},
        {"wallet", "signmessage", &signmessage, true, false, true},
        {"wallet", "walletlock", &walletlock, true, false, true},
        {"wallet", "walletpassphrasechange", &walletpassphrasechange, true, false, true},
        {"wallet", "walletpassphrase", &walletpassphrase, true, false, true},
<<<<<<< HEAD
        {"xbridge", "dxGetOrders", &dxGetOrders, true, true, true},
        {"xbridge", "dxGetOrderFills", &dxGetOrderFills, true, true, true},
        {"xbridge", "dxGetOrdersInfo", &dxGetOrdersInfo, true, true, true},
        {"xbridge", "dxGetLocalTokens", &dxGetLocalTokens, true, true, true},
        {"xbridge", "dxGetNetworkTokens", &dxGetNetworkTokens, true, true, true},
        {"xbridge", "dxMakeOrder", &dxMakeOrder, true, true, true},
        {"xbridge", "dxTakeOrder", &dxTakeOrder, true, true, true},
        {"xbridge", "dxCancelOrder", &dxCancelOrder, true, true, true},
        {"xbridge", "dxGetOrderHistory", &dxGetOrderHistory, true, true, true},
        {"xbridge", "dxGetOrderBook", &dxGetOrderBook, true, true, true},
        {"xbridge", "dxGetMyOrders", &dxGetMyOrders, true, true, true}
=======

        {"xbridge", "dxGetTransactions",                    &dxGetTransactions,          true, true, true},
        {"xbridge", "dxGetTransactionsHistory",             &dxGetTransactionsHistory,   true, true, true},
        {"xbridge", "dxGetTransactionInfo",                 &dxGetTransactionInfo,       true, true, true},
        {"xbridge", "dxGetCurrencies",                      &dxGetCurrencies,            true, true, true},
        {"xbridge", "dxCreateTransaction",                  &dxCreateTransaction,        true, true, true},
        {"xbridge", "dxAcceptTransaction",                  &dxAcceptTransaction,        true, true, true},
        {"xbridge", "dxCancelOrder",                        &dxCancelOrder,              true, true, true},
        {"xbridge", "dxGetTradeHistory",                    &dxGetTradeHistory,          true, true, true},
        {"xbridge", "dxGetOrderBook",                       &dxGetOrderBook,             true, true, true},
        {"xbridge", "dxrollbackTransaction",                &dxrollbackTransaction,      true, true, true}
>>>>>>> 344abcc5
    #endif // ENABLE_WALLET
};

CRPCTable::CRPCTable()
{
    unsigned int vcidx;
    for (vcidx = 0; vcidx < (sizeof(vRPCCommands) / sizeof(vRPCCommands[0])); vcidx++) {
        const CRPCCommand* pcmd;

        pcmd = &vRPCCommands[vcidx];
        mapCommands[pcmd->name] = pcmd;
    }
}

const CRPCCommand* CRPCTable::operator[](string name) const
{
    map<string, const CRPCCommand*>::const_iterator it = mapCommands.find(name);
    if (it == mapCommands.end())
        return NULL;
    return (*it).second;
}


bool HTTPAuthorized(map<string, string>& mapHeaders)
{
    string strAuth = mapHeaders["authorization"];
    if (strAuth.substr(0, 6) != "Basic ")
        return false;
    string strUserPass64 = strAuth.substr(6);
    boost::trim(strUserPass64);
    string strUserPass = DecodeBase64(strUserPass64);
    return TimingResistantEqual(strUserPass, strRPCUserColonPass);
}

void ErrorReply(std::ostream& stream, const Object& objError, const Value& id)
{
    // Send error reply from json-rpc error object
    int nStatus = HTTP_INTERNAL_SERVER_ERROR;
    int code = find_value(objError, "code").get_int();
    if (code == RPC_INVALID_REQUEST)
        nStatus = HTTP_BAD_REQUEST;
    else if (code == RPC_METHOD_NOT_FOUND)
        nStatus = HTTP_NOT_FOUND;
    string strReply = JSONRPCReply(Value::null, objError, id);
    stream << HTTPReply(nStatus, strReply, false) << std::flush;
}

CNetAddr BoostAsioToCNetAddr(boost::asio::ip::address address)
{
    CNetAddr netaddr;
    // Make sure that IPv4-compatible and IPv4-mapped IPv6 addresses are treated as IPv4 addresses
    if (address.is_v6() && (address.to_v6().is_v4_compatible() || address.to_v6().is_v4_mapped()))
        address = address.to_v6().to_v4();

    if (address.is_v4()) {
        boost::asio::ip::address_v4::bytes_type bytes = address.to_v4().to_bytes();
        netaddr.SetRaw(NET_IPV4, &bytes[0]);
    } else {
        boost::asio::ip::address_v6::bytes_type bytes = address.to_v6().to_bytes();
        netaddr.SetRaw(NET_IPV6, &bytes[0]);
    }
    return netaddr;
}

bool ClientAllowed(const boost::asio::ip::address& address)
{
    CNetAddr netaddr = BoostAsioToCNetAddr(address);
    BOOST_FOREACH (const CSubNet& subnet, rpc_allow_subnets)
        if (subnet.Match(netaddr))
            return true;
    return false;
}

template <typename Protocol>
class AcceptedConnectionImpl : public AcceptedConnection
{
public:
    AcceptedConnectionImpl(
        asio::io_service& io_service,
        ssl::context& context,
        bool fUseSSL) : sslStream(io_service, context),
                        _d(sslStream, fUseSSL),
                        _stream(_d)
    {
    }

    virtual std::iostream& stream()
    {
        return _stream;
    }

    virtual std::string peer_address_to_string() const
    {
        return peer.address().to_string();
    }

    virtual void close()
    {
        _stream.close();
    }

    typename Protocol::endpoint peer;
    asio::ssl::stream<typename Protocol::socket> sslStream;

private:
    SSLIOStreamDevice<Protocol> _d;
    iostreams::stream<SSLIOStreamDevice<Protocol> > _stream;
};

void ServiceConnection(AcceptedConnection* conn);

//! Forward declaration required for RPCListen
template <typename Protocol, typename SocketAcceptorService>
static void RPCAcceptHandler(boost::shared_ptr<basic_socket_acceptor<Protocol, SocketAcceptorService> > acceptor,
    ssl::context& context,
    bool fUseSSL,
    boost::shared_ptr<AcceptedConnection> conn,
    const boost::system::error_code& error);

/**
 * Sets up I/O resources to accept and handle a new connection.
 */
template <typename Protocol, typename SocketAcceptorService>
static void RPCListen(boost::shared_ptr<basic_socket_acceptor<Protocol, SocketAcceptorService> > acceptor,
    ssl::context& context,
    const bool fUseSSL)
{
    // Accept connection
    boost::shared_ptr<AcceptedConnectionImpl<Protocol> > conn(new AcceptedConnectionImpl<Protocol>(acceptor->get_io_service(), context, fUseSSL));

    acceptor->async_accept(
        conn->sslStream.lowest_layer(),
        conn->peer,
        boost::bind(&RPCAcceptHandler<Protocol, SocketAcceptorService>,
            acceptor,
            boost::ref(context),
            fUseSSL,
            conn,
            _1));
}


/**
 * Accept and handle incoming connection.
 */
template <typename Protocol, typename SocketAcceptorService>
static void RPCAcceptHandler(boost::shared_ptr<basic_socket_acceptor<Protocol, SocketAcceptorService> > acceptor,
    ssl::context& context,
    const bool fUseSSL,
    boost::shared_ptr<AcceptedConnection> conn,
    const boost::system::error_code& error)
{
    // Immediately start accepting new connections, except when we're cancelled or our socket is closed.
    if (error != asio::error::operation_aborted && acceptor->is_open())
        RPCListen(acceptor, context, fUseSSL);

    AcceptedConnectionImpl<ip::tcp>* tcp_conn = dynamic_cast<AcceptedConnectionImpl<ip::tcp>*>(conn.get());

    if (error) {
        // TODO: Actually handle errors
        LogPrintf("%s: Error: %s\n", __func__, error.message());
    }
    // Restrict callers by IP.  It is important to
    // do this before starting client thread, to filter out
    // certain DoS and misbehaving clients.
    else if (tcp_conn && !ClientAllowed(tcp_conn->peer.address())) {
        // Only send a 403 if we're not using SSL to prevent a DoS during the SSL handshake.
        if (!fUseSSL)
            conn->stream() << HTTPError(HTTP_FORBIDDEN, false) << std::flush;
        conn->close();
    } else {
        ServiceConnection(conn.get());
        conn->close();
    }
}

static ip::tcp::endpoint ParseEndpoint(const std::string& strEndpoint, int defaultPort)
{
    std::string addr;
    int port = defaultPort;
    SplitHostPort(strEndpoint, port, addr);
    return ip::tcp::endpoint(asio::ip::address::from_string(addr), port);
}

void StartRPCThreads()
{
    rpc_allow_subnets.clear();
    rpc_allow_subnets.push_back(CSubNet("127.0.0.0/8")); // always allow IPv4 local subnet
    rpc_allow_subnets.push_back(CSubNet("::1"));         // always allow IPv6 localhost
    if (mapMultiArgs.count("-rpcallowip")) {
        const vector<string>& vAllow = mapMultiArgs["-rpcallowip"];
        BOOST_FOREACH (string strAllow, vAllow) {
            CSubNet subnet(strAllow);
            if (!subnet.IsValid()) {
                uiInterface.ThreadSafeMessageBox(
                    strprintf("Invalid -rpcallowip subnet specification: %s. Valid are a single IP (e.g. 1.2.3.4), a network/netmask (e.g. 1.2.3.4/255.255.255.0) or a network/CIDR (e.g. 1.2.3.4/24).", strAllow),
                    "", CClientUIInterface::MSG_ERROR);
                StartShutdown();
                return;
            }
            rpc_allow_subnets.push_back(subnet);
        }
    }
    std::string strAllowed;
    BOOST_FOREACH (const CSubNet& subnet, rpc_allow_subnets)
        strAllowed += subnet.ToString() + " ";
    LogPrint("rpc", "Allowing RPC connections from: %s\n", strAllowed);

    strRPCUserColonPass = mapArgs["-rpcuser"] + ":" + mapArgs["-rpcpassword"];
    if (((mapArgs["-rpcpassword"] == "") ||
            (mapArgs["-rpcuser"] == mapArgs["-rpcpassword"])) &&
        Params().RequireRPCPassword()) {
        unsigned char rand_pwd[32];
        GetRandBytes(rand_pwd, 32);
        uiInterface.ThreadSafeMessageBox(strprintf(
                                             _("To use blocknetdxd, or the -server option to blocknetdx-qt, you must set an rpcpassword in the configuration file:\n"
                                               "%s\n"
                                               "It is recommended you use the following random password:\n"
                                               "rpcuser=blocknetdxrpc\n"
                                               "rpcpassword=%s\n"
                                               "(you do not need to remember this password)\n"
                                               "The username and password MUST NOT be the same.\n"
                                               "If the file does not exist, create it with owner-readable-only file permissions.\n"
                                               "It is also recommended to set alertnotify so you are notified of problems;\n"
                                               "for example: alertnotify=echo %%s | mail -s \"BlocknetDX Alert\" admin@foo.com\n"),
                                             GetConfigFile().string(),
                                             EncodeBase58(&rand_pwd[0], &rand_pwd[0] + 32)),
            "", CClientUIInterface::MSG_ERROR | CClientUIInterface::SECURE);
        StartShutdown();
        return;
    }

    assert(rpc_io_service == NULL);
    rpc_io_service = new asio::io_service();
    rpc_ssl_context = new ssl::context(*rpc_io_service, ssl::context::sslv23);

    const bool fUseSSL = GetBoolArg("-rpcssl", false);

    if (fUseSSL) {
        rpc_ssl_context->set_options(ssl::context::no_sslv2 | ssl::context::no_sslv3);

        filesystem::path pathCertFile(GetArg("-rpcsslcertificatechainfile", "server.cert"));
        if (!pathCertFile.is_complete()) pathCertFile = filesystem::path(GetDataDir()) / pathCertFile;
        if (filesystem::exists(pathCertFile))
            rpc_ssl_context->use_certificate_chain_file(pathCertFile.string());
        else
            LogPrintf("ThreadRPCServer ERROR: missing server certificate file %s\n", pathCertFile.string());

        filesystem::path pathPKFile(GetArg("-rpcsslprivatekeyfile", "server.pem"));
        if (!pathPKFile.is_complete()) pathPKFile = filesystem::path(GetDataDir()) / pathPKFile;
        if (filesystem::exists(pathPKFile))
            rpc_ssl_context->use_private_key_file(pathPKFile.string(), ssl::context::pem);
        else
            LogPrintf("ThreadRPCServer ERROR: missing server private key file %s\n", pathPKFile.string());

        string strCiphers = GetArg("-rpcsslciphers", "TLSv1.2+HIGH:TLSv1+HIGH:!SSLv2:!aNULL:!eNULL:!3DES:@STRENGTH");
        SSL_CTX_set_cipher_list(rpc_ssl_context->impl(), strCiphers.c_str());
    }

    std::vector<ip::tcp::endpoint> vEndpoints;
    bool bBindAny = false;
    int defaultPort = GetArg("-rpcport", BaseParams().RPCPort());
    if (!mapArgs.count("-rpcallowip")) // Default to loopback if not allowing external IPs
    {
        vEndpoints.push_back(ip::tcp::endpoint(asio::ip::address_v6::loopback(), defaultPort));
        vEndpoints.push_back(ip::tcp::endpoint(asio::ip::address_v4::loopback(), defaultPort));
        if (mapArgs.count("-rpcbind")) {
            LogPrintf("WARNING: option -rpcbind was ignored because -rpcallowip was not specified, refusing to allow everyone to connect\n");
        }
    } else if (mapArgs.count("-rpcbind")) // Specific bind address
    {
        BOOST_FOREACH (const std::string& addr, mapMultiArgs["-rpcbind"]) {
            try {
                vEndpoints.push_back(ParseEndpoint(addr, defaultPort));
            } catch (const boost::system::system_error&) {
                uiInterface.ThreadSafeMessageBox(
                    strprintf(_("Could not parse -rpcbind value %s as network address"), addr),
                    "", CClientUIInterface::MSG_ERROR);
                StartShutdown();
                return;
            }
        }
    } else { // No specific bind address specified, bind to any
        vEndpoints.push_back(ip::tcp::endpoint(asio::ip::address_v6::any(), defaultPort));
        vEndpoints.push_back(ip::tcp::endpoint(asio::ip::address_v4::any(), defaultPort));
        // Prefer making the socket dual IPv6/IPv4 instead of binding
        // to both addresses seperately.
        bBindAny = true;
    }

    bool fListening = false;
    std::string strerr;
    std::string straddress;
    BOOST_FOREACH (const ip::tcp::endpoint& endpoint, vEndpoints) {
        try {
            asio::ip::address bindAddress = endpoint.address();
            straddress = bindAddress.to_string();
            LogPrintf("Binding RPC on address %s port %i (IPv4+IPv6 bind any: %i)\n", straddress, endpoint.port(), bBindAny);
            boost::system::error_code v6_only_error;
            boost::shared_ptr<ip::tcp::acceptor> acceptor(new ip::tcp::acceptor(*rpc_io_service));

            acceptor->open(endpoint.protocol());
            acceptor->set_option(boost::asio::ip::tcp::acceptor::reuse_address(true));

            // Try making the socket dual IPv6/IPv4 when listening on the IPv6 "any" address
            acceptor->set_option(boost::asio::ip::v6_only(
                                     !bBindAny || bindAddress != asio::ip::address_v6::any()),
                v6_only_error);

            acceptor->bind(endpoint);
            acceptor->listen(socket_base::max_connections);

            RPCListen(acceptor, *rpc_ssl_context, fUseSSL);

            rpc_acceptors.push_back(acceptor);
            fListening = true;
            rpc_acceptors.push_back(acceptor);
            // If dual IPv6/IPv4 bind successful, skip binding to IPv4 separately
            if (bBindAny && bindAddress == asio::ip::address_v6::any() && !v6_only_error)
                break;
        } catch (boost::system::system_error& e) {
            LogPrintf("ERROR: Binding RPC on address %s port %i failed: %s\n", straddress, endpoint.port(), e.what());
            strerr = strprintf(_("An error occurred while setting up the RPC address %s port %u for listening: %s"), straddress, endpoint.port(), e.what());
        }
    }

    if (!fListening) {
        uiInterface.ThreadSafeMessageBox(strerr, "", CClientUIInterface::MSG_ERROR);
        StartShutdown();
        return;
    }

    rpc_worker_group = new boost::thread_group();
    for (int i = 0; i < GetArg("-rpcthreads", 4); i++)
        rpc_worker_group->create_thread(boost::bind(&asio::io_service::run, rpc_io_service));
    fRPCRunning = true;
}

void StartDummyRPCThread()
{
    if (rpc_io_service == NULL) {
        rpc_io_service = new asio::io_service();
        /* Create dummy "work" to keep the thread from exiting when no timeouts active,
         * see http://www.boost.org/doc/libs/1_51_0/doc/html/boost_asio/reference/io_service.html#boost_asio.reference.io_service.stopping_the_io_service_from_running_out_of_work */
        rpc_dummy_work = new asio::io_service::work(*rpc_io_service);
        rpc_worker_group = new boost::thread_group();
        rpc_worker_group->create_thread(boost::bind(&asio::io_service::run, rpc_io_service));
        fRPCRunning = true;
    }
}

void StopRPCThreads()
{
    if (rpc_io_service == NULL) return;
    // Set this to false first, so that longpolling loops will exit when woken up
    fRPCRunning = false;

    // First, cancel all timers and acceptors
    // This is not done automatically by ->stop(), and in some cases the destructor of
    // asio::io_service can hang if this is skipped.
    boost::system::error_code ec;
    BOOST_FOREACH (const boost::shared_ptr<ip::tcp::acceptor>& acceptor, rpc_acceptors) {
        acceptor->cancel(ec);
        if (ec)
            LogPrintf("%s: Warning: %s when cancelling acceptor", __func__, ec.message());
    }
    rpc_acceptors.clear();
    BOOST_FOREACH (const PAIRTYPE(std::string, boost::shared_ptr<deadline_timer>) & timer, deadlineTimers) {
        timer.second->cancel(ec);
        if (ec)
            LogPrintf("%s: Warning: %s when cancelling timer", __func__, ec.message());
    }
    deadlineTimers.clear();

    rpc_io_service->stop();
    cvBlockChange.notify_all();
    if (rpc_worker_group != NULL)
        rpc_worker_group->join_all();
    delete rpc_dummy_work;
    rpc_dummy_work = NULL;
    delete rpc_worker_group;
    rpc_worker_group = NULL;
    delete rpc_ssl_context;
    rpc_ssl_context = NULL;
    delete rpc_io_service;
    rpc_io_service = NULL;
}

bool IsRPCRunning()
{
    return fRPCRunning;
}

void SetRPCWarmupStatus(const std::string& newStatus)
{
    LOCK(cs_rpcWarmup);
    rpcWarmupStatus = newStatus;
}

void SetRPCWarmupFinished()
{
    LOCK(cs_rpcWarmup);
    assert(fRPCInWarmup);
    fRPCInWarmup = false;
}

bool RPCIsInWarmup(std::string* outStatus)
{
    LOCK(cs_rpcWarmup);
    if (outStatus)
        *outStatus = rpcWarmupStatus;
    return fRPCInWarmup;
}

void RPCRunHandler(const boost::system::error_code& err, boost::function<void(void)> func)
{
    if (!err)
        func();
}

void RPCRunLater(const std::string& name, boost::function<void(void)> func, int64_t nSeconds)
{
    assert(rpc_io_service != NULL);

    if (deadlineTimers.count(name) == 0) {
        deadlineTimers.insert(make_pair(name,
            boost::shared_ptr<deadline_timer>(new deadline_timer(*rpc_io_service))));
    }
    deadlineTimers[name]->expires_from_now(posix_time::seconds(nSeconds));
    deadlineTimers[name]->async_wait(boost::bind(RPCRunHandler, _1, func));
}

class JSONRequest
{
public:
    Value id;
    string strMethod;
    Array params;

    JSONRequest() { id = Value::null; }
    void parse(const Value& valRequest);
};

void JSONRequest::parse(const Value& valRequest)
{
    // Parse request
    if (valRequest.type() != obj_type)
        throw JSONRPCError(RPC_INVALID_REQUEST, "Invalid Request object");
    const Object& request = valRequest.get_obj();

    // Parse id now so errors from here on will have the id
    id = find_value(request, "id");

    // Parse method
    Value valMethod = find_value(request, "method");
    if (valMethod.type() == null_type)
        throw JSONRPCError(RPC_INVALID_REQUEST, "Missing method");
    if (valMethod.type() != str_type)
        throw JSONRPCError(RPC_INVALID_REQUEST, "Method must be a string");
    strMethod = valMethod.get_str();
    if (strMethod != "getblocktemplate")
        LogPrint("rpc", "ThreadRPCServer method=%s\n", SanitizeString(strMethod));

    // Parse params
    Value valParams = find_value(request, "params");
    if (valParams.type() == array_type)
        params = valParams.get_array();
    else if (valParams.type() == null_type)
        params = Array();
    else
        throw JSONRPCError(RPC_INVALID_REQUEST, "Params must be an array");
}


static Object JSONRPCExecOne(const Value& req)
{
    Object rpc_result;

    JSONRequest jreq;
    try {
        jreq.parse(req);

        Value result = tableRPC.execute(jreq.strMethod, jreq.params);
        rpc_result = JSONRPCReplyObj(result, Value::null, jreq.id);
    } catch (Object& objError) {
        rpc_result = JSONRPCReplyObj(Value::null, objError, jreq.id);
    } catch (std::exception& e) {
        rpc_result = JSONRPCReplyObj(Value::null,
            JSONRPCError(RPC_PARSE_ERROR, e.what()), jreq.id);
    }

    return rpc_result;
}

static string JSONRPCExecBatch(const Array& vReq)
{
    Array ret;
    for (unsigned int reqIdx = 0; reqIdx < vReq.size(); reqIdx++)
        ret.push_back(JSONRPCExecOne(vReq[reqIdx]));

    return write_string(Value(ret), false) + "\n";
}

static bool HTTPReq_JSONRPC(AcceptedConnection* conn,
    string& strRequest,
    map<string, string>& mapHeaders,
    bool fRun)
{
    // Check authorization
    if (mapHeaders.count("authorization") == 0) {
        conn->stream() << HTTPError(HTTP_UNAUTHORIZED, false) << std::flush;
        return false;
    }

    if (!HTTPAuthorized(mapHeaders)) {
        LogPrintf("ThreadRPCServer incorrect password attempt from %s\n", conn->peer_address_to_string());
        /* Deter brute-forcing
           If this results in a DoS the user really
           shouldn't have their RPC port exposed. */
        MilliSleep(250);

        conn->stream() << HTTPError(HTTP_UNAUTHORIZED, false) << std::flush;
        return false;
    }

    JSONRequest jreq;
    try {
        // Parse request
        Value valRequest;
        if (!read_string(strRequest, valRequest))
            throw JSONRPCError(RPC_PARSE_ERROR, "Parse error");

        // Return immediately if in warmup
        {
            LOCK(cs_rpcWarmup);
            if (fRPCInWarmup)
                throw JSONRPCError(RPC_IN_WARMUP, rpcWarmupStatus);
        }

        string strReply;

        // singleton request
        if (valRequest.type() == obj_type) {
            jreq.parse(valRequest);

            Value result = tableRPC.execute(jreq.strMethod, jreq.params);

            // Send reply
            strReply = JSONRPCReply(result, Value::null, jreq.id);

            // array of requests
        } else if (valRequest.type() == array_type)
            strReply = JSONRPCExecBatch(valRequest.get_array());
        else
            throw JSONRPCError(RPC_PARSE_ERROR, "Top-level object parse error");

        conn->stream() << HTTPReplyHeader(HTTP_OK, fRun, strReply.size()) << strReply << std::flush;
    } catch (Object& objError) {
        ErrorReply(conn->stream(), objError, jreq.id);
        return false;
    } catch (std::exception& e) {
        ErrorReply(conn->stream(), JSONRPCError(RPC_PARSE_ERROR, e.what()), jreq.id);
        return false;
    }
    return true;
}

void ServiceConnection(AcceptedConnection* conn)
{
    bool fRun = true;
    while (fRun && !ShutdownRequested()) {
        int nProto = 0;
        map<string, string> mapHeaders;
        string strRequest, strMethod, strURI;

        // Read HTTP request line
        if (!ReadHTTPRequestLine(conn->stream(), nProto, strMethod, strURI))
            break;

        // Read HTTP message headers and body
        ReadHTTPMessage(conn->stream(), mapHeaders, strRequest, nProto, MAX_SIZE);

        // HTTP Keep-Alive is false; close connection immediately
        if ((mapHeaders["connection"] == "close") || (!GetBoolArg("-rpckeepalive", true)))
            fRun = false;

        // Process via JSON-RPC API
        if (strURI == "/") {
            if (!HTTPReq_JSONRPC(conn, strRequest, mapHeaders, fRun))
                break;

            // Process via HTTP REST API
        } else if (strURI.substr(0, 6) == "/rest/" && GetBoolArg("-rest", false)) {
            if (!HTTPReq_REST(conn, strURI, mapHeaders, fRun))
                break;

        } else {
            conn->stream() << HTTPError(HTTP_NOT_FOUND, false) << std::flush;
            break;
        }
    }
}

json_spirit::Value CRPCTable::execute(const std::string& strMethod, const json_spirit::Array& params) const
{
    // Find method
    const CRPCCommand* pcmd = tableRPC[strMethod];
    if (!pcmd)
        throw JSONRPCError(RPC_METHOD_NOT_FOUND, "Method not found");
#ifdef ENABLE_WALLET
    if (pcmd->reqWallet && !pwalletMain)
        throw JSONRPCError(RPC_METHOD_NOT_FOUND, "Method not found (disabled)");
#endif

    // Observe safe mode
    string strWarning = GetWarnings("rpc");
    if (strWarning != "" && !GetBoolArg("-disablesafemode", false) &&
        !pcmd->okSafeMode)
        throw JSONRPCError(RPC_FORBIDDEN_BY_SAFE_MODE, string("Safe mode: ") + strWarning);

    try {
        // Execute
        Value result;
        {
            if (pcmd->threadSafe)
                result = pcmd->actor(params, false);
#ifdef ENABLE_WALLET
            else if (!pwalletMain) {
                LOCK(cs_main);
                result = pcmd->actor(params, false);
            } else {
                while (true) {
                    TRY_LOCK(cs_main, lockMain);
                    if (!lockMain) {
                        MilliSleep(50);
                        continue;
                    }
                    while (true) {
                        TRY_LOCK(pwalletMain->cs_wallet, lockWallet);
                        if (!lockMain) {
                            MilliSleep(50);
                            continue;
                        }
                        result = pcmd->actor(params, false);
                        break;
                    }
                    break;
                }
            }
#else  // ENABLE_WALLET
            else {
                LOCK(cs_main);
                result = pcmd->actor(params, false);
            }
#endif // !ENABLE_WALLET
        }
        return result;
    } catch (std::exception& e) {
        throw JSONRPCError(RPC_MISC_ERROR, e.what());
    }
}

std::string HelpExampleCli(string methodname, string args)
{
    return "> blocknetdx-cli " + methodname + " " + args + "\n";
}

std::string HelpExampleRpc(string methodname, string args)
{
    return "> curl --user myusername --data-binary '{\"jsonrpc\": \"1.0\", \"id\":\"curltest\", "
           "\"method\": \"" +
           methodname + "\", \"params\": [" + args + "] }' -H 'content-type: text/plain;' http://127.0.0.1:41414/\n";
}

const CRPCTable tableRPC;<|MERGE_RESOLUTION|>--- conflicted
+++ resolved
@@ -364,7 +364,7 @@
         {"wallet", "walletlock", &walletlock, true, false, true},
         {"wallet", "walletpassphrasechange", &walletpassphrasechange, true, false, true},
         {"wallet", "walletpassphrase", &walletpassphrase, true, false, true},
-<<<<<<< HEAD
+
         {"xbridge", "dxGetOrders", &dxGetOrders, true, true, true},
         {"xbridge", "dxGetOrderFills", &dxGetOrderFills, true, true, true},
         {"xbridge", "dxGetOrdersInfo", &dxGetOrdersInfo, true, true, true},
@@ -376,19 +376,6 @@
         {"xbridge", "dxGetOrderHistory", &dxGetOrderHistory, true, true, true},
         {"xbridge", "dxGetOrderBook", &dxGetOrderBook, true, true, true},
         {"xbridge", "dxGetMyOrders", &dxGetMyOrders, true, true, true}
-=======
-
-        {"xbridge", "dxGetTransactions",                    &dxGetTransactions,          true, true, true},
-        {"xbridge", "dxGetTransactionsHistory",             &dxGetTransactionsHistory,   true, true, true},
-        {"xbridge", "dxGetTransactionInfo",                 &dxGetTransactionInfo,       true, true, true},
-        {"xbridge", "dxGetCurrencies",                      &dxGetCurrencies,            true, true, true},
-        {"xbridge", "dxCreateTransaction",                  &dxCreateTransaction,        true, true, true},
-        {"xbridge", "dxAcceptTransaction",                  &dxAcceptTransaction,        true, true, true},
-        {"xbridge", "dxCancelOrder",                        &dxCancelOrder,              true, true, true},
-        {"xbridge", "dxGetTradeHistory",                    &dxGetTradeHistory,          true, true, true},
-        {"xbridge", "dxGetOrderBook",                       &dxGetOrderBook,             true, true, true},
-        {"xbridge", "dxrollbackTransaction",                &dxrollbackTransaction,      true, true, true}
->>>>>>> 344abcc5
     #endif // ENABLE_WALLET
 };
 
