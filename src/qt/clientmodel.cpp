// Copyright (c) 2011-2014 The Bitcoin developers
// Copyright (c) 2014-2015 The Dash developers
// Distributed under the MIT/X11 software license, see the accompanying
// file COPYING or http://www.opensource.org/licenses/mit-license.php.

#include "clientmodel.h"

#include "guiconstants.h"
#include "peertablemodel.h"

#include "alert.h"
#include "chainparams.h"
#include "checkpoints.h"
#include "clientversion.h"
#include "main.h"
#include "net.h"
#include "ui_interface.h"
<<<<<<< HEAD
#include "masternodeman.h"
=======
#include "util.h"
>>>>>>> 4635a4c4

#include <stdint.h>

#include <QDateTime>
#include <QDebug>
#include <QTimer>

static const int64_t nClientStartupTime = GetTime();

ClientModel::ClientModel(OptionsModel *optionsModel, QObject *parent) :
<<<<<<< HEAD
    QObject(parent), optionsModel(optionsModel),
    cachedNumBlocks(0), cachedMasternodeCountString(""),
=======
    QObject(parent),
    optionsModel(optionsModel),
    peerTableModel(0),
    cachedNumBlocks(0),
>>>>>>> 4635a4c4
    cachedReindexing(0), cachedImporting(0),
    numBlocksAtStartup(-1), pollTimer(0)
{
    peerTableModel = new PeerTableModel(this);
    pollTimer = new QTimer(this);
    connect(pollTimer, SIGNAL(timeout()), this, SLOT(updateTimer()));
    pollTimer->start(MODEL_UPDATE_DELAY);

    pollMnTimer = new QTimer(this);
    connect(pollMnTimer, SIGNAL(timeout()), this, SLOT(updateMnTimer()));
    // no need to update as frequent as data for balances/txes/blocks
    pollMnTimer->start(MODEL_UPDATE_DELAY * 4);

    subscribeToCoreSignals();
}

ClientModel::~ClientModel()
{
    unsubscribeFromCoreSignals();
}

int ClientModel::getNumConnections(unsigned int flags) const
{
    LOCK(cs_vNodes);
    if (flags == CONNECTIONS_ALL) // Shortcut if we want total
        return vNodes.size();

    int nNum = 0;
    BOOST_FOREACH(CNode* pnode, vNodes)
    if (flags & (pnode->fInbound ? CONNECTIONS_IN : CONNECTIONS_OUT))
        nNum++;

    return nNum;
}

QString ClientModel::getMasternodeCountString() const
{
    return QString::number((int)mnodeman.CountEnabled()) + " / " + QString::number((int)mnodeman.size());
}

int ClientModel::getNumBlocks() const
{
    LOCK(cs_main);
    return chainActive.Height();
}

int ClientModel::getNumBlocksAtStartup()
{
    if (numBlocksAtStartup == -1) numBlocksAtStartup = getNumBlocks();
    return numBlocksAtStartup;
}

quint64 ClientModel::getTotalBytesRecv() const
{
    return CNode::GetTotalBytesRecv();
}

quint64 ClientModel::getTotalBytesSent() const
{
    return CNode::GetTotalBytesSent();
}

QDateTime ClientModel::getLastBlockDate() const
{
    LOCK(cs_main);
    if (chainActive.Tip())
        return QDateTime::fromTime_t(chainActive.Tip()->GetBlockTime());
    else
        return QDateTime::fromTime_t(Params().GenesisBlock().GetBlockTime()); // Genesis block's time of current network
}

double ClientModel::getVerificationProgress() const
{
    LOCK(cs_main);
    return Checkpoints::GuessVerificationProgress(chainActive.Tip());
}

void ClientModel::updateTimer()
{
    // Get required lock upfront. This avoids the GUI from getting stuck on
    // periodical polls if the core is holding the locks for a longer time -
    // for example, during a wallet rescan.
    TRY_LOCK(cs_main, lockMain);
    if(!lockMain)
        return;
    // Some quantities (such as number of blocks) change so fast that we don't want to be notified for each change.
    // Periodically check and update with a timer.
    int newNumBlocks = getNumBlocks();

    // check for changed number of blocks we have, number of blocks peers claim to have, reindexing state and importing state
    if (cachedNumBlocks != newNumBlocks ||
        cachedReindexing != fReindex || cachedImporting != fImporting)
    {
        cachedNumBlocks = newNumBlocks;
        cachedReindexing = fReindex;
        cachedImporting = fImporting;

        emit numBlocksChanged(newNumBlocks);
    }

    emit bytesChanged(getTotalBytesRecv(), getTotalBytesSent());
}

void ClientModel::updateMnTimer()
{
    // Get required lock upfront. This avoids the GUI from getting stuck on
    // periodical polls if the core is holding the locks for a longer time -
    // for example, during a wallet rescan.
    TRY_LOCK(cs_main, lockMain);
    if(!lockMain)
        return;
    QString newMasternodeCountString = getMasternodeCountString();

    if (cachedMasternodeCountString != newMasternodeCountString)
    {
        cachedMasternodeCountString = newMasternodeCountString;

        emit strMasternodesChanged(cachedMasternodeCountString);
    }
}

void ClientModel::updateNumConnections(int numConnections)
{
    emit numConnectionsChanged(numConnections);
}

void ClientModel::updateAlert(const QString &hash, int status)
{
    // Show error message notification for new alert
    if(status == CT_NEW)
    {
        uint256 hash_256;
        hash_256.SetHex(hash.toStdString());
        CAlert alert = CAlert::getAlertByHash(hash_256);
        if(!alert.IsNull())
        {
            emit message(tr("Network Alert"), QString::fromStdString(alert.strStatusBar), CClientUIInterface::ICON_ERROR);
        }
    }

    emit alertsChanged(getStatusBarWarnings());
}

bool ClientModel::inInitialBlockDownload() const
{
    return IsInitialBlockDownload();
}

enum BlockSource ClientModel::getBlockSource() const
{
    if (fReindex)
        return BLOCK_SOURCE_REINDEX;
    else if (fImporting)
        return BLOCK_SOURCE_DISK;
    else if (getNumConnections() > 0)
        return BLOCK_SOURCE_NETWORK;

    return BLOCK_SOURCE_NONE;
}

QString ClientModel::getStatusBarWarnings() const
{
    return QString::fromStdString(GetWarnings("statusbar"));
}

OptionsModel *ClientModel::getOptionsModel()
{
    return optionsModel;
}

PeerTableModel *ClientModel::getPeerTableModel()
{
    return peerTableModel;
}

QString ClientModel::formatFullVersion() const
{
    return QString::fromStdString(FormatFullVersion());
}

QString ClientModel::formatBuildDate() const
{
    return QString::fromStdString(CLIENT_DATE);
}

bool ClientModel::isReleaseVersion() const
{
    return CLIENT_VERSION_IS_RELEASE;
}

QString ClientModel::clientName() const
{
    return QString::fromStdString(CLIENT_NAME);
}

QString ClientModel::formatClientStartupTime() const
{
    return QDateTime::fromTime_t(nClientStartupTime).toString();
}

// Handlers for core signals
static void ShowProgress(ClientModel *clientmodel, const std::string &title, int nProgress)
{
    // emits signal "showProgress"
    QMetaObject::invokeMethod(clientmodel, "showProgress", Qt::QueuedConnection,
                              Q_ARG(QString, QString::fromStdString(title)),
                              Q_ARG(int, nProgress));
}

static void NotifyNumConnectionsChanged(ClientModel *clientmodel, int newNumConnections)
{
    // Too noisy: qDebug() << "NotifyNumConnectionsChanged : " + QString::number(newNumConnections);
    QMetaObject::invokeMethod(clientmodel, "updateNumConnections", Qt::QueuedConnection,
                              Q_ARG(int, newNumConnections));
}

static void NotifyAlertChanged(ClientModel *clientmodel, const uint256 &hash, ChangeType status)
{
    qDebug() << "NotifyAlertChanged : " + QString::fromStdString(hash.GetHex()) + " status=" + QString::number(status);
    QMetaObject::invokeMethod(clientmodel, "updateAlert", Qt::QueuedConnection,
                              Q_ARG(QString, QString::fromStdString(hash.GetHex())),
                              Q_ARG(int, status));
}

void ClientModel::subscribeToCoreSignals()
{
    // Connect signals to client
    uiInterface.ShowProgress.connect(boost::bind(ShowProgress, this, _1, _2));
    uiInterface.NotifyNumConnectionsChanged.connect(boost::bind(NotifyNumConnectionsChanged, this, _1));
    uiInterface.NotifyAlertChanged.connect(boost::bind(NotifyAlertChanged, this, _1, _2));
}

void ClientModel::unsubscribeFromCoreSignals()
{
    // Disconnect signals from client
    uiInterface.ShowProgress.disconnect(boost::bind(ShowProgress, this, _1, _2));
    uiInterface.NotifyNumConnectionsChanged.disconnect(boost::bind(NotifyNumConnectionsChanged, this, _1));
    uiInterface.NotifyAlertChanged.disconnect(boost::bind(NotifyAlertChanged, this, _1, _2));
}<|MERGE_RESOLUTION|>--- conflicted
+++ resolved
@@ -15,11 +15,8 @@
 #include "main.h"
 #include "net.h"
 #include "ui_interface.h"
-<<<<<<< HEAD
 #include "masternodeman.h"
-=======
 #include "util.h"
->>>>>>> 4635a4c4
 
 #include <stdint.h>
 
@@ -30,15 +27,11 @@
 static const int64_t nClientStartupTime = GetTime();
 
 ClientModel::ClientModel(OptionsModel *optionsModel, QObject *parent) :
-<<<<<<< HEAD
-    QObject(parent), optionsModel(optionsModel),
-    cachedNumBlocks(0), cachedMasternodeCountString(""),
-=======
     QObject(parent),
     optionsModel(optionsModel),
     peerTableModel(0),
     cachedNumBlocks(0),
->>>>>>> 4635a4c4
+    cachedMasternodeCountString(""),
     cachedReindexing(0), cachedImporting(0),
     numBlocksAtStartup(-1), pollTimer(0)
 {
