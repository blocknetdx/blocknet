--- conflicted
+++ resolved
@@ -261,7 +261,7 @@
     <message>
         <location filename="../askpassphrasedialog.cpp" line="117"/>
         <source>IMPORTANT: Any previous backups you have made of your wallet file should be replaced with the newly generated, encrypted wallet file. For security reasons, previous backups of the unencrypted wallet file will become useless as soon as you start using the new, encrypted wallet.</source>
-        <translation type="unfinished"></translation>
+        <translation>重要提示：您以前备份的钱包文件应该替换成最新生成的加密钱包文件（重新备份）。从安全性上考虑，您以前备份的未加密的钱包文件，在您使用新的加密钱包后将无效，请重新备份。</translation>
     </message>
     <message>
         <location filename="../askpassphrasedialog.cpp" line="126"/>
@@ -272,29 +272,6 @@
         <translation>钱包加密失败</translation>
     </message>
     <message>
-<<<<<<< HEAD
-=======
-        <location filename="../askpassphrasedialog.cpp" line="34"/>
-        <source>Enter the new passphrase to the wallet.&lt;br/&gt;Please use a passphrase of &lt;b&gt;10 or more random characters&lt;/b&gt;, or &lt;b&gt;eight or more words&lt;/b&gt;.</source>
-        <translation>输入钱包的新口令。&lt;br/&gt;使用的口令请至少包含&lt;b&gt;10个以上随机字符&lt;/&gt;，或者是&lt;b&gt;8个以上的单词&lt;/b&gt;。</translation>
-    </message>
-    <message>
-        <location filename="../askpassphrasedialog.cpp" line="55"/>
-        <source>Enter the old and new passphrase to the wallet.</source>
-        <translation>请输入钱包的旧口令与新口令。</translation>
-    </message>
-    <message>
-        <location filename="../askpassphrasedialog.cpp" line="101"/>
-        <source>Confirm wallet encryption</source>
-        <translation>确认加密钱包</translation>
-    </message>
-    <message>
-        <location filename="../askpassphrasedialog.cpp" line="117"/>
-        <source>IMPORTANT: Any previous backups you have made of your wallet file should be replaced with the newly generated, encrypted wallet file. For security reasons, previous backups of the unencrypted wallet file will become useless as soon as you start using the new, encrypted wallet.</source>
-        <translation>重要提示：您以前备份的钱包文件应该替换成最新生成的加密钱包文件（重新备份）。从安全性上考虑，您以前备份的未加密的钱包文件，在您使用新的加密钱包后将无效，请重新备份。</translation>
-    </message>
-    <message>
->>>>>>> 747b688b
         <location filename="../askpassphrasedialog.cpp" line="134"/>
         <location filename="../askpassphrasedialog.cpp" line="182"/>
         <source>The supplied passphrases do not match.</source>
@@ -1782,11 +1759,6 @@
         <location filename="../bitcoinstrings.cpp" line="20"/>
         <source>Warning: Disk space is low</source>
         <translation>警告：磁盘空间不足</translation>
-    </message>
-    <message>
-        <location filename="../bitcoinstrings.cpp" line="32"/>
-        <source>An error occurred while setting up the RPC port %i for listening: %s</source>
-        <translation>设置RPC监听端口%i时发生错误: %s</translation>
     </message>
     <message>
         <location filename="../bitcoinstrings.cpp" line="49"/>
@@ -2118,6 +2090,11 @@
         <translation>Maximum per-connection send buffer, &lt;n&gt;*1000 bytes (缺省: 10000)</translation>
     </message>
     <message>
+        <location filename="../bitcoinstrings.cpp" line="32"/>
+        <source>An error occurred while setting up the RPC port %u for listening: %s</source>
+        <translation>设置RPC监听端口%u时发生错误: %s</translation>
+    </message>
+    <message>
         <location filename="../bitcoinstrings.cpp" line="73"/>
         <source>Use Universal Plug and Play to map the listening port (default: 1)</source>
         <translation type="unfinished">使用UPnp映射监听端口(缺省: 1)</translation>
