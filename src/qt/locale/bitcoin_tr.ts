--- conflicted
+++ resolved
@@ -75,6 +75,11 @@
         <translation>&amp;QR kodunu göster</translation>
     </message>
     <message>
+        <location filename="../forms/addressbookpage.ui" line="96"/>
+        <source>Sign a message to prove you own this address</source>
+        <translation>Bu adresin sizin olduğunu ispatlamak için mesaj imzalayın</translation>
+    </message>
+    <message>
         <location filename="../forms/addressbookpage.ui" line="99"/>
         <source>&amp;Sign Message</source>
         <translation>Mesaj &amp;imzala</translation>
@@ -90,16 +95,7 @@
         <translation>&amp;Sil</translation>
     </message>
     <message>
-        <location filename="../forms/addressbookpage.ui" line="96"/>
-        <source>Sign a message to prove you own this address</source>
-        <translation>Bu adresin sizin olduğunu ispatlamak için mesaj imzalayın</translation>
-    </message>
-    <message>
-<<<<<<< HEAD
         <location filename="../addressbookpage.cpp" line="65"/>
-=======
-        <location filename="../addressbookpage.cpp" line="61"/>
->>>>>>> 423cece2
         <source>Copy address</source>
         <translation>Adresi kopyala</translation>
     </message>
@@ -228,6 +224,13 @@
         <location filename="../askpassphrasedialog.cpp" line="101"/>
         <source>Confirm wallet encryption</source>
         <translation>Cüzdan şifrelenmesini teyit eder</translation>
+    </message>
+    <message>
+        <location filename="../askpassphrasedialog.cpp" line="102"/>
+        <source>WARNING: If you encrypt your wallet and lose your passphrase, you will &lt;b&gt;LOSE ALL OF YOUR BITCOINS&lt;/b&gt;!
+Are you sure you wish to encrypt your wallet?</source>
+        <translation>UYARI: Eğer cüzdanınızı şifrelerseniz ve parolanızı kaybederseniz, &lt;b&gt;TÜM BİTCOİNLERİNİZİ KAYBEDERSİNİZ&lt;/b&gt;!
+Cüzdanınızı şifrelemek istediğinizden emin misiniz?</translation>
     </message>
     <message>
         <location filename="../askpassphrasedialog.cpp" line="111"/>
@@ -287,49 +290,290 @@
         <source>Warning: The Caps Lock key is on.</source>
         <translation>Uyarı: Caps Lock tuşu etkin durumda.</translation>
     </message>
-    <message>
-        <location filename="../askpassphrasedialog.cpp" line="102"/>
-        <source>WARNING: If you encrypt your wallet and lose your passphrase, you will &lt;b&gt;LOSE ALL OF YOUR BITCOINS&lt;/b&gt;!
-Are you sure you wish to encrypt your wallet?</source>
-        <translation>UYARI: Eğer cüzdanınızı şifrelerseniz ve parolanızı kaybederseniz, &lt;b&gt;TÜM BİTCOİNLERİNİZİ KAYBEDERSİNİZ&lt;/b&gt;!
-Cüzdanınızı şifrelemek istediğinizden emin misiniz?</translation>
-    </message>
-<<<<<<< HEAD
-    <message>
-        <location filename="../askpassphrasedialog.cpp" line="147"/>
-        <source>Wallet decryption failed</source>
-        <translation>Cüzdan şifresinin açılması başarısız oldu</translation>
-    </message>
-=======
->>>>>>> 423cece2
 </context>
 <context>
     <name>BitcoinGUI</name>
     <message>
+        <location filename="../bitcoingui.cpp" line="243"/>
+        <source>Show information about Qt</source>
+        <translation>Qt hakkında bilgi görüntü</translation>
+    </message>
+    <message>
+        <location filename="../bitcoingui.cpp" line="506"/>
+        <source>Synchronizing with network...</source>
+        <translation>Şebeke ile senkronizasyon...</translation>
+    </message>
+    <message>
+        <location filename="../bitcoingui.cpp" line="185"/>
+        <source>&amp;Overview</source>
+        <translation>&amp;Genel bakış</translation>
+    </message>
+    <message>
+        <location filename="../bitcoingui.cpp" line="71"/>
+        <source>Bitcoin Wallet</source>
+        <translation>Bitcoin cüzdanı</translation>
+    </message>
+    <message>
+        <location filename="../bitcoingui.cpp" line="186"/>
+        <source>Show general overview of wallet</source>
+        <translation>Cüzdana genel bakışı göster</translation>
+    </message>
+    <message>
+        <location filename="../bitcoingui.cpp" line="191"/>
+        <source>&amp;Transactions</source>
+        <translation>&amp;Muameleler</translation>
+    </message>
+    <message>
+        <location filename="../bitcoingui.cpp" line="192"/>
+        <source>Browse transaction history</source>
+        <translation>Muamele tarihçesini tara</translation>
+    </message>
+    <message>
+        <location filename="../bitcoingui.cpp" line="197"/>
+        <source>&amp;Address Book</source>
+        <translation>&amp;Adres defteri</translation>
+    </message>
+    <message>
+        <location filename="../bitcoingui.cpp" line="203"/>
+        <source>&amp;Receive coins</source>
+        <translation>Bitcoin &amp;al</translation>
+    </message>
+    <message>
+        <location filename="../bitcoingui.cpp" line="204"/>
+        <source>Show the list of addresses for receiving payments</source>
+        <translation>Ödeme alma adreslerinin listesini göster</translation>
+    </message>
+    <message>
+        <location filename="../bitcoingui.cpp" line="210"/>
+        <source>Send coins to a bitcoin address</source>
+        <translation>Bir bitcoin adresine para (bitcoin) yollar</translation>
+    </message>
+    <message>
+        <location filename="../bitcoingui.cpp" line="216"/>
+        <source>Prove you control an address</source>
+        <translation>Bu adresin kontrolünüz altında olduğunu ispatlayın</translation>
+    </message>
+    <message>
+        <location filename="../bitcoingui.cpp" line="239"/>
+        <source>&amp;About %1</source>
+        <translation>%1 &amp;hakkında</translation>
+    </message>
+    <message>
+        <location filename="../bitcoingui.cpp" line="245"/>
+        <source>&amp;Options...</source>
+        <translation>&amp;Seçenekler...</translation>
+    </message>
+    <message>
+        <location filename="../bitcoingui.cpp" line="246"/>
+        <source>Modify configuration options for bitcoin</source>
+        <translation>Bitcoin seçeneklerinin yapılandırmasını değiştirir</translation>
+    </message>
+    <message>
+        <location filename="../bitcoingui.cpp" line="248"/>
+        <source>Show/Hide &amp;Bitcoin</source>
+        <translation>&amp;Bitcoin&apos;i Göster/Sakla</translation>
+    </message>
+    <message>
+        <location filename="../bitcoingui.cpp" line="250"/>
+        <source>&amp;Export...</source>
+        <translation>&amp;Dışa aktar...</translation>
+    </message>
+    <message>
+        <location filename="../bitcoingui.cpp" line="252"/>
+        <source>&amp;Encrypt Wallet</source>
+        <translation>Cüzdanı &amp;şifrele</translation>
+    </message>
+    <message>
+        <location filename="../bitcoingui.cpp" line="255"/>
+        <source>&amp;Backup Wallet</source>
+        <translation>Cüzdanı &amp;yedekle</translation>
+    </message>
+    <message numerus="yes">
+        <location filename="../bitcoingui.cpp" line="550"/>
+        <source>%n minute(s) ago</source>
+        <translation>
+            <numerusform>%n dakika önce</numerusform>
+        </translation>
+    </message>
+    <message>
+        <location filename="../bitcoingui.cpp" line="209"/>
+        <source>&amp;Send coins</source>
+        <translation>Bitcoin &amp;yolla</translation>
+    </message>
+    <message>
+        <location filename="../bitcoingui.cpp" line="253"/>
+        <source>Encrypt or decrypt wallet</source>
+        <translation>Cüzdanı şifrele ya da şifreyi aç</translation>
+    </message>
+    <message>
+        <location filename="../bitcoingui.cpp" line="256"/>
+        <source>Backup wallet to another location</source>
+        <translation>Cüzdanı diğer bir konumda yedekle</translation>
+    </message>
+    <message>
+        <location filename="../bitcoingui.cpp" line="198"/>
+        <source>Edit the list of stored addresses and labels</source>
+        <translation>Saklanan adres ve etiket listesini düzenle</translation>
+    </message>
+    <message>
+        <location filename="../bitcoingui.cpp" line="823"/>
+        <source>Wallet Data (*.dat)</source>
+        <translation>Cüzdan verileri (*.dat)</translation>
+    </message>
+    <message>
+        <location filename="../bitcoingui.cpp" line="296"/>
+        <source>&amp;Help</source>
+        <translation>&amp;Yardım</translation>
+    </message>
+    <message>
+        <location filename="../bitcoingui.cpp" line="792"/>
+        <source>Wallet is &lt;b&gt;encrypted&lt;/b&gt; and currently &lt;b&gt;unlocked&lt;/b&gt;</source>
+        <translation>Cüzdan &lt;b&gt;şifrelenmiştir&lt;/b&gt; ve şu anda &lt;b&gt;kilidi açıktır&lt;/b&gt;</translation>
+    </message>
+    <message>
+        <location filename="../bitcoingui.cpp" line="577"/>
+        <source>Last received block was generated %1.</source>
+        <translation>Son alınan blok şu vakit oluşturulmuştu: %1.</translation>
+    </message>
+    <message>
+        <location filename="../bitcoingui.cpp" line="251"/>
+        <source>Export the data in the current tab to a file</source>
+        <translation>Güncel sekmedeki verileri bir dosyaya aktar</translation>
+    </message>
+    <message>
+        <location filename="../bitcoingui.cpp" line="257"/>
+        <source>&amp;Change Passphrase</source>
+        <translation>&amp;Parolayı değiştir</translation>
+    </message>
+    <message>
+        <location filename="../bitcoingui.cpp" line="258"/>
+        <source>Change the passphrase used for wallet encryption</source>
+        <translation>Cüzdan şifrelemesi için kullanılan parolayı değiştir</translation>
+    </message>
+    <message numerus="yes">
+        <location filename="../bitcoingui.cpp" line="546"/>
+        <source>%n second(s) ago</source>
+        <translation>
+            <numerusform>%n saniye önce</numerusform>
+        </translation>
+    </message>
+    <message>
+        <location filename="../bitcoingui.cpp" line="249"/>
+        <source>Show or hide the Bitcoin window</source>
+        <translation>Bitcoin penceresini göster ya da sakla</translation>
+    </message>
+    <message>
+        <location filename="../bitcoingui.cpp" line="391"/>
+        <source>Bitcoin client</source>
+        <translation>Bitcoin istemcisi</translation>
+    </message>
+    <message numerus="yes">
+        <location filename="../bitcoingui.cpp" line="482"/>
+        <source>%n active connection(s) to Bitcoin network</source>
+        <translation>
+            <numerusform>Bitcoin şebekesine %n faal bağlantı</numerusform>
+        </translation>
+    </message>
+    <message numerus="yes">
+        <location filename="../bitcoingui.cpp" line="554"/>
+        <source>%n hour(s) ago</source>
+        <translation>
+            <numerusform>%n saat önce</numerusform>
+        </translation>
+    </message>
+    <message>
+        <location filename="../bitcoingui.cpp" line="564"/>
+        <source>Up to date</source>
+        <translation>Güncel</translation>
+    </message>
+    <message>
+        <location filename="../bitcoingui.cpp" line="633"/>
+        <source>This transaction is over the size limit.  You can still send it for a fee of %1, which goes to the nodes that process your transaction and helps to support the network.  Do you want to pay the fee?</source>
+        <translation>Bu muamele boyut sınırlarını aşmıştır.  Gene de %1 ücret ödeyerek gönderebilirsiniz, ki bu ücret muamelenizi işleyen ve şebekeye yardım eden düğümlere ödenecektir.  Ücreti ödemek istiyor musunuz?</translation>
+    </message>
+    <message>
+        <location filename="../bitcoingui.cpp" line="638"/>
+        <source>Sending...</source>
+        <translation>Yollanıyor...</translation>
+    </message>
+    <message>
+        <location filename="../bitcoingui.cpp" line="665"/>
+        <source>Sent transaction</source>
+        <translation>Muamele yollandı</translation>
+    </message>
+    <message>
+        <location filename="../bitcoingui.cpp" line="800"/>
+        <source>Wallet is &lt;b&gt;encrypted&lt;/b&gt; and currently &lt;b&gt;locked&lt;/b&gt;</source>
+        <translation>Cüzdan &lt;b&gt;şifrelenmiştir&lt;/b&gt; ve şu anda &lt;b&gt;kilitlidir&lt;/b&gt;</translation>
+    </message>
+    <message>
+        <location filename="../bitcoingui.cpp" line="418"/>
+        <source>bitcoin-qt</source>
+        <translation>bitcoin-qt</translation>
+    </message>
+    <message>
+        <location filename="../bitcoingui.cpp" line="235"/>
+        <source>E&amp;xit</source>
+        <translation>&amp;Çık</translation>
+    </message>
+    <message>
+        <location filename="../bitcoingui.cpp" line="242"/>
+        <source>About &amp;Qt</source>
+        <translation>&amp;Qt hakkında</translation>
+    </message>
+    <message>
+        <location filename="../bitcoingui.cpp" line="236"/>
+        <source>Quit application</source>
+        <translation>Uygulamadan çık</translation>
+    </message>
+    <message>
+        <location filename="../bitcoingui.cpp" line="281"/>
+        <source>&amp;File</source>
+        <translation>&amp;Dosya</translation>
+    </message>
+    <message>
+        <location filename="../bitcoingui.cpp" line="290"/>
+        <source>&amp;Settings</source>
+        <translation>&amp;Ayarlar</translation>
+    </message>
+    <message>
+        <location filename="../bitcoingui.cpp" line="303"/>
+        <source>Tabs toolbar</source>
+        <translation>Sekme araç çubuğu</translation>
+    </message>
+    <message>
         <location filename="../bitcoingui.cpp" line="314"/>
         <source>Actions toolbar</source>
         <translation>Faaliyet araç çubuğu</translation>
     </message>
     <message>
-<<<<<<< HEAD
-        <location filename="../bitcoingui.cpp" line="198"/>
-        <source>Edit the list of stored addresses and labels</source>
-        <translation>Saklanan adres ve etiket listesini düzenler</translation>
-    </message>
-    <message>
         <location filename="../bitcoingui.cpp" line="327"/>
         <source>[testnet]</source>
         <translation>[testnet]</translation>
-=======
-        <location filename="../bitcoingui.cpp" line="316"/>
-        <source>Actions toolbar</source>
-        <translation>Faaliyet araç çubuğu</translation>
->>>>>>> 423cece2
-    </message>
-    <message>
-        <location filename="../bitcoingui.cpp" line="209"/>
-        <source>&amp;Send coins</source>
-        <translation>Bitcoin &amp;yolla</translation>
+    </message>
+    <message numerus="yes">
+        <location filename="../bitcoingui.cpp" line="508"/>
+        <source>~%n block(s) remaining</source>
+        <translation>
+            <numerusform>~%n blok kaldı</numerusform>
+        </translation>
+    </message>
+    <message>
+        <location filename="../bitcoingui.cpp" line="519"/>
+        <source>Downloaded %1 of %2 blocks of transaction history (%3% done).</source>
+        <translation>Muamele tarihçesinden %1 blok indirildi (toplam %2 blok, %%3 tamamlandı).</translation>
+    </message>
+    <message>
+        <location filename="../bitcoingui.cpp" line="531"/>
+        <source>Downloaded %1 blocks of transaction history.</source>
+        <translation>Muamele tarihçesinin %1 adet bloku indirildi.</translation>
+    </message>
+    <message numerus="yes">
+        <location filename="../bitcoingui.cpp" line="558"/>
+        <source>%n day(s) ago</source>
+        <translation>
+            <numerusform>%n gün önce</numerusform>
+        </translation>
     </message>
     <message>
         <location filename="../bitcoingui.cpp" line="569"/>
@@ -337,44 +581,9 @@
         <translation>Aralık kapatılıyor...</translation>
     </message>
     <message>
-<<<<<<< HEAD
-        <location filename="../bitcoingui.cpp" line="185"/>
-=======
-        <location filename="../bitcoingui.cpp" line="149"/>
-        <source>Block chain synchronization in progress</source>
-        <translation>Blok zinciri senkronizasyonu sürüyor</translation>
-    </message>
-    <message>
-        <location filename="../bitcoingui.cpp" line="187"/>
->>>>>>> 423cece2
-        <source>&amp;Overview</source>
-        <translation>&amp;Genel bakış</translation>
-    </message>
-    <message>
-        <location filename="../bitcoingui.cpp" line="186"/>
-        <source>Show general overview of wallet</source>
-        <translation>Cüzdana genel bakışı göster</translation>
-    </message>
-    <message>
-        <location filename="../bitcoingui.cpp" line="245"/>
-        <source>&amp;Options...</source>
-        <translation>&amp;Seçenekler...</translation>
-    </message>
-    <message>
-        <location filename="../bitcoingui.cpp" line="192"/>
-        <source>Browse transaction history</source>
-        <translation>Muamele tarihçesini tara</translation>
-    </message>
-    <message>
-        <location filename="../bitcoingui.cpp" line="197"/>
-        <source>&amp;Address Book</source>
-        <translation>&amp;Adres defteri</translation>
-    </message>
-    <message>
-<<<<<<< HEAD
-        <location filename="../bitcoingui.cpp" line="823"/>
-        <source>Wallet Data (*.dat)</source>
-        <translation>Cüzdan verileri (*.dat)</translation>
+        <location filename="../bitcoingui.cpp" line="666"/>
+        <source>Incoming transaction</source>
+        <translation>Gelen muamele</translation>
     </message>
     <message>
         <location filename="../bitcoingui.cpp" line="667"/>
@@ -390,39 +599,9 @@
 </translation>
     </message>
     <message>
-        <location filename="../bitcoingui.cpp" line="638"/>
-        <source>Sending...</source>
-        <translation>Yollanıyor...</translation>
-    </message>
-    <message>
-        <location filename="../bitcoingui.cpp" line="792"/>
-        <source>Wallet is &lt;b&gt;encrypted&lt;/b&gt; and currently &lt;b&gt;unlocked&lt;/b&gt;</source>
-        <translation>Cüzdan &lt;b&gt;şifrelenmiştir&lt;/b&gt; ve şu anda &lt;b&gt;kilidi açıktır&lt;/b&gt;</translation>
-=======
-        <location filename="../bitcoingui.cpp" line="205"/>
-        <source>&amp;Receive coins</source>
-        <translation>Bitcoin &amp;al</translation>
-    </message>
-    <message>
-        <location filename="../bitcoingui.cpp" line="206"/>
-        <source>Show the list of addresses for receiving payments</source>
-        <translation>Ödeme alma adreslerinin listesini göster</translation>
-    </message>
-    <message>
-        <location filename="../bitcoingui.cpp" line="250"/>
-        <source>Open &amp;Bitcoin</source>
-        <translation>&amp;Bitcoin&apos;i aç</translation>
-    </message>
-    <message>
-        <location filename="../bitcoingui.cpp" line="251"/>
-        <source>Show the Bitcoin window</source>
-        <translation>Bitcoin penceresini gösterir</translation>
-    </message>
-    <message>
-        <location filename="../bitcoingui.cpp" line="252"/>
-        <source>&amp;Export...</source>
-        <translation>&amp;Dışa aktar...</translation>
->>>>>>> 423cece2
+        <location filename="../bitcoingui.cpp" line="826"/>
+        <source>There was an error trying to save the wallet data to the new location.</source>
+        <translation>Cüzdan verilerinin başka bir konumda kaydedilmesi sırasında bir hata meydana geldi.</translation>
     </message>
     <message>
         <location filename="../bitcoingui.cpp" line="823"/>
@@ -430,150 +609,14 @@
         <translation>Cüzdanı yedekle</translation>
     </message>
     <message>
-<<<<<<< HEAD
         <location filename="../bitcoingui.cpp" line="826"/>
         <source>Backup Failed</source>
         <translation>Yedekleme başarısız oldu</translation>
-=======
-        <location filename="../bitcoingui.cpp" line="211"/>
-        <source>&amp;Send coins</source>
-        <translation>Bitcoin &amp;yolla</translation>
->>>>>>> 423cece2
-    </message>
-    <message>
-        <location filename="../bitcoingui.cpp" line="203"/>
-        <source>&amp;Receive coins</source>
-        <translation>Bitcoin &amp;al</translation>
-    </message>
-    <message>
-        <location filename="../bitcoingui.cpp" line="204"/>
-        <source>Show the list of addresses for receiving payments</source>
-        <translation>Ödeme alma adreslerinin listesini göster</translation>
-    </message>
-    <message>
-        <location filename="../bitcoingui.cpp" line="239"/>
-        <source>&amp;About %1</source>
-        <translation>%1 &amp;hakkında</translation>
-    </message>
-    <message>
-        <location filename="../bitcoingui.cpp" line="255"/>
-        <source>&amp;Backup Wallet</source>
-        <translation>Cüzdanı &amp;yedekle</translation>
-    </message>
-    <message>
-<<<<<<< HEAD
-        <location filename="../bitcoingui.cpp" line="235"/>
-        <source>E&amp;xit</source>
-        <translation>&amp;Çık</translation>
-    </message>
-    <message>
-        <location filename="../bitcoingui.cpp" line="236"/>
-        <source>Quit application</source>
-        <translation>Uygulamadan çık</translation>
-    </message>
-    <message numerus="yes">
-        <location filename="../bitcoingui.cpp" line="482"/>
-        <source>%n active connection(s) to Bitcoin network</source>
-        <translation>
-            <numerusform>Bitcoin şebekesine %n faal bağlantı</numerusform>
-        </translation>
-    </message>
-    <message>
-        <location filename="../bitcoingui.cpp" line="531"/>
-        <source>Downloaded %1 blocks of transaction history.</source>
-        <translation>Muamele tarihçesinin %1 adet bloku indirildi.</translation>
-    </message>
-    <message>
-        <location filename="../bitcoingui.cpp" line="243"/>
-        <source>Show information about Qt</source>
-        <translation>Qt hakkında bilgi görüntü</translation>
-    </message>
-    <message>
-        <location filename="../bitcoingui.cpp" line="248"/>
-        <source>Show/Hide &amp;Bitcoin</source>
-        <translation>&amp;Bitcoin&apos;i Göster/Sakla</translation>
-    </message>
-    <message>
-        <location filename="../bitcoingui.cpp" line="249"/>
-        <source>Show or hide the Bitcoin window</source>
-        <translation>Bitcoin penceresini göster ya da sakla</translation>
-    </message>
-    <message>
-        <location filename="../bitcoingui.cpp" line="826"/>
-        <source>There was an error trying to save the wallet data to the new location.</source>
-        <translation>Cüzdan verilerinin başka bir konumda kaydedilmesi sırasında bir hata meydana geldi.</translation>
-    </message>
-    <message numerus="yes">
-        <location filename="../bitcoingui.cpp" line="550"/>
-        <source>%n minute(s) ago</source>
-        <translation>
-            <numerusform>%n dakika önce</numerusform>
-        </translation>
-    </message>
-    <message>
-        <location filename="../bitcoingui.cpp" line="253"/>
-=======
-        <location filename="../bitcoingui.cpp" line="539"/>
-        <source>Catching up...</source>
-        <translation>Aralık kapatılıyor...</translation>
-    </message>
-    <message>
-        <location filename="../bitcoingui.cpp" line="247"/>
-        <source>&amp;Options...</source>
-        <translation>&amp;Seçenekler...</translation>
-    </message>
-    <message>
-        <location filename="../bitcoingui.cpp" line="255"/>
->>>>>>> 423cece2
-        <source>Encrypt or decrypt wallet</source>
-        <translation>Cüzdanı şifrele ya da şifreyi aç</translation>
-    </message>
-    <message>
-        <location filename="../bitcoingui.cpp" line="256"/>
-        <source>Backup wallet to another location</source>
-        <translation>Cüzdanı diğer bir konumda yedekle</translation>
-    </message>
-    <message>
-<<<<<<< HEAD
-        <location filename="../bitcoingui.cpp" line="258"/>
-        <source>Change the passphrase used for wallet encryption</source>
-        <translation>Cüzdan şifrelemesi için kullanılan parolayı değiştir</translation>
-=======
-        <location filename="../bitcoingui.cpp" line="421"/>
-        <source>bitcoin-qt</source>
-        <translation>bitcoin-qt</translation>
-    </message>
-    <message>
-        <location filename="../bitcoingui.cpp" line="621"/>
-        <source>Sending...</source>
-        <translation>Yollanıyor...</translation>
-    </message>
-    <message>
-        <location filename="../bitcoingui.cpp" line="806"/>
-        <source>Wallet Data (*.dat)</source>
-        <translation>Cüzdan verileri (*.dat)</translation>
->>>>>>> 423cece2
-    </message>
-    <message>
-        <location filename="../bitcoingui.cpp" line="281"/>
-        <source>&amp;File</source>
-        <translation>&amp;Dosya</translation>
-    </message>
-    <message>
-<<<<<<< HEAD
-        <location filename="../bitcoingui.cpp" line="290"/>
-        <source>&amp;Settings</source>
-        <translation>&amp;Ayarlar</translation>
-    </message>
-    <message>
-        <location filename="../bitcoingui.cpp" line="303"/>
-        <source>Tabs toolbar</source>
-        <translation>Sekme araç çubuğu</translation>
-    </message>
-    <message>
-        <location filename="../bitcoingui.cpp" line="391"/>
-        <source>Bitcoin client</source>
-        <translation>Bitcoin istemcisi</translation>
+    </message>
+    <message>
+        <location filename="../bitcoingui.cpp" line="240"/>
+        <source>Show information about Bitcoin</source>
+        <translation>Bitcoin hakkında bilgi gösterir</translation>
     </message>
     <message>
         <location filename="../bitcoingui.cpp" line="215"/>
@@ -581,301 +624,7 @@
         <translation>&amp;Mesaj imzala</translation>
     </message>
     <message>
-        <location filename="../bitcoingui.cpp" line="296"/>
-        <source>&amp;Help</source>
-        <translation>&amp;Yardım</translation>
-    </message>
-    <message>
-        <location filename="../bitcoingui.cpp" line="210"/>
-        <source>Send coins to a bitcoin address</source>
-        <translation>Bir bitcoin adresine para (bitcoin) yollar</translation>
-    </message>
-    <message>
-        <location filename="../bitcoingui.cpp" line="246"/>
-        <source>Modify configuration options for bitcoin</source>
-        <translation>Bitcoin seçeneklerinin yapılandırmasını değiştirir</translation>
-    </message>
-    <message>
-        <location filename="../bitcoingui.cpp" line="252"/>
-        <source>&amp;Encrypt Wallet</source>
-        <translation>Cüzdanı &amp;şifrele</translation>
-    </message>
-    <message>
-        <location filename="../bitcoingui.cpp" line="240"/>
-        <source>Show information about Bitcoin</source>
-        <translation>Bitcoin hakkında bilgi gösterir</translation>
-    </message>
-    <message>
-        <location filename="../bitcoingui.cpp" line="71"/>
-        <source>Bitcoin Wallet</source>
-        <translation>Bitcoin cüzdanı</translation>
-    </message>
-    <message>
-        <location filename="../bitcoingui.cpp" line="191"/>
-        <source>&amp;Transactions</source>
-        <translation>&amp;Muameleler</translation>
-=======
-        <location filename="../bitcoingui.cpp" line="298"/>
-        <source>&amp;Help</source>
-        <translation>&amp;Yardım</translation>
-    </message>
-    <message>
-        <location filename="../bitcoingui.cpp" line="775"/>
-        <source>Wallet is &lt;b&gt;encrypted&lt;/b&gt; and currently &lt;b&gt;unlocked&lt;/b&gt;</source>
-        <translation>Cüzdan &lt;b&gt;şifrelenmiştir&lt;/b&gt; ve şu anda &lt;b&gt;kilidi açıktır&lt;/b&gt;</translation>
-    </message>
-    <message>
-        <location filename="../bitcoingui.cpp" line="534"/>
-        <source>Up to date</source>
-        <translation>Güncel</translation>
-    </message>
-    <message>
-        <location filename="../bitcoingui.cpp" line="547"/>
-        <source>Last received block was generated %1.</source>
-        <translation>Son alınan blok şu vakit oluşturulmuştu: %1.</translation>
-    </message>
-    <message>
-        <location filename="../bitcoingui.cpp" line="783"/>
-        <source>Wallet is &lt;b&gt;encrypted&lt;/b&gt; and currently &lt;b&gt;locked&lt;/b&gt;</source>
-        <translation>Cüzdan &lt;b&gt;şifrelenmiştir&lt;/b&gt; ve şu anda &lt;b&gt;kilitlidir&lt;/b&gt;</translation>
-    </message>
-    <message>
-        <location filename="../bitcoingui.cpp" line="241"/>
-        <source>&amp;About %1</source>
-        <translation>%1 &amp;hakkında</translation>
-    </message>
-    <message>
-        <location filename="../bitcoingui.cpp" line="253"/>
-        <source>Export the data in the current tab to a file</source>
-        <translation>Güncel sekmedeki verileri bir dosyaya aktar</translation>
->>>>>>> 423cece2
-    </message>
-    <message>
-        <location filename="../bitcoingui.cpp" line="216"/>
-        <source>Prove you control an address</source>
-        <translation>Bu adresin kontrolünüz altında olduğunu ispatlayın</translation>
-    </message>
-    <message>
-<<<<<<< HEAD
-        <location filename="../bitcoingui.cpp" line="242"/>
-        <source>About &amp;Qt</source>
-        <translation>&amp;Qt hakkında</translation>
-    </message>
-    <message>
-        <location filename="../bitcoingui.cpp" line="250"/>
-        <source>&amp;Export...</source>
-        <translation>&amp;Dışa aktar...</translation>
-    </message>
-    <message>
-        <location filename="../bitcoingui.cpp" line="251"/>
-        <source>Export the data in the current tab to a file</source>
-        <translation>Güncel sekmedeki verileri bir dosyaya aktar</translation>
-=======
-        <location filename="../bitcoingui.cpp" line="257"/>
-        <source>&amp;Backup Wallet</source>
-        <translation>Cüzdanı &amp;yedekle</translation>
-    </message>
-    <message>
-        <location filename="../bitcoingui.cpp" line="244"/>
-        <source>About &amp;Qt</source>
-        <translation>&amp;Qt hakkında</translation>
->>>>>>> 423cece2
-    </message>
-    <message>
-        <location filename="../bitcoingui.cpp" line="257"/>
-        <source>&amp;Change Passphrase</source>
-        <translation>&amp;Parolayı değiştir</translation>
-    </message>
-<<<<<<< HEAD
-    <message>
-        <location filename="../bitcoingui.cpp" line="418"/>
-        <source>bitcoin-qt</source>
-        <translation>bitcoin-qt</translation>
-    </message>
-    <message>
-        <location filename="../bitcoingui.cpp" line="506"/>
-        <source>Synchronizing with network...</source>
-        <translation>Şebeke ile senkronizasyon...</translation>
-    </message>
-    <message numerus="yes">
-        <location filename="../bitcoingui.cpp" line="508"/>
-        <source>~%n block(s) remaining</source>
-        <translation>
-            <numerusform>~%n blok kaldı</numerusform>
-        </translation>
-    </message>
-    <message>
-        <location filename="../bitcoingui.cpp" line="519"/>
-        <source>Downloaded %1 of %2 blocks of transaction history (%3% done).</source>
-        <translation>Muamele tarihçesinden %1 blok indirildi (toplam %2 blok, %%3 tamamlandı).</translation>
-    </message>
-=======
->>>>>>> 423cece2
-    <message numerus="yes">
-        <location filename="../bitcoingui.cpp" line="546"/>
-        <source>%n second(s) ago</source>
-        <translation>
-            <numerusform>%n saniye önce</numerusform>
-        </translation>
-    </message>
-    <message numerus="yes">
-        <location filename="../bitcoingui.cpp" line="554"/>
-        <source>%n hour(s) ago</source>
-        <translation>
-            <numerusform>%n saat önce</numerusform>
-        </translation>
-    </message>
-<<<<<<< HEAD
-    <message numerus="yes">
-        <location filename="../bitcoingui.cpp" line="558"/>
-        <source>%n day(s) ago</source>
-        <translation>
-            <numerusform>%n gün önce</numerusform>
-        </translation>
-    </message>
-    <message>
-        <location filename="../bitcoingui.cpp" line="564"/>
-        <source>Up to date</source>
-        <translation>Güncel</translation>
-    </message>
-    <message>
-        <location filename="../bitcoingui.cpp" line="577"/>
-        <source>Last received block was generated %1.</source>
-        <translation>Son alınan blok şu vakit oluşturulmuştu: %1.</translation>
-    </message>
-    <message>
-        <location filename="../bitcoingui.cpp" line="633"/>
-        <source>This transaction is over the size limit.  You can still send it for a fee of %1, which goes to the nodes that process your transaction and helps to support the network.  Do you want to pay the fee?</source>
-        <translation>Bu muamele boyut sınırlarını aşmıştır.  Gene de %1 ücret ödeyerek gönderebilirsiniz, ki bu ücret muamelenizi işleyen ve şebekeye yardım eden düğümlere ödenecektir.  Ücreti ödemek istiyor musunuz?</translation>
-=======
-    <message>
-        <location filename="../bitcoingui.cpp" line="806"/>
-        <source>Backup Wallet</source>
-        <translation>Cüzdanı yedekle</translation>
-    </message>
-    <message>
-        <location filename="../bitcoingui.cpp" line="809"/>
-        <source>There was an error trying to save the wallet data to the new location.</source>
-        <translation>Cüzdan verilerinin başka bir konumda kaydedilmesi sırasında bir hata meydana geldi.</translation>
-    </message>
-    <message>
-        <location filename="../bitcoingui.cpp" line="292"/>
-        <source>&amp;Settings</source>
-        <translation>&amp;Ayarlar</translation>
-    </message>
-    <message>
-        <location filename="../bitcoingui.cpp" line="305"/>
-        <source>Tabs toolbar</source>
-        <translation>Sekme araç çubuğu</translation>
-    </message>
-    <message>
-        <location filename="../bitcoingui.cpp" line="489"/>
-        <source>Downloaded %1 of %2 blocks of transaction history.</source>
-        <translation>Muamele tarihçesinin %2 sayıda blokundan %1 adet blok indirildi.</translation>
-    </message>
-    <message numerus="yes">
-        <location filename="../bitcoingui.cpp" line="463"/>
-        <source>%n active connection(s) to Bitcoin network</source>
-        <translation>
-            <numerusform>Bitcoin şebekesine %n faal bağlantı</numerusform>
-        </translation>
->>>>>>> 423cece2
-    </message>
-    <message>
-        <location filename="../bitcoingui.cpp" line="665"/>
-        <source>Sent transaction</source>
-        <translation>Muamele yollandı</translation>
-    </message>
-    <message>
-<<<<<<< HEAD
-        <location filename="../bitcoingui.cpp" line="666"/>
-        <source>Incoming transaction</source>
-        <translation>Gelen muamele</translation>
-=======
-        <location filename="../bitcoingui.cpp" line="501"/>
-        <source>Downloaded %1 blocks of transaction history.</source>
-        <translation>Muamele tarihçesinin %1 adet bloku indirildi.</translation>
-    </message>
-    <message>
-        <location filename="../bitcoingui.cpp" line="237"/>
-        <source>E&amp;xit</source>
-        <translation>&amp;Çık</translation>
-    </message>
-    <message>
-        <location filename="../bitcoingui.cpp" line="242"/>
-        <source>Show information about Bitcoin</source>
-        <translation>Bitcoin hakkında bilgi göster</translation>
-    </message>
-    <message>
-        <location filename="../bitcoingui.cpp" line="217"/>
-        <source>Sign &amp;message</source>
-        <translation>&amp;Mesaj imzala</translation>
->>>>>>> 423cece2
-    </message>
-    <message>
-<<<<<<< HEAD
-        <location filename="../bitcoingui.cpp" line="800"/>
-        <source>Wallet is &lt;b&gt;encrypted&lt;/b&gt; and currently &lt;b&gt;locked&lt;/b&gt;</source>
-        <translation>Cüzdan &lt;b&gt;şifrelenmiştir&lt;/b&gt; ve şu anda &lt;b&gt;kilitlidir&lt;/b&gt;</translation>
-    </message>
-    <message>
         <location filename="../bitcoin.cpp" line="127"/>
-=======
-        <location filename="../bitcoingui.cpp" line="616"/>
-        <source>This transaction is over the size limit.  You can still send it for a fee of %1, which goes to the nodes that process your transaction and helps to support the network.  Do you want to pay the fee?</source>
-        <translation>Bu muamele boyut sınırlarını aşmıştır.  Gene de %1 ücret ödeyerek gönderebilirsiniz, ki bu ücret muamelenizi işleyen ve şebekeye yardım eden düğümlere ödenecektir.  Ücreti ödemek istiyor musunuz?</translation>
-    </message>
-    <message>
-        <location filename="../bitcoingui.cpp" line="649"/>
-        <source>Incoming transaction</source>
-        <translation>Gelen muamele</translation>
-    </message>
-    <message>
-        <location filename="../bitcoingui.cpp" line="650"/>
-        <source>Date: %1
-Amount: %2
-Type: %3
-Address: %4
-</source>
-        <translation>Tarih: %1
-Miktar: %2
-Tür: %3
-Adres: %4
-</translation>
-    </message>
-    <message>
-        <location filename="../bitcoingui.cpp" line="212"/>
-        <source>Send coins to a bitcoin address</source>
-        <translation>Bir bitcoin adresine para (bitcoin) yollar</translation>
-    </message>
-    <message>
-        <location filename="../bitcoingui.cpp" line="218"/>
-        <source>Prove you control an address</source>
-        <translation>Bu adresin kontrolünüz altında olduğunu ispatlayın</translation>
-    </message>
-    <message>
-        <location filename="../bitcoingui.cpp" line="248"/>
-        <source>Modify configuration options for bitcoin</source>
-        <translation>Bitcoin seçeneklerinin yapılandırmasını değiştirir</translation>
-    </message>
-    <message>
-        <location filename="../bitcoingui.cpp" line="259"/>
-        <source>&amp;Change Passphrase</source>
-        <translation>&amp;Parolayı değiştir</translation>
-    </message>
-    <message>
-        <location filename="../bitcoingui.cpp" line="254"/>
-        <source>&amp;Encrypt Wallet</source>
-        <translation>Cüzdanı &amp;şifrele</translation>
-    </message>
-    <message>
-        <location filename="../bitcoingui.cpp" line="283"/>
-        <source>&amp;File</source>
-        <translation>&amp;Dosya</translation>
-    </message>
-    <message>
-        <location filename="../bitcoin.cpp" line="144"/>
->>>>>>> 423cece2
         <source>A fatal error occurred. Bitcoin can no longer continue safely and will quit.</source>
         <translation>Ciddi bir hata oluştu. Bitcoin artık güvenli bir şekilde işlemeye devam edemez ve kapanacaktır.</translation>
     </message>
@@ -906,52 +655,49 @@
 <context>
     <name>EditAddressDialog</name>
     <message>
-<<<<<<< HEAD
+        <location filename="../forms/editaddressdialog.ui" line="14"/>
+        <source>Edit Address</source>
+        <translation>Adresi düzenle</translation>
+    </message>
+    <message>
+        <location filename="../forms/editaddressdialog.ui" line="25"/>
+        <source>&amp;Label</source>
+        <translation>&amp;Etiket</translation>
+    </message>
+    <message>
+        <location filename="../forms/editaddressdialog.ui" line="35"/>
+        <source>The label associated with this address book entry</source>
+        <translation>Bu adres defteri unsuru ile ilişkili etiket</translation>
+    </message>
+    <message>
+        <location filename="../forms/editaddressdialog.ui" line="42"/>
+        <source>&amp;Address</source>
+        <translation>&amp;Adres</translation>
+    </message>
+    <message>
+        <location filename="../forms/editaddressdialog.ui" line="52"/>
+        <source>The address associated with this address book entry. This can only be modified for sending addresses.</source>
+        <translation>Bu adres defteri unsuru ile ilişkili adres. Bu, sadece gönderi adresi için değiştirilebilir.</translation>
+    </message>
+    <message>
+        <location filename="../editaddressdialog.cpp" line="20"/>
+        <source>New receiving address</source>
+        <translation>Yeni alım adresi</translation>
+    </message>
+    <message>
+        <location filename="../editaddressdialog.cpp" line="24"/>
+        <source>New sending address</source>
+        <translation>Yeni gönderi adresi</translation>
+    </message>
+    <message>
+        <location filename="../editaddressdialog.cpp" line="27"/>
+        <source>Edit receiving address</source>
+        <translation>Alım adresini düzenle</translation>
+    </message>
+    <message>
         <location filename="../editaddressdialog.cpp" line="31"/>
         <source>Edit sending address</source>
         <translation>Gönderi adresini düzenle</translation>
-    </message>
-    <message>
-=======
->>>>>>> 423cece2
-        <location filename="../forms/editaddressdialog.ui" line="14"/>
-        <source>Edit Address</source>
-        <translation>Adresi düzenle</translation>
-    </message>
-    <message>
-        <location filename="../forms/editaddressdialog.ui" line="25"/>
-        <source>&amp;Label</source>
-        <translation>&amp;Etiket</translation>
-    </message>
-    <message>
-        <location filename="../forms/editaddressdialog.ui" line="35"/>
-        <source>The label associated with this address book entry</source>
-        <translation>Bu adres defteri unsuru ile ilişkili etiket</translation>
-    </message>
-    <message>
-        <location filename="../forms/editaddressdialog.ui" line="42"/>
-        <source>&amp;Address</source>
-        <translation>&amp;Adres</translation>
-    </message>
-    <message>
-        <location filename="../forms/editaddressdialog.ui" line="52"/>
-        <source>The address associated with this address book entry. This can only be modified for sending addresses.</source>
-        <translation>Bu adres defteri unsuru ile ilişkili adres. Bu, sadece gönderi adresi için değiştirilebilir.</translation>
-    </message>
-    <message>
-        <location filename="../editaddressdialog.cpp" line="20"/>
-        <source>New receiving address</source>
-        <translation>Yeni alım adresi</translation>
-    </message>
-    <message>
-        <location filename="../editaddressdialog.cpp" line="24"/>
-        <source>New sending address</source>
-        <translation>Yeni gönderi adresi</translation>
-    </message>
-    <message>
-        <location filename="../editaddressdialog.cpp" line="27"/>
-        <source>Edit receiving address</source>
-        <translation>Alım adresini düzenle</translation>
     </message>
     <message>
         <location filename="../editaddressdialog.cpp" line="91"/>
@@ -1231,106 +977,65 @@
 <context>
     <name>QRCodeDialog</name>
     <message>
-<<<<<<< HEAD
+        <location filename="../qrcodedialog.cpp" line="46"/>
+        <source>Error encoding URI into QR Code.</source>
+        <translation>URI&apos;nin QR koduna kodlanmasında hata oluştu.</translation>
+    </message>
+    <message>
+        <location filename="../qrcodedialog.cpp" line="121"/>
+        <source>PNG Images (*.png)</source>
+        <translation>PNG resimleri (*.png)</translation>
+    </message>
+    <message>
+        <location filename="../qrcodedialog.cpp" line="121"/>
+        <source>Save Image...</source>
+        <translation>Resmi kaydet...</translation>
+    </message>
+    <message>
+        <location filename="../qrcodedialog.cpp" line="64"/>
+        <source>Resulting URI too long, try to reduce the text for label / message.</source>
+        <translation>Sonuç URI çok uzun, etiket ya da mesaj metnini kısaltmayı deneyiniz.</translation>
+    </message>
+    <message>
+        <location filename="../forms/qrcodedialog.ui" line="144"/>
+        <source>Message:</source>
+        <translation>Mesaj:</translation>
+    </message>
+    <message>
+        <location filename="../forms/qrcodedialog.ui" line="105"/>
+        <source>BTC</source>
+        <translation>BTC</translation>
+    </message>
+    <message>
         <location filename="../forms/qrcodedialog.ui" line="14"/>
         <source>Dialog</source>
         <translation>Diyalog</translation>
     </message>
     <message>
-=======
+        <location filename="../forms/qrcodedialog.ui" line="32"/>
+        <source>QR Code</source>
+        <translation>QR Kod</translation>
+    </message>
+    <message>
+        <location filename="../forms/qrcodedialog.ui" line="55"/>
+        <source>Request Payment</source>
+        <translation>Ödeme talebi</translation>
+    </message>
+    <message>
+        <location filename="../forms/qrcodedialog.ui" line="70"/>
+        <source>Amount:</source>
+        <translation>Miktar:</translation>
+    </message>
+    <message>
+        <location filename="../forms/qrcodedialog.ui" line="121"/>
+        <source>Label:</source>
+        <translation>Etiket:</translation>
+    </message>
+    <message>
         <location filename="../forms/qrcodedialog.ui" line="186"/>
         <source>&amp;Save As...</source>
         <translation>&amp;Farklı kaydet...</translation>
     </message>
-    <message>
-        <location filename="../qrcodedialog.cpp" line="113"/>
-        <source>PNG Images (*.png)</source>
-        <translation>PNG resimleri (*.png)</translation>
-    </message>
-    <message>
-        <location filename="../qrcodedialog.cpp" line="113"/>
-        <source>Save Image...</source>
-        <translation>Resmi kaydet...</translation>
-    </message>
-    <message>
-        <location filename="../forms/qrcodedialog.ui" line="144"/>
-        <source>Message:</source>
-        <translation>Mesaj:</translation>
-    </message>
-    <message>
-        <location filename="../forms/qrcodedialog.ui" line="105"/>
-        <source>BTC</source>
-        <translation>BTC</translation>
-    </message>
-    <message>
-        <location filename="../forms/qrcodedialog.ui" line="14"/>
-        <source>Dialog</source>
-        <translation>Diyalog</translation>
-    </message>
-    <message>
-        <location filename="../forms/qrcodedialog.ui" line="32"/>
-        <source>QR Code</source>
-        <translation>QR Kod</translation>
-    </message>
-    <message>
->>>>>>> 423cece2
-        <location filename="../forms/qrcodedialog.ui" line="55"/>
-        <source>Request Payment</source>
-        <translation>Ödeme talebi</translation>
-    </message>
-    <message>
-        <location filename="../forms/qrcodedialog.ui" line="70"/>
-        <source>Amount:</source>
-        <translation>Miktar:</translation>
-    </message>
-    <message>
-        <location filename="../forms/qrcodedialog.ui" line="121"/>
-        <source>Label:</source>
-        <translation>Etiket:</translation>
-    </message>
-    <message>
-        <location filename="../qrcodedialog.cpp" line="46"/>
-        <source>Error encoding URI into QR Code.</source>
-        <translation>URI&apos;nin QR koduna kodlanmasında hata oluştu.</translation>
-    </message>
-<<<<<<< HEAD
-    <message>
-        <location filename="../qrcodedialog.cpp" line="121"/>
-        <source>Save Image...</source>
-        <translation>Resmi kaydet...</translation>
-    </message>
-    <message>
-        <location filename="../qrcodedialog.cpp" line="64"/>
-        <source>Resulting URI too long, try to reduce the text for label / message.</source>
-        <translation>Sonuç URI çok uzun, etiket ya da mesaj metnini kısaltmayı deneyiniz.</translation>
-    </message>
-    <message>
-        <location filename="../qrcodedialog.cpp" line="121"/>
-        <source>PNG Images (*.png)</source>
-        <translation>PNG resimleri (*.png)</translation>
-    </message>
-    <message>
-        <location filename="../forms/qrcodedialog.ui" line="105"/>
-        <source>BTC</source>
-        <translation>BTC</translation>
-    </message>
-    <message>
-        <location filename="../forms/qrcodedialog.ui" line="144"/>
-        <source>Message:</source>
-        <translation>Mesaj:</translation>
-    </message>
-    <message>
-        <location filename="../forms/qrcodedialog.ui" line="186"/>
-        <source>&amp;Save As...</source>
-        <translation>&amp;Farklı kaydet...</translation>
-    </message>
-    <message>
-        <location filename="../forms/qrcodedialog.ui" line="32"/>
-        <source>QR Code</source>
-        <translation>QR Kod</translation>
-    </message>
-=======
->>>>>>> 423cece2
 </context>
 <context>
     <name>SendCoinsDialog</name>
@@ -1357,16 +1062,21 @@
         <translation>&amp;Alıcı ekle...</translation>
     </message>
     <message>
+        <location filename="../forms/sendcoinsdialog.ui" line="87"/>
+        <source>Clear all</source>
+        <translation>Tümünü temizle</translation>
+    </message>
+    <message>
+        <location filename="../forms/sendcoinsdialog.ui" line="147"/>
+        <source>&amp;Send</source>
+        <translation>&amp;Gönder</translation>
+    </message>
+    <message>
         <location filename="../forms/sendcoinsdialog.ui" line="84"/>
         <source>Remove all transaction fields</source>
         <translation>Bütün muamele alanlarını kaldır</translation>
     </message>
     <message>
-        <location filename="../forms/sendcoinsdialog.ui" line="87"/>
-        <source>Clear all</source>
-        <translation>Tümünü temizle</translation>
-    </message>
-    <message>
         <location filename="../forms/sendcoinsdialog.ui" line="106"/>
         <source>Balance:</source>
         <translation>Bakiye:</translation>
@@ -1377,11 +1087,6 @@
         <translation>123.456 BTC</translation>
     </message>
     <message>
-        <location filename="../forms/sendcoinsdialog.ui" line="147"/>
-        <source>&amp;Send</source>
-        <translation>&amp;Gönder</translation>
-    </message>
-    <message>
         <location filename="../forms/sendcoinsdialog.ui" line="144"/>
         <source>Confirm the send action</source>
         <translation>Yollama etkinliğini teyit ediniz</translation>
@@ -1412,6 +1117,11 @@
         <translation>Alıcı adresi geçerli değildir, lütfen denetleyiniz.</translation>
     </message>
     <message>
+        <location filename="../sendcoinsdialog.cpp" line="129"/>
+        <source>The amount to pay must be larger than 0.</source>
+        <translation>Ödeyeceğiniz tutarın sıfırdan yüksek olması gerekir.</translation>
+    </message>
+    <message>
         <location filename="../sendcoinsdialog.cpp" line="134"/>
         <source>The amount exceeds your balance.</source>
         <translation>Tutar bakiyenizden yüksektir.</translation>
@@ -1436,14 +1146,14 @@
         <source>Error: The transaction was rejected. This might happen if some of the coins in your wallet were already spent, such as if you used a copy of wallet.dat and coins were spent in the copy but not marked as spent here.</source>
         <translation>Hata: Muamele reddedildi.  Cüzdanınızdaki madenî paraların bazıları zaten harcanmış olduğunda bu meydana gelebilir. Örneğin wallet.dat dosyasının bir kopyasını kullandıysanız ve kopyada para harcandığında ancak burada harcandığı işaretlenmediğinde.</translation>
     </message>
-    <message>
-        <location filename="../sendcoinsdialog.cpp" line="129"/>
-        <source>The amount to pay must be larger than 0.</source>
-        <translation>Ödeyeceğiniz tutarın sıfırdan yüksek olması gerekir.</translation>
-    </message>
 </context>
 <context>
     <name>SendCoinsEntry</name>
+    <message>
+        <location filename="../forms/sendcoinsentry.ui" line="103"/>
+        <source>Choose address from address book</source>
+        <translation>Adres defterinden adres seç</translation>
+    </message>
     <message>
         <location filename="../forms/sendcoinsentry.ui" line="14"/>
         <source>Form</source>
@@ -1476,11 +1186,6 @@
         <translation>Ödemenin gönderileceği adres  (mesela 1NS17iag9jJgTHD1VXjvLCEnZuQ3rJDE9L)</translation>
     </message>
     <message>
-        <location filename="../forms/sendcoinsentry.ui" line="103"/>
-        <source>Choose address from address book</source>
-        <translation>Adres defterinden adres seç</translation>
-    </message>
-    <message>
         <location filename="../forms/sendcoinsentry.ui" line="113"/>
         <source>Alt+A</source>
         <translation>Alt+A</translation>
@@ -1510,44 +1215,90 @@
     <name>TransactionDesc</name>
     <message>
         <location filename="../transactiondesc.cpp" line="20"/>
-<<<<<<< HEAD
         <source>Open for %1 blocks</source>
         <translation>%1 blok için açık</translation>
     </message>
     <message>
-        <location filename="../transactiondesc.cpp" line="22"/>
-=======
->>>>>>> 423cece2
-        <source>Open until %1</source>
-        <translation>%1 değerine dek açık</translation>
-    </message>
-    <message>
-<<<<<<< HEAD
+        <location filename="../transactiondesc.cpp" line="30"/>
+        <source>%1/unconfirmed</source>
+        <translation>%1/doğrulanmadı</translation>
+    </message>
+    <message>
         <location filename="../transactiondesc.cpp" line="28"/>
         <source>%1/offline?</source>
         <translation>%1/çevrimdışı mı?</translation>
-=======
-        <location filename="../transactiondesc.cpp" line="18"/>
-        <source>Open for %1 blocks</source>
-        <translation>%1 blok için açık</translation>
->>>>>>> 423cece2
-    </message>
-    <message>
-        <location filename="../transactiondesc.cpp" line="30"/>
-        <source>%1/unconfirmed</source>
-        <translation>%1/doğrulanmadı</translation>
-    </message>
-    <message>
-<<<<<<< HEAD
+    </message>
+    <message>
+        <location filename="../transactiondesc.cpp" line="22"/>
+        <source>Open until %1</source>
+        <translation>%1 değerine dek açık</translation>
+    </message>
+    <message>
+        <location filename="../transactiondesc.cpp" line="59"/>
+        <source>, broadcast through %1 nodes</source>
+        <translation>, %1 düğüm vasıtasıyla yayınlandı</translation>
+    </message>
+    <message>
+        <location filename="../transactiondesc.cpp" line="70"/>
+        <source>&lt;b&gt;Source:&lt;/b&gt; Generated&lt;br&gt;</source>
+        <translation>&lt;b&gt;Kaynak:&lt;/b&gt; Oluşturuldu&lt;br&gt;</translation>
+    </message>
+    <message>
+        <location filename="../transactiondesc.cpp" line="76"/>
+        <location filename="../transactiondesc.cpp" line="93"/>
+        <source>&lt;b&gt;From:&lt;/b&gt; </source>
+        <translation>&lt;b&gt;Gönderen:&lt;/b&gt; </translation>
+    </message>
+    <message>
+        <location filename="../transactiondesc.cpp" line="93"/>
+        <source>unknown</source>
+        <translation>bilinmiyor</translation>
+    </message>
+    <message>
+        <location filename="../transactiondesc.cpp" line="97"/>
+        <source> (yours, label: </source>
+        <translation> (sizin, etiket: </translation>
+    </message>
+    <message>
+        <location filename="../transactiondesc.cpp" line="99"/>
+        <source> (yours)</source>
+        <translation> (sizin)</translation>
+    </message>
+    <message>
+        <location filename="../transactiondesc.cpp" line="214"/>
+        <source>&lt;b&gt;Net amount:&lt;/b&gt; </source>
+        <translation>&lt;b&gt;Net miktar:&lt;/b&gt; </translation>
+    </message>
+    <message>
+        <location filename="../transactiondesc.cpp" line="220"/>
+        <source>Message:</source>
+        <translation>Mesaj:</translation>
+    </message>
+    <message>
+        <location filename="../transactiondesc.cpp" line="222"/>
+        <source>Comment:</source>
+        <translation>Yorum:</translation>
+    </message>
+    <message>
+        <location filename="../transactiondesc.cpp" line="224"/>
+        <source>Transaction ID:</source>
+        <translation>Muamele kimliği:</translation>
+    </message>
+    <message>
+        <location filename="../transactiondesc.cpp" line="227"/>
+        <source>Generated coins must wait 120 blocks before they can be spent.  When you generated this block, it was broadcast to the network to be added to the block chain.  If it fails to get into the chain, it will change to &quot;not accepted&quot; and not be spendable.  This may occasionally happen if another node generates a block within a few seconds of yours.</source>
+        <translation>Oluşturulan paraların (coin) harcanabilmelerinden önce 120 blok beklemeleri gerekmektedir.  Bu blok, oluşturduğunuzda, blok zincirine eklenmesi için ağda yayınlandı.  Zincire eklenmesi başarısız olursa, &quot;kabul edilmedi&quot; olarak değiştirilecek ve harcanamayacaktır.  Bu, bazen başka bir düğüm sizden birkaç saniye önce ya da sonra blok oluşturursa meydana gelebilir.</translation>
+    </message>
+    <message>
+        <location filename="../transactiondesc.cpp" line="134"/>
+        <location filename="../transactiondesc.cpp" line="148"/>
+        <location filename="../transactiondesc.cpp" line="193"/>
+        <location filename="../transactiondesc.cpp" line="210"/>
+        <source>&lt;b&gt;Credit:&lt;/b&gt; </source>
+        <translation>&lt;b&gt;Gelir:&lt;/b&gt; </translation>
+    </message>
+    <message>
         <location filename="../transactiondesc.cpp" line="32"/>
-=======
-        <location filename="../transactiondesc.cpp" line="26"/>
-        <source>%1/offline?</source>
-        <translation>%1/çevrimdışı mı?</translation>
-    </message>
-    <message>
-        <location filename="../transactiondesc.cpp" line="30"/>
->>>>>>> 423cece2
         <source>%1 confirmations</source>
         <translation>%1 teyit</translation>
     </message>
@@ -1567,9 +1318,16 @@
         <translation>, %1 düğüm vasıtasıyla yayınlandı</translation>
     </message>
     <message>
-        <location filename="../transactiondesc.cpp" line="59"/>
-        <source>, broadcast through %1 nodes</source>
-        <translation>, %1 düğüm vasıtasıyla yayınlandı</translation>
+        <location filename="../transactiondesc.cpp" line="63"/>
+        <source>&lt;b&gt;Date:&lt;/b&gt; </source>
+        <translation>&lt;b&gt;Tarih:&lt;/b&gt; </translation>
+    </message>
+    <message>
+        <location filename="../transactiondesc.cpp" line="94"/>
+        <location filename="../transactiondesc.cpp" line="117"/>
+        <location filename="../transactiondesc.cpp" line="176"/>
+        <source>&lt;b&gt;To:&lt;/b&gt; </source>
+        <translation>&lt;b&gt;Alıcı:&lt;/b&gt; </translation>
     </message>
     <message>
         <location filename="../transactiondesc.cpp" line="136"/>
@@ -1593,133 +1351,6 @@
         <source>&lt;b&gt;Transaction fee:&lt;/b&gt; </source>
         <translation>&lt;b&gt;Muamele ücreti:&lt;b&gt; </translation>
     </message>
-    <message>
-        <location filename="../transactiondesc.cpp" line="214"/>
-        <source>&lt;b&gt;Net amount:&lt;/b&gt; </source>
-        <translation>&lt;b&gt;Net miktar:&lt;/b&gt; </translation>
-    </message>
-    <message>
-        <location filename="../transactiondesc.cpp" line="63"/>
-        <source>&lt;b&gt;Date:&lt;/b&gt; </source>
-        <translation>&lt;b&gt;Tarih:&lt;/b&gt; </translation>
-    </message>
-    <message>
-        <location filename="../transactiondesc.cpp" line="70"/>
-        <source>&lt;b&gt;Source:&lt;/b&gt; Generated&lt;br&gt;</source>
-        <translation>&lt;b&gt;Kaynak:&lt;/b&gt; Oluşturuldu&lt;br&gt;</translation>
-    </message>
-    <message>
-        <location filename="../transactiondesc.cpp" line="76"/>
-        <location filename="../transactiondesc.cpp" line="93"/>
-        <source>&lt;b&gt;From:&lt;/b&gt; </source>
-        <translation>&lt;b&gt;Gönderen:&lt;/b&gt; </translation>
-    </message>
-    <message>
-        <location filename="../transactiondesc.cpp" line="93"/>
-        <source>unknown</source>
-        <translation>bilinmiyor</translation>
-    </message>
-    <message>
-        <location filename="../transactiondesc.cpp" line="94"/>
-        <location filename="../transactiondesc.cpp" line="117"/>
-        <location filename="../transactiondesc.cpp" line="176"/>
-        <source>&lt;b&gt;To:&lt;/b&gt; </source>
-        <translation>&lt;b&gt;Alıcı:&lt;/b&gt; </translation>
-    </message>
-    <message>
-        <location filename="../transactiondesc.cpp" line="97"/>
-        <source> (yours, label: </source>
-        <translation> (sizin, etiket: </translation>
-    </message>
-    <message>
-        <location filename="../transactiondesc.cpp" line="99"/>
-        <source> (yours)</source>
-        <translation> (sizin)</translation>
-    </message>
-    <message>
-<<<<<<< HEAD
-        <location filename="../transactiondesc.cpp" line="134"/>
-        <location filename="../transactiondesc.cpp" line="148"/>
-        <location filename="../transactiondesc.cpp" line="193"/>
-        <location filename="../transactiondesc.cpp" line="210"/>
-=======
-        <location filename="../transactiondesc.cpp" line="211"/>
-        <source>&lt;b&gt;Net amount:&lt;/b&gt; </source>
-        <translation>&lt;b&gt;Net miktar:&lt;/b&gt; </translation>
-    </message>
-    <message>
-        <location filename="../transactiondesc.cpp" line="217"/>
-        <source>Message:</source>
-        <translation>Mesaj:</translation>
-    </message>
-    <message>
-        <location filename="../transactiondesc.cpp" line="219"/>
-        <source>Comment:</source>
-        <translation>Yorum:</translation>
-    </message>
-    <message>
-        <location filename="../transactiondesc.cpp" line="224"/>
-        <source>Generated coins must wait 120 blocks before they can be spent.  When you generated this block, it was broadcast to the network to be added to the block chain.  If it fails to get into the chain, it will change to &quot;not accepted&quot; and not be spendable.  This may occasionally happen if another node generates a block within a few seconds of yours.</source>
-        <translation>Oluşturulan paraların (coin) harcanabilmelerinden önce 120 blok beklemeleri gerekmektedir.  Bu blok, oluşturduğunuzda, blok zincirine eklenmesi için ağda yayınlandı.  Zincire eklenmesi başarısız olursa, &quot;kabul edilmedi&quot; olarak değiştirilecek ve harcanamayacaktır.  Bu, bazen başka bir düğüm sizden birkaç saniye önce ya da sonra blok oluşturursa meydana gelebilir.</translation>
-    </message>
-    <message>
-        <location filename="../transactiondesc.cpp" line="131"/>
-        <location filename="../transactiondesc.cpp" line="145"/>
-        <location filename="../transactiondesc.cpp" line="190"/>
-        <location filename="../transactiondesc.cpp" line="207"/>
->>>>>>> 423cece2
-        <source>&lt;b&gt;Credit:&lt;/b&gt; </source>
-        <translation>&lt;b&gt;Gelir:&lt;/b&gt; </translation>
-    </message>
-    <message>
-<<<<<<< HEAD
-        <location filename="../transactiondesc.cpp" line="220"/>
-        <source>Message:</source>
-        <translation>Mesaj:</translation>
-    </message>
-    <message>
-        <location filename="../transactiondesc.cpp" line="222"/>
-        <source>Comment:</source>
-        <translation>Yorum:</translation>
-    </message>
-    <message>
-        <location filename="../transactiondesc.cpp" line="224"/>
-        <source>Transaction ID:</source>
-        <translation>Muamele kimliği:</translation>
-    </message>
-    <message>
-        <location filename="../transactiondesc.cpp" line="227"/>
-        <source>Generated coins must wait 120 blocks before they can be spent.  When you generated this block, it was broadcast to the network to be added to the block chain.  If it fails to get into the chain, it will change to &quot;not accepted&quot; and not be spendable.  This may occasionally happen if another node generates a block within a few seconds of yours.</source>
-        <translation>Oluşturulan paraların (coin) harcanabilmelerinden önce 120 blok beklemeleri gerekmektedir.  Bu blok, oluşturduğunuzda, blok zincirine eklenmesi için ağda yayınlandı.  Zincire eklenmesi başarısız olursa, &quot;kabul edilmedi&quot; olarak değiştirilecek ve harcanamayacaktır.  Bu, bazen başka bir düğüm sizden birkaç saniye önce ya da sonra blok oluşturursa meydana gelebilir.</translation>
-    </message>
-=======
-        <location filename="../transactiondesc.cpp" line="133"/>
-        <source>(%1 matures in %2 more blocks)</source>
-        <translation>(%1, %2 ek blok sonrasında olgunlaşacak)</translation>
-    </message>
-    <message>
-        <location filename="../transactiondesc.cpp" line="137"/>
-        <source>(not accepted)</source>
-        <translation>(kabul edilmedi)</translation>
-    </message>
-    <message>
-        <location filename="../transactiondesc.cpp" line="181"/>
-        <location filename="../transactiondesc.cpp" line="189"/>
-        <location filename="../transactiondesc.cpp" line="204"/>
-        <source>&lt;b&gt;Debit:&lt;/b&gt; </source>
-        <translation>&lt;b&gt;Gider:&lt;/b&gt; </translation>
-    </message>
-    <message>
-        <location filename="../transactiondesc.cpp" line="195"/>
-        <source>&lt;b&gt;Transaction fee:&lt;/b&gt; </source>
-        <translation>&lt;b&gt;Muamele ücreti:&lt;b&gt; </translation>
-    </message>
-    <message>
-        <location filename="../transactiondesc.cpp" line="221"/>
-        <source>Transaction ID:</source>
-        <translation>Muamele kimliği:</translation>
-    </message>
->>>>>>> 423cece2
 </context>
 <context>
     <name>TransactionDescDialog</name>
@@ -1736,43 +1367,6 @@
 </context>
 <context>
     <name>TransactionTableModel</name>
-    <message>
-        <location filename="../transactiontablemodel.cpp" line="303"/>
-        <source>This block was not received by any other nodes and will probably not be accepted!</source>
-        <translation>Bu blok başka hiçbir düğüm tarafından alınmamıştır ve muhtemelen kabul edilmeyecektir!</translation>
-    </message>
-    <message>
-        <location filename="../transactiontablemodel.cpp" line="306"/>
-        <source>Generated but not accepted</source>
-        <translation>Oluşturuldu ama kabul edilmedi</translation>
-    </message>
-    <message>
-        <location filename="../transactiontablemodel.cpp" line="599"/>
-        <source>Type of transaction.</source>
-        <translation>Muamele türü.</translation>
-    </message>
-    <message>
-        <location filename="../transactiontablemodel.cpp" line="214"/>
-        <source>Date</source>
-        <translation>Tarih</translation>
-    </message>
-    <message>
-        <location filename="../transactiontablemodel.cpp" line="214"/>
-        <source>Address</source>
-        <translation>Adres</translation>
-    </message>
-    <message>
-        <location filename="../transactiontablemodel.cpp" line="214"/>
-        <source>Amount</source>
-        <translation>Miktar</translation>
-    </message>
-<<<<<<< HEAD
-=======
-    <message>
-        <location filename="../transactiontablemodel.cpp" line="214"/>
-        <source>Type</source>
-        <translation>Tür</translation>
-    </message>
     <message numerus="yes">
         <location filename="../transactiontablemodel.cpp" line="277"/>
         <source>Open for %n block(s)</source>
@@ -1780,7 +1374,6 @@
             <numerusform>%n blok için açık</numerusform>
         </translation>
     </message>
->>>>>>> 423cece2
     <message>
         <location filename="../transactiontablemodel.cpp" line="280"/>
         <source>Open until %1</source>
@@ -1789,24 +1382,47 @@
     <message>
         <location filename="../transactiontablemodel.cpp" line="283"/>
         <source>Offline (%1 confirmations)</source>
-        <translation>Çevrimdışı (%1 doğrulama)</translation>
+        <translation>Çevrimdışı (%1 teyit)</translation>
     </message>
     <message>
         <location filename="../transactiontablemodel.cpp" line="286"/>
         <source>Unconfirmed (%1 of %2 confirmations)</source>
-        <translation>Doğrulanmadı (%1 (toplam %2 üzerinden) doğrulama)</translation>
-    </message>
-    <message numerus="yes">
-        <location filename="../transactiontablemodel.cpp" line="277"/>
-        <source>Open for %n block(s)</source>
-        <translation>
-            <numerusform>%n blok için açık</numerusform>
-        </translation>
+        <translation>Doğrulanmadı (%1 (toplam %2 üzerinden) teyit)</translation>
+    </message>
+    <message>
+        <location filename="../transactiontablemodel.cpp" line="303"/>
+        <source>This block was not received by any other nodes and will probably not be accepted!</source>
+        <translation>Bu blok başka hiçbir düğüm tarafından alınmamıştır ve muhtemelen kabul edilmeyecektir!</translation>
+    </message>
+    <message>
+        <location filename="../transactiontablemodel.cpp" line="306"/>
+        <source>Generated but not accepted</source>
+        <translation>Oluşturuldu ama kabul edilmedi</translation>
+    </message>
+    <message>
+        <location filename="../transactiontablemodel.cpp" line="214"/>
+        <source>Date</source>
+        <translation>Tarih</translation>
+    </message>
+    <message>
+        <location filename="../transactiontablemodel.cpp" line="214"/>
+        <source>Address</source>
+        <translation>Adres</translation>
+    </message>
+    <message>
+        <location filename="../transactiontablemodel.cpp" line="214"/>
+        <source>Amount</source>
+        <translation>Miktar</translation>
+    </message>
+    <message>
+        <location filename="../transactiontablemodel.cpp" line="214"/>
+        <source>Type</source>
+        <translation>Tür</translation>
     </message>
     <message>
         <location filename="../transactiontablemodel.cpp" line="289"/>
         <source>Confirmed (%1 confirmations)</source>
-        <translation>Doğrulandı (%1 teyit)</translation>
+        <translation>Doğrulandı (%1 doğrulama)</translation>
     </message>
     <message numerus="yes">
         <location filename="../transactiontablemodel.cpp" line="297"/>
@@ -1865,15 +1481,33 @@
         <source>Amount removed from or added to balance.</source>
         <translation>Bakiyeden alınan ya da bakiyeye eklenen miktar.</translation>
     </message>
+    <message>
+        <location filename="../transactiontablemodel.cpp" line="599"/>
+        <source>Type of transaction.</source>
+        <translation>Muamele türü.</translation>
+    </message>
 </context>
 <context>
     <name>TransactionView</name>
     <message>
-<<<<<<< HEAD
-=======
-        <location filename="../transactionview.cpp" line="289"/>
-        <source>Could not write to file %1.</source>
-        <translation>%1 dosyasına yazılamadı.</translation>
+        <location filename="../transactionview.cpp" line="56"/>
+        <source>Today</source>
+        <translation>Bugün</translation>
+    </message>
+    <message>
+        <location filename="../transactionview.cpp" line="279"/>
+        <source>Confirmed</source>
+        <translation>Doğrulandı</translation>
+    </message>
+    <message>
+        <location filename="../transactionview.cpp" line="281"/>
+        <source>Type</source>
+        <translation>Tür</translation>
+    </message>
+    <message>
+        <location filename="../transactionview.cpp" line="285"/>
+        <source>ID</source>
+        <translation>Tanımlayıcı</translation>
     </message>
     <message>
         <location filename="../transactionview.cpp" line="289"/>
@@ -1881,14 +1515,29 @@
         <translation>Dışa aktarımda hata oluştu</translation>
     </message>
     <message>
-        <location filename="../transactionview.cpp" line="285"/>
-        <source>ID</source>
-        <translation>Tanımlayıcı</translation>
-    </message>
-    <message>
-        <location filename="../transactionview.cpp" line="279"/>
-        <source>Confirmed</source>
-        <translation>Doğrulandı</translation>
+        <location filename="../transactionview.cpp" line="90"/>
+        <source>Min amount</source>
+        <translation>Asgari miktar</translation>
+    </message>
+    <message>
+        <location filename="../transactionview.cpp" line="125"/>
+        <source>Copy label</source>
+        <translation>Etiketi kopyala</translation>
+    </message>
+    <message>
+        <location filename="../transactionview.cpp" line="128"/>
+        <source>Show details...</source>
+        <translation>Detayları göster...</translation>
+    </message>
+    <message>
+        <location filename="../transactionview.cpp" line="270"/>
+        <source>Export Transaction Data</source>
+        <translation>Muamele verilerini dışa aktar</translation>
+    </message>
+    <message>
+        <location filename="../transactionview.cpp" line="271"/>
+        <source>Comma separated file (*.csv)</source>
+        <translation>Virgülle ayrılmış değerler dosyası (*.csv)</translation>
     </message>
     <message>
         <location filename="../transactionview.cpp" line="384"/>
@@ -1896,7 +1545,6 @@
         <translation>Aralık:</translation>
     </message>
     <message>
->>>>>>> 423cece2
         <location filename="../transactionview.cpp" line="392"/>
         <source>to</source>
         <translation>ilâ</translation>
@@ -1908,11 +1556,6 @@
         <translation>Hepsi</translation>
     </message>
     <message>
-        <location filename="../transactionview.cpp" line="56"/>
-        <source>Today</source>
-        <translation>Bugün</translation>
-    </message>
-    <message>
         <location filename="../transactionview.cpp" line="57"/>
         <source>This week</source>
         <translation>Bu hafta</translation>
@@ -1953,18 +1596,31 @@
         <translation>Oluşturulan</translation>
     </message>
     <message>
-<<<<<<< HEAD
-=======
+        <location filename="../transactionview.cpp" line="84"/>
+        <source>Enter address or label to search</source>
+        <translation>Aranacak adres ya da etiket giriniz</translation>
+    </message>
+    <message>
+        <location filename="../transactionview.cpp" line="124"/>
+        <source>Copy address</source>
+        <translation>Adresi kopyala</translation>
+    </message>
+    <message>
+        <location filename="../transactionview.cpp" line="126"/>
+        <source>Copy amount</source>
+        <translation>Miktarı kopyala</translation>
+    </message>
+    <message>
+        <location filename="../transactionview.cpp" line="127"/>
+        <source>Edit label</source>
+        <translation>Etiketi düzenle</translation>
+    </message>
+    <message>
         <location filename="../transactionview.cpp" line="280"/>
         <source>Date</source>
         <translation>Tarih</translation>
     </message>
     <message>
-        <location filename="../transactionview.cpp" line="281"/>
-        <source>Type</source>
-        <translation>Tür</translation>
-    </message>
-    <message>
         <location filename="../transactionview.cpp" line="282"/>
         <source>Label</source>
         <translation>Etiket</translation>
@@ -1980,9 +1636,9 @@
         <translation>Miktar</translation>
     </message>
     <message>
-        <location filename="../transactionview.cpp" line="84"/>
-        <source>Enter address or label to search</source>
-        <translation>Aranacak adres ya da etiket giriniz</translation>
+        <location filename="../transactionview.cpp" line="289"/>
+        <source>Could not write to file %1.</source>
+        <translation>%1 dosyasına yazılamadı.</translation>
     </message>
     <message>
         <location filename="../transactionview.cpp" line="60"/>
@@ -1994,127 +1650,9 @@
         <source>Other</source>
         <translation>Diğer</translation>
     </message>
-    <message>
-        <location filename="../transactionview.cpp" line="90"/>
-        <source>Min amount</source>
-        <translation>Asgari miktar</translation>
-    </message>
-    <message>
->>>>>>> 423cece2
-        <location filename="../transactionview.cpp" line="124"/>
-        <source>Copy address</source>
-        <translation>Adresi kopyala</translation>
-    </message>
-    <message>
-        <location filename="../transactionview.cpp" line="125"/>
-        <source>Copy label</source>
-        <translation>Etiketi kopyala</translation>
-    </message>
-    <message>
-        <location filename="../transactionview.cpp" line="126"/>
-        <source>Copy amount</source>
-        <translation>Miktarı kopyala</translation>
-    </message>
-    <message>
-        <location filename="../transactionview.cpp" line="127"/>
-        <source>Edit label</source>
-        <translation>Etiketi düzenle</translation>
-    </message>
-    <message>
-        <location filename="../transactionview.cpp" line="270"/>
-        <source>Export Transaction Data</source>
-        <translation>Muamele verilerini dışa aktar</translation>
-    </message>
-    <message>
-        <location filename="../transactionview.cpp" line="271"/>
-        <source>Comma separated file (*.csv)</source>
-        <translation>Virgülle ayrılmış değerler dosyası (*.csv)</translation>
-    </message>
-<<<<<<< HEAD
-    <message>
-        <location filename="../transactionview.cpp" line="280"/>
-        <source>Date</source>
-        <translation>Tarih</translation>
-    </message>
-    <message>
-        <location filename="../transactionview.cpp" line="281"/>
-        <source>Type</source>
-        <translation>Tür</translation>
-    </message>
-    <message>
-        <location filename="../transactionview.cpp" line="282"/>
-        <source>Label</source>
-        <translation>Etiket</translation>
-    </message>
-    <message>
-        <location filename="../transactionview.cpp" line="283"/>
-        <source>Address</source>
-        <translation>Adres</translation>
-    </message>
-    <message>
-        <location filename="../transactionview.cpp" line="284"/>
-        <source>Amount</source>
-        <translation>Miktar</translation>
-    </message>
-=======
 </context>
 <context>
     <name>WalletModel</name>
->>>>>>> 423cece2
-    <message>
-        <location filename="../transactionview.cpp" line="289"/>
-        <source>Could not write to file %1.</source>
-        <translation>%1 dosyasına yazılamadı.</translation>
-    </message>
-    <message>
-<<<<<<< HEAD
-        <location filename="../transactionview.cpp" line="384"/>
-        <source>Range:</source>
-        <translation>Aralık:</translation>
-    </message>
-    <message>
-        <location filename="../transactionview.cpp" line="60"/>
-        <source>This year</source>
-        <translation>Bu sene</translation>
-    </message>
-    <message>
-        <location filename="../transactionview.cpp" line="78"/>
-        <source>Other</source>
-        <translation>Diğer</translation>
-    </message>
-    <message>
-        <location filename="../transactionview.cpp" line="84"/>
-        <source>Enter address or label to search</source>
-        <translation>Aranacak adres ya da etiket giriniz</translation>
-    </message>
-    <message>
-        <location filename="../transactionview.cpp" line="90"/>
-        <source>Min amount</source>
-        <translation>Asgari miktar</translation>
-    </message>
-    <message>
-        <location filename="../transactionview.cpp" line="128"/>
-        <source>Show details...</source>
-        <translation>Detayları göster...</translation>
-    </message>
-    <message>
-        <location filename="../transactionview.cpp" line="279"/>
-        <source>Confirmed</source>
-        <translation>Doğrulandı</translation>
-    </message>
-    <message>
-        <location filename="../transactionview.cpp" line="285"/>
-        <source>ID</source>
-        <translation>Tanımlayıcı</translation>
-    </message>
-    <message>
-        <location filename="../transactionview.cpp" line="289"/>
-        <source>Error exporting</source>
-        <translation>Dışa aktarımda hata oluştu</translation>
-    </message>
-</context>
-<context>
-    <name>WalletModel</name>
     <message>
         <location filename="../walletmodel.cpp" line="142"/>
         <source>Sending...</source>
@@ -2124,14 +1662,19 @@
 <context>
     <name>bitcoin-core</name>
     <message>
-        <location filename="../bitcoinstrings.cpp" line="103"/>
-        <source>Server private key (default: server.pem)</source>
-        <translation>Sunucu özel anahtarı (varsayılan: server.pem)</translation>
-    </message>
-    <message>
-        <location filename="../bitcoinstrings.cpp" line="119"/>
-        <source>Error loading wallet.dat: Wallet requires newer version of Bitcoin</source>
-        <translation>wallet.dat dosyasının yüklenmesinde hata oluştu: cüzdanın daha yeni bir Bitcoin sürümüne ihtiyacı var</translation>
+        <location filename="../bitcoinstrings.cpp" line="50"/>
+        <source>Don&apos;t generate coins</source>
+        <translation>Bitcoin oluşturmasını devre dışı bırak</translation>
+    </message>
+    <message>
+        <location filename="../bitcoinstrings.cpp" line="113"/>
+        <source>Loading addresses...</source>
+        <translation>Adresler yükleniyor...</translation>
+    </message>
+    <message>
+        <location filename="../bitcoinstrings.cpp" line="116"/>
+        <source>Error loading blkindex.dat</source>
+        <translation>blkindex.dat dosyasının yüklenmesinde hata oluştu</translation>
     </message>
     <message>
         <location filename="../bitcoinstrings.cpp" line="120"/>
@@ -2147,52 +1690,61 @@
         <location filename="../bitcoinstrings.cpp" line="122"/>
         <source>Cannot downgrade wallet</source>
         <translation>Cüzdan eski biçime geri alınamaz</translation>
-=======
-        <location filename="../bitcoinstrings.cpp" line="17"/>
-        <source>Don&apos;t generate coins</source>
-        <translation>Bitcoin oluşturmasını devre dışı bırak</translation>
     </message>
     <message>
         <location filename="../bitcoinstrings.cpp" line="54"/>
-        <source>Execute command when the best block changes (%s in cmd is replaced by block hash)</source>
-        <translation>En iyi blok değiştiğinde komutu çalıştır (komut için %s parametresi blok hash değeri ile değiştirilecektir)</translation>
-    </message>
-    <message>
-        <location filename="../bitcoinstrings.cpp" line="51"/>
-        <source>Listen for JSON-RPC connections on &lt;port&gt; (default: 8332)</source>
-        <translation>JSON-RPC bağlantıları için dinlenecek &lt;port&gt; (varsayılan: 8332)</translation>
-    </message>
-    <message>
-        <location filename="../bitcoinstrings.cpp" line="75"/>
-        <source>Loading addresses...</source>
-        <translation>Adresler yükleniyor...</translation>
+        <source>Set database cache size in megabytes (default: 25)</source>
+        <translation>Veritabanı önbellek boyutunu megabayt olarak belirt (varsayılan: 25)</translation>
+    </message>
+    <message>
+        <location filename="../bitcoinstrings.cpp" line="42"/>
+        <source>Usage:</source>
+        <translation>Kullanım:</translation>
+    </message>
+    <message>
+        <location filename="../bitcoinstrings.cpp" line="84"/>
+        <source>Send trace/debug info to debugger</source>
+        <translation>Hata ayıklayıcıya -debugger- trace/hata ayıklama verileri gönder</translation>
+    </message>
+    <message>
+        <location filename="../bitcoinstrings.cpp" line="86"/>
+        <source>Password for JSON-RPC connections</source>
+        <translation>JSON-RPC bağlantıları için parola</translation>
+    </message>
+    <message>
+        <location filename="../bitcoinstrings.cpp" line="89"/>
+        <source>Send commands to node running on &lt;ip&gt; (default: 127.0.0.1)</source>
+        <translation>Şu &lt;ip&gt; adresinde (varsayılan: 127.0.0.1) çalışan düğüme komut yolla</translation>
+    </message>
+    <message>
+        <location filename="../bitcoinstrings.cpp" line="85"/>
+        <source>Username for JSON-RPC connections</source>
+        <translation>JSON-RPC bağlantıları için kullanıcı ismi</translation>
+    </message>
+    <message>
+        <location filename="../bitcoinstrings.cpp" line="77"/>
+        <source>Fee per KB to add to transactions you send</source>
+        <translation>Yolladığınız muameleler için eklenecek KB başı ücret</translation>
     </message>
     <message>
         <location filename="../bitcoinstrings.cpp" line="78"/>
-        <source>Error loading blkindex.dat</source>
-        <translation>blkindex.dat dosyasının yüklenmesinde hata oluştu</translation>
->>>>>>> 423cece2
-    </message>
-    <message>
-        <location filename="../bitcoinstrings.cpp" line="123"/>
-        <source>Cannot initialize keypool</source>
-        <translation>Keypool başlatılamadı</translation>
-    </message>
-    <message>
-<<<<<<< HEAD
-        <location filename="../bitcoinstrings.cpp" line="49"/>
-        <source>Generate coins</source>
-        <translation>Madenî para (Bitcoin) oluştur</translation>
-    </message>
-    <message>
-        <location filename="../bitcoinstrings.cpp" line="59"/>
-        <source>Listen for connections on &lt;port&gt; (default: 8333 or testnet: 18333)</source>
-        <translation>Bağlantılar için dinlenecek &lt;port&gt; (varsayılan: 8333 ya da testnet: 18333)</translation>
-=======
+        <source>Accept command line and JSON-RPC commands</source>
+        <translation>Konut satırı ve JSON-RPC komutlarını kabul et</translation>
+    </message>
+    <message>
+        <location filename="../bitcoinstrings.cpp" line="80"/>
+        <source>Use the test network</source>
+        <translation>Deneme şebekesini kullan</translation>
+    </message>
+    <message>
         <location filename="../bitcoinstrings.cpp" line="82"/>
-        <source>Wallet needed to be rewritten: restart Bitcoin to complete</source>
-        <translation>Cüzdanın tekrar yazılması gerekiyordu: işlemi tamamlamak için Bitcoin&apos;i yeniden başlatınız</translation>
->>>>>>> 423cece2
+        <source>Prepend debug output with timestamp</source>
+        <translation>Hata ayıklama çıktısına tarih ön ekleri ilâve et</translation>
+    </message>
+    <message>
+        <location filename="../bitcoinstrings.cpp" line="83"/>
+        <source>Send trace/debug info to console instead of debug.log file</source>
+        <translation>Trace/hata ayıklama verilerini debug.log dosyası yerine konsola gönder</translation>
     </message>
     <message>
         <location filename="../bitcoinstrings.cpp" line="104"/>
@@ -2200,75 +1752,79 @@
         <translation>Kabul edilebilir şifreler (varsayılan: TLSv1+HIGH:!SSLv2:!aNULL:!eNULL:!AH:!3DES:@STRENGTH)</translation>
     </message>
     <message>
-        <location filename="../bitcoinstrings.cpp" line="60"/>
-        <source>Maintain at most &lt;n&gt; connections to peers (default: 125)</source>
-        <translation>Eşler ile en çok &lt;n&gt; adet bağlantı kur (varsayılan: 125)</translation>
-    </message>
-    <message>
-        <location filename="../bitcoinstrings.cpp" line="109"/>
-        <source>Cannot obtain a lock on data directory %s.  Bitcoin is probably already running.</source>
-        <translation>%s veri dizininde kilit elde edilemedi.  Bitcoin muhtemelen hâlihazırda çalışmaktadır.</translation>
-    </message>
-    <message>
-        <location filename="../bitcoinstrings.cpp" line="67"/>
-        <source>Threshold for disconnecting misbehaving peers (default: 100)</source>
-        <translation>Aksaklık gösteren eşlerle bağlantıyı kesme sınırı (varsayılan: 100)</translation>
-    </message>
-    <message>
-        <location filename="../bitcoinstrings.cpp" line="68"/>
-        <source>Number of seconds to keep misbehaving peers from reconnecting (default: 86400)</source>
-        <translation>Aksaklık gösteren eşlerle yeni bağlantıları engelleme süresi, saniye olarak (varsayılan: 86400)</translation>
-    </message>
-    <message>
-        <location filename="../bitcoinstrings.cpp" line="79"/>
-        <source>Run in the background as a daemon and accept commands</source>
-        <translation>Arka planda daemon (servis) olarak çalış ve komutları kabul et</translation>
-    </message>
-    <message>
-        <location filename="../bitcoinstrings.cpp" line="84"/>
-        <source>Send trace/debug info to debugger</source>
-        <translation>Hata ayıklayıcıya -debugger- trace/hata ayıklama verileri gönder</translation>
-    </message>
-    <message>
-<<<<<<< HEAD
-        <location filename="../bitcoinstrings.cpp" line="85"/>
-        <source>Username for JSON-RPC connections</source>
-        <translation>JSON-RPC bağlantıları için kullanıcı ismi</translation>
-    </message>
-    <message>
-        <location filename="../bitcoinstrings.cpp" line="86"/>
-        <source>Password for JSON-RPC connections</source>
-        <translation>JSON-RPC bağlantıları için parola</translation>
-    </message>
-    <message>
-        <location filename="../bitcoinstrings.cpp" line="89"/>
-        <source>Send commands to node running on &lt;ip&gt; (default: 127.0.0.1)</source>
-        <translation>Şu &lt;ip&gt; adresinde (varsayılan: 127.0.0.1) çalışan düğüme komut yolla</translation>
-    </message>
-    <message>
-        <location filename="../bitcoinstrings.cpp" line="94"/>
-        <source>Set key pool size to &lt;n&gt; (default: 100)</source>
-        <translation>Anahtar alan boyutunu &lt;n&gt; değerine ayarla (varsayılan: 100)</translation>
-    </message>
-    <message>
-        <location filename="../bitcoinstrings.cpp" line="95"/>
-        <source>Rescan the block chain for missing wallet transactions</source>
-        <translation>Blok zincirini eksik cüzdan muameleleri için tekrar tara</translation>
-=======
-        <location filename="../bitcoinstrings.cpp" line="88"/>
-        <source>Done loading</source>
-        <translation>Yükleme tamamlandı</translation>
-    </message>
-    <message>
-        <location filename="../bitcoinstrings.cpp" line="29"/>
+        <location filename="../bitcoinstrings.cpp" line="118"/>
+        <source>Error loading wallet.dat: Wallet corrupted</source>
+        <translation>wallet.dat dosyasının yüklenmesinde hata oluştu: bozuk cüzdan</translation>
+    </message>
+    <message>
+        <location filename="../bitcoinstrings.cpp" line="125"/>
+        <source>Rescanning...</source>
+        <translation>Yeniden tarama...</translation>
+    </message>
+    <message>
+        <location filename="../bitcoinstrings.cpp" line="31"/>
+        <source>Error</source>
+        <translation>Hata</translation>
+    </message>
+    <message>
+        <location filename="../bitcoinstrings.cpp" line="19"/>
+        <source>Insufficient funds</source>
+        <translation>Yetersiz bakiye</translation>
+    </message>
+    <message>
+        <location filename="../bitcoinstrings.cpp" line="32"/>
+        <source>An error occurred while setting up the RPC port %i for listening: %s</source>
+        <translation>%i RPC portunun dinleme için kurulması sırasında bir hata meydana geldi: %s</translation>
+    </message>
+    <message>
+        <location filename="../bitcoinstrings.cpp" line="21"/>
+        <source>To use the %s option</source>
+        <translation>%s seçeneğini kullanmak için</translation>
+    </message>
+    <message>
+        <location filename="../bitcoinstrings.cpp" line="56"/>
+        <source>Specify connection timeout (in milliseconds)</source>
+        <translation>Bağlantı zaman aşım süresini milisaniye olarak belirt</translation>
+    </message>
+    <message>
+        <location filename="../bitcoinstrings.cpp" line="90"/>
+        <source>Execute command when the best block changes (%s in cmd is replaced by block hash)</source>
+        <translation>En iyi blok değiştiğinde komutu çalıştır (komut için %s parametresi blok hash değeri ile değiştirilecektir)</translation>
+    </message>
+    <message>
+        <location filename="../bitcoinstrings.cpp" line="75"/>
+        <source>Detach block and address databases. Increases shutdown time (default: 0)</source>
+        <translation>Blok ve adres veri tabanlarını ayır. Kapatma süresini arttırır (varsayılan: 0)</translation>
+    </message>
+    <message>
+        <location filename="../bitcoinstrings.cpp" line="63"/>
         <source>Find peers using internet relay chat (default: 0)</source>
         <translation>Eşleri Internet Relay Chat vasıtasıyla bul (varsayılan: 0)</translation>
->>>>>>> 423cece2
-    </message>
-    <message>
-        <location filename="../bitcoinstrings.cpp" line="101"/>
-        <source>Use OpenSSL (https) for JSON-RPC connections</source>
-        <translation>JSON-RPC bağlantıları için OpenSSL (https) kullan</translation>
+    </message>
+    <message>
+        <location filename="../bitcoinstrings.cpp" line="112"/>
+        <source>Bitcoin</source>
+        <translation>Bitcoin</translation>
+    </message>
+    <message>
+        <location filename="../bitcoinstrings.cpp" line="124"/>
+        <source>Cannot write default address</source>
+        <translation>Varsayılan adres yazılamadı</translation>
+    </message>
+    <message>
+        <location filename="../bitcoinstrings.cpp" line="97"/>
+        <source>How thorough the block verification is (0-6, default: 1)</source>
+        <translation>Blok kontrolünün derinliği (0 ilâ 6, varsayılan: 1)</translation>
+    </message>
+    <message>
+        <location filename="../bitcoinstrings.cpp" line="43"/>
+        <source>Send command to -server or bitcoind</source>
+        <translation>-server ya da bitcoind&apos;ye komut gönder</translation>
+    </message>
+    <message>
+        <location filename="../bitcoinstrings.cpp" line="93"/>
+        <source>Upgrade wallet to latest format</source>
+        <translation>Cüzdanı en yeni biçime güncelle</translation>
     </message>
     <message>
         <location filename="../bitcoinstrings.cpp" line="102"/>
@@ -2276,353 +1832,14 @@
         <translation>Sunucu sertifika dosyası (varsayılan: server.cert)</translation>
     </message>
     <message>
-<<<<<<< HEAD
-        <location filename="../bitcoinstrings.cpp" line="78"/>
-        <source>Accept command line and JSON-RPC commands</source>
-        <translation>Konut satırı ve JSON-RPC komutlarını kabul et</translation>
-    </message>
-    <message>
-        <location filename="../bitcoinstrings.cpp" line="80"/>
-        <source>Use the test network</source>
-        <translation>Deneme şebekesini kullan</translation>
-    </message>
-    <message>
-        <location filename="../bitcoinstrings.cpp" line="82"/>
-        <source>Prepend debug output with timestamp</source>
-        <translation>Hata ayıklama çıktısına tarih ön ekleri ilâve et</translation>
-    </message>
-    <message>
-        <location filename="../bitcoinstrings.cpp" line="87"/>
-        <source>Listen for JSON-RPC connections on &lt;port&gt; (default: 8332)</source>
-        <translation>JSON-RPC bağlantıları için dinlenecek &lt;port&gt; (varsayılan: 8332)</translation>
-    </message>
-    <message>
-        <location filename="../bitcoinstrings.cpp" line="88"/>
-        <source>Allow JSON-RPC connections from specified IP address</source>
-        <translation>Belirtilen İP adresinden JSON-RPC bağlantılarını kabul et</translation>
-    </message>
-    <message>
-        <location filename="../bitcoinstrings.cpp" line="107"/>
-        <source>This help message</source>
-        <translation>Bu yardım mesajı</translation>
-    </message>
-    <message>
-        <location filename="../bitcoinstrings.cpp" line="113"/>
-        <source>Loading addresses...</source>
-        <translation>Adresler yükleniyor...</translation>
-    </message>
-    <message>
-        <location filename="../bitcoinstrings.cpp" line="115"/>
-        <source>Loading block index...</source>
-        <translation>Blok indeksi yükleniyor...</translation>
-    </message>
-    <message>
-        <location filename="../bitcoinstrings.cpp" line="118"/>
-        <source>Error loading wallet.dat: Wallet corrupted</source>
-        <translation>wallet.dat dosyasının yüklenmesinde hata oluştu: bozuk cüzdan</translation>
-    </message>
-    <message>
-        <location filename="../bitcoinstrings.cpp" line="117"/>
-=======
-        <location filename="../bitcoinstrings.cpp" line="79"/>
->>>>>>> 423cece2
-        <source>Loading wallet...</source>
-        <translation>Cüzdan yükleniyor...</translation>
-    </message>
-    <message>
-<<<<<<< HEAD
-        <location filename="../bitcoinstrings.cpp" line="125"/>
-        <source>Rescanning...</source>
-        <translation>Yeniden tarama...</translation>
-=======
-        <location filename="../bitcoinstrings.cpp" line="86"/>
-        <source>Cannot write default address</source>
-        <translation>Varsayılan adres yazılamadı</translation>
->>>>>>> 423cece2
-    </message>
-    <message>
-        <location filename="../bitcoinstrings.cpp" line="126"/>
-        <source>Done loading</source>
-        <translation>Yükleme tamamlandı</translation>
-    </message>
-    <message>
         <location filename="../bitcoinstrings.cpp" line="41"/>
         <source>Bitcoin version</source>
         <translation>Bitcoin sürümü</translation>
     </message>
     <message>
-        <location filename="../bitcoinstrings.cpp" line="42"/>
-        <source>Usage:</source>
-        <translation>Kullanım:</translation>
-    </message>
-    <message>
-<<<<<<< HEAD
-        <location filename="../bitcoinstrings.cpp" line="43"/>
-        <source>Send command to -server or bitcoind</source>
-        <translation>-server ya da bitcoind&apos;ye komut gönder</translation>
-    </message>
-    <message>
-        <location filename="../bitcoinstrings.cpp" line="44"/>
-        <source>List commands</source>
-        <translation>Komutları listele</translation>
-    </message>
-    <message>
-        <location filename="../bitcoinstrings.cpp" line="45"/>
-        <source>Get help for a command</source>
-        <translation>Bir komut için yardım al</translation>
-    </message>
-    <message>
-        <location filename="../bitcoinstrings.cpp" line="46"/>
-        <source>Options:</source>
-        <translation>Seçenekler:</translation>
-    </message>
-    <message>
-        <location filename="../bitcoinstrings.cpp" line="47"/>
-        <source>Specify configuration file (default: bitcoin.conf)</source>
-        <translation>Yapılandırma dosyası belirt (varsayılan: bitcoin.conf)</translation>
-    </message>
-    <message>
-        <location filename="../bitcoinstrings.cpp" line="48"/>
-        <source>Specify pid file (default: bitcoind.pid)</source>
-        <translation>Pid dosyası belirt (varsayılan: bitcoind.pid)</translation>
-    </message>
-    <message>
-        <location filename="../bitcoinstrings.cpp" line="51"/>
-        <source>Start minimized</source>
-        <translation>Küçültülmüş olarak başla</translation>
-    </message>
-    <message>
-        <location filename="../bitcoinstrings.cpp" line="52"/>
-        <source>Show splash screen on startup (default: 1)</source>
-        <translation>Başlatıldığında başlangıç ekranını göster (varsayılan: 1)</translation>
-    </message>
-    <message>
-        <location filename="../bitcoinstrings.cpp" line="53"/>
-        <source>Specify data directory</source>
-        <translation>Veri dizinini belirt</translation>
-=======
-        <location filename="../bitcoinstrings.cpp" line="68"/>
-        <source>Acceptable ciphers (default: TLSv1+HIGH:!SSLv2:!aNULL:!eNULL:!AH:!3DES:@STRENGTH)</source>
-        <translation>Kabul edilebilir şifreler (varsayılan: TLSv1+HIGH:!SSLv2:!aNULL:!eNULL:!AH:!3DES:@STRENGTH)</translation>
-    </message>
-    <message>
-        <location filename="../bitcoinstrings.cpp" line="43"/>
-        <source>Run in the background as a daemon and accept commands</source>
-        <translation>Arka planda daemon (servis) olarak çalış ve komutları kabul et</translation>
-    </message>
-    <message>
-        <location filename="../bitcoinstrings.cpp" line="48"/>
-        <source>Send trace/debug info to debugger</source>
-        <translation>Hata ayıklayıcıya -debugger- trace/hata ayıklama verileri gönder</translation>
-    </message>
-    <message>
-        <location filename="../bitcoinstrings.cpp" line="49"/>
-        <source>Username for JSON-RPC connections</source>
-        <translation>JSON-RPC bağlantıları için kullanıcı ismi</translation>
-    </message>
-    <message>
-        <location filename="../bitcoinstrings.cpp" line="50"/>
-        <source>Password for JSON-RPC connections</source>
-        <translation>JSON-RPC bağlantıları için parola</translation>
-    </message>
-    <message>
-        <location filename="../bitcoinstrings.cpp" line="53"/>
-        <source>Send commands to node running on &lt;ip&gt; (default: 127.0.0.1)</source>
-        <translation>Şu &lt;ip&gt; adresinde (varsayılan: 127.0.0.1) çalışan düğüme komut yolla</translation>
-    </message>
-    <message>
-        <location filename="../bitcoinstrings.cpp" line="58"/>
-        <source>Set key pool size to &lt;n&gt; (default: 100)</source>
-        <translation>Anahtar alan boyutunu &lt;n&gt; değerine ayarla (varsayılan: 100)</translation>
-    </message>
-    <message>
-        <location filename="../bitcoinstrings.cpp" line="59"/>
-        <source>Rescan the block chain for missing wallet transactions</source>
-        <translation>Blok zincirini eksik cüzdan muameleleri için tekrar tara</translation>
-    </message>
-    <message>
-        <location filename="../bitcoinstrings.cpp" line="65"/>
-        <source>Use OpenSSL (https) for JSON-RPC connections</source>
-        <translation>JSON-RPC bağlantıları için OpenSSL (https) kullan</translation>
-    </message>
-    <message>
-        <location filename="../bitcoinstrings.cpp" line="15"/>
-        <source>Specify pid file (default: bitcoind.pid)</source>
-        <translation>Pid dosyası belirt (varsayılan: bitcoind.pid)</translation>
-    </message>
-    <message>
-        <location filename="../bitcoinstrings.cpp" line="77"/>
-        <source>Loading block index...</source>
-        <translation>Blok indeksi yükleniyor...</translation>
->>>>>>> 423cece2
-    </message>
-    <message>
-        <location filename="../bitcoinstrings.cpp" line="56"/>
-        <source>Specify connection timeout (in milliseconds)</source>
-        <translation>Bağlantı zaman aşım süresini milisaniye olarak belirt</translation>
-    </message>
-    <message>
-<<<<<<< HEAD
-        <location filename="../bitcoinstrings.cpp" line="57"/>
-        <source>Connect through socks4 proxy</source>
-        <translation>Socks4 vekil sunucusu vasıtasıyla bağlan</translation>
-    </message>
-    <message>
-        <location filename="../bitcoinstrings.cpp" line="58"/>
-        <source>Allow DNS lookups for addnode and connect</source>
-        <translation>Düğüm ekleme ve bağlantı için DNS aramalarına izin ver</translation>
-    </message>
-    <message>
-        <location filename="../bitcoinstrings.cpp" line="62"/>
-        <source>Connect only to the specified node</source>
-        <translation>Sadece belirtilen düğüme bağlan</translation>
-    </message>
-    <message>
-        <location filename="../bitcoinstrings.cpp" line="71"/>
-        <source>Maximum per-connection receive buffer, &lt;n&gt;*1000 bytes (default: 10000)</source>
-        <translation>Her bağlantı için alım tamponu, &lt;n&gt;*1000 bayt (varsayılan: 10000)</translation>
-    </message>
-    <message>
-        <location filename="../bitcoinstrings.cpp" line="72"/>
-        <source>Maximum per-connection send buffer, &lt;n&gt;*1000 bytes (default: 10000)</source>
-        <translation>Her bağlantı için yollama tamponu, &lt;n&gt;*1000 bayt (varsayılan: 10000)</translation>
-    </message>
-    <message>
-        <location filename="../bitcoinstrings.cpp" line="81"/>
-        <source>Output extra debugging information</source>
-        <translation>İlâve hata ayıklama verisi çıkar</translation>
-    </message>
-    <message>
-        <location filename="../bitcoinstrings.cpp" line="98"/>
-        <source>
-SSL options: (see the Bitcoin Wiki for SSL setup instructions)</source>
-        <translation>
-SSL seçenekleri: (SSL kurulum bilgisi için Bitcoin vikisine bakınız)</translation>
-    </message>
-    <message>
-        <location filename="../bitcoinstrings.cpp" line="108"/>
-        <source>Usage</source>
-        <translation>Kullanım</translation>
-    </message>
-    <message>
-        <location filename="../bitcoinstrings.cpp" line="114"/>
-        <source>Error loading addr.dat</source>
-        <translation>addr.dat dosyasının yüklenmesinde hata oluştu</translation>
-=======
-        <location filename="../bitcoinstrings.cpp" line="27"/>
-        <source>Add a node to connect to and attempt to keep the connection open</source>
-        <translation>Bağlanılacak düğüm ekle ve bağlantıyı zinde tutmaya çalış</translation>
-    </message>
-    <message>
-        <location filename="../bitcoinstrings.cpp" line="41"/>
-        <source>Fee per KB to add to transactions you send</source>
-        <translation>Yolladığınız muameleler için eklenecek KB başı ücret</translation>
-    </message>
-    <message>
-        <location filename="../bitcoinstrings.cpp" line="42"/>
-        <source>Accept command line and JSON-RPC commands</source>
-        <translation>Konut satırı ve JSON-RPC komutlarını kabul et</translation>
-    </message>
-    <message>
-        <location filename="../bitcoinstrings.cpp" line="44"/>
-        <source>Use the test network</source>
-        <translation>Deneme şebekesini kullan</translation>
-    </message>
-    <message>
-        <location filename="../bitcoinstrings.cpp" line="46"/>
-        <source>Prepend debug output with timestamp</source>
-        <translation>Hata ayıklama çıktısına tarih ön ekleri ilâve et</translation>
-    </message>
-    <message>
-        <location filename="../bitcoinstrings.cpp" line="47"/>
-        <source>Send trace/debug info to console instead of debug.log file</source>
-        <translation>Trace/hata ayıklama verilerini debug.log dosyası yerine konsola gönder</translation>
-    </message>
-    <message>
-        <location filename="../bitcoinstrings.cpp" line="52"/>
-        <source>Allow JSON-RPC connections from specified IP address</source>
-        <translation>Belirtilen İP adresinden JSON-RPC bağlantılarını kabul et</translation>
-    </message>
-    <message>
-        <location filename="../bitcoinstrings.cpp" line="67"/>
-        <source>Server private key (default: server.pem)</source>
-        <translation>Sunucu özel anahtarı (varsayılan: server.pem)</translation>
-    </message>
-    <message>
-        <location filename="../bitcoinstrings.cpp" line="71"/>
-        <source>This help message</source>
-        <translation>Bu yardım mesajı</translation>
-    </message>
-    <message>
-        <location filename="../bitcoinstrings.cpp" line="81"/>
-        <source>Error loading wallet.dat: Wallet requires newer version of Bitcoin</source>
-        <translation>wallet.dat dosyasının yüklenmesinde hata oluştu: cüzdanın daha yeni bir Bitcoin sürümüne ihtiyacı var</translation>
-    </message>
-    <message>
-        <location filename="../bitcoinstrings.cpp" line="85"/>
-        <source>Cannot initialize keypool</source>
-        <translation>Keypool başlatılamadı</translation>
-    </message>
-    <message>
-        <location filename="../bitcoinstrings.cpp" line="12"/>
-        <source>Get help for a command</source>
-        <translation>Bir komut için yardım al</translation>
-    </message>
-    <message>
-        <location filename="../bitcoinstrings.cpp" line="16"/>
-        <source>Generate coins</source>
-        <translation>Madenî para (Bitcoin) oluştur</translation>
-    </message>
-    <message>
-        <location filename="../bitcoinstrings.cpp" line="18"/>
-        <source>Start minimized</source>
-        <translation>Küçültülmüş olarak başla</translation>
-    </message>
-    <message>
-        <location filename="../bitcoinstrings.cpp" line="20"/>
-        <source>Specify data directory</source>
-        <translation>Veri dizinini belirt</translation>
-    </message>
-    <message>
-        <location filename="../bitcoinstrings.cpp" line="25"/>
-        <source>Listen for connections on &lt;port&gt; (default: 8333 or testnet: 18333)</source>
-        <translation>Bağlantılar için dinlenecek &lt;port&gt; (varsayılan: 8333 ya da testnet: 18333)</translation>
-    </message>
-    <message>
-        <location filename="../bitcoinstrings.cpp" line="87"/>
-        <source>Rescanning...</source>
-        <translation>Yeniden tarama...</translation>
->>>>>>> 423cece2
-    </message>
-    <message>
-        <location filename="../bitcoinstrings.cpp" line="127"/>
-        <source>Invalid -proxy address</source>
-        <translation>Geçersiz -proxy adresi</translation>
-    </message>
-    <message>
-        <location filename="../bitcoinstrings.cpp" line="128"/>
-        <source>Invalid amount for -paytxfee=&lt;amount&gt;</source>
-        <translation>-paytxfee=&lt;miktar&gt; için geçersiz miktar</translation>
-    </message>
-    <message>
-        <location filename="../bitcoinstrings.cpp" line="129"/>
-        <source>Warning: -paytxfee is set very high.  This is the transaction fee you will pay if you send a transaction.</source>
-        <translation>Uyarı: -paytxfee çok yüksek bir değere ayarlanmış.  Bu, muamele gönderirseniz ödeyeceğiniz muamele ücretidir.</translation>
-    </message>
-    <message>
-        <location filename="../bitcoinstrings.cpp" line="133"/>
-        <source>Unable to bind to port %d on this computer.  Bitcoin is probably already running.</source>
-        <translation>%d sayılı porta bu bilgisayarda bağlanılamadı.  Bitcoin muhtemelen hâlihazırda çalışmaktadır.</translation>
-    </message>
-    <message>
-        <location filename="../bitcoinstrings.cpp" line="38"/>
-        <source>Warning: Please check that your computer&apos;s date and time are correct.  If your clock is wrong Bitcoin will not work properly.</source>
-        <translation>Uyarı: Lütfen bilgisayarınızın tarih ve saatinin doğru olup olmadığını kontrol ediniz.  Saatiniz doğru değilse Bitcoin gerektiği gibi çalışamaz.</translation>
-    </message>
-    <message>
-        <location filename="../bitcoinstrings.cpp" line="132"/>
-        <source>Error: CreateThread(StartNode) failed</source>
-        <translation>Hata: CreateThread(StartNode) başarısız oldu</translation>
+        <location filename="../bitcoinstrings.cpp" line="9"/>
+        <source>Error: This transaction requires a transaction fee of at least %s because of its amount, complexity, or use of recently received funds  </source>
+        <translation>Hata: Muamelenin miktarı, karmaşıklığı ya da yakın geçmişte alınan fonların kullanılması nedeniyle bu muamele en az %s tutarında ücret gerektirmektedir  </translation>
     </message>
     <message>
         <location filename="../bitcoinstrings.cpp" line="22"/>
@@ -2644,55 +1861,89 @@
 </translation>
     </message>
     <message>
-<<<<<<< HEAD
-        <location filename="../bitcoinstrings.cpp" line="75"/>
-        <source>Detach block and address databases. Increases shutdown time (default: 0)</source>
-        <translation>Blok ve adres veri tabanlarını ayır. Kapatma süresini arttırır (varsayılan: 0)</translation>
-    </message>
-    <message>
-        <location filename="../bitcoinstrings.cpp" line="14"/>
-        <source>Error: The transaction was rejected.  This might happen if some of the coins in your wallet were already spent, such as if you used a copy of wallet.dat and coins were spent in the copy but not marked as spent here.</source>
-        <translation>Hata: Muamele reddedildi.  Cüzdanınızdaki madenî paraların bazıları zaten harcanmış olduğunda bu meydana gelebilir. Örneğin wallet.dat dosyasının bir kopyasını kullandıysanız ve kopyada para harcandığında ancak burada harcandığı işaretlenmediğinde.</translation>
-    </message>
-    <message>
-        <location filename="../bitcoinstrings.cpp" line="64"/>
-        <source>Accept connections from outside (default: 1)</source>
-        <translation type="unfinished">Dışarıdan gelen bağlantıları kabul et (varsayılan: 1)</translation>
-    </message>
-    <message>
-        <location filename="../bitcoinstrings.cpp" line="9"/>
-        <source>Error: This transaction requires a transaction fee of at least %s because of its amount, complexity, or use of recently received funds  </source>
-        <translation>Hata: Muamelenin miktarı, karmaşıklığı ya da yakın geçmişte alınan fonların kullanılması nedeniyle bu muamele en az %s tutarında ücret gerektirmektedir  </translation>
-    </message>
-    <message>
-        <location filename="../bitcoinstrings.cpp" line="65"/>
-        <source>Set language, for example &quot;de_DE&quot; (default: system locale)</source>
-        <translation>Lisan belirt, mesela &quot;de_De&quot; (varsayılan: sistem dili)</translation>
-    </message>
-    <message>
-        <location filename="../bitcoinstrings.cpp" line="66"/>
-        <source>Find peers using DNS lookup (default: 1)</source>
-        <translation type="unfinished">Eşleri DNS araması vasıtasıyla bul (varsayılan: 1)</translation>
-    </message>
-    <message>
-        <location filename="../bitcoinstrings.cpp" line="90"/>
-        <source>Execute command when the best block changes (%s in cmd is replaced by block hash)</source>
-        <translation>En iyi blok değiştiğinde komutu çalıştır (komut için %s parametresi blok hash değeri ile değiştirilecektir)</translation>
-    </message>
-    <message>
-        <location filename="../bitcoinstrings.cpp" line="83"/>
-        <source>Send trace/debug info to console instead of debug.log file</source>
-        <translation>Trace/hata ayıklama verilerini debug.log dosyası yerine konsola gönder</translation>
-    </message>
-    <message>
-        <location filename="../bitcoinstrings.cpp" line="73"/>
-        <source>Use Universal Plug and Play to map the listening port (default: 1)</source>
-        <translation type="unfinished">Dinlenecek portu haritalamak için UPnP kullan (varsayılan: 1)</translation>
-    </message>
-    <message>
-        <location filename="../bitcoinstrings.cpp" line="74"/>
-        <source>Use Universal Plug and Play to map the listening port (default: 0)</source>
-        <translation type="unfinished">Dinlenecek portu haritalamak için UPnP kullan (varsayılan: 0)</translation>
+        <location filename="../bitcoinstrings.cpp" line="126"/>
+        <source>Done loading</source>
+        <translation>Yükleme tamamlandı</translation>
+    </message>
+    <message>
+        <location filename="../bitcoinstrings.cpp" line="117"/>
+        <source>Loading wallet...</source>
+        <translation>Cüzdan yükleniyor...</translation>
+    </message>
+    <message>
+        <location filename="../bitcoinstrings.cpp" line="101"/>
+        <source>Use OpenSSL (https) for JSON-RPC connections</source>
+        <translation>JSON-RPC bağlantıları için OpenSSL (https) kullan</translation>
+    </message>
+    <message>
+        <location filename="../bitcoinstrings.cpp" line="88"/>
+        <source>Allow JSON-RPC connections from specified IP address</source>
+        <translation>Belirtilen İP adresinden JSON-RPC bağlantılarını kabul et</translation>
+    </message>
+    <message>
+        <location filename="../bitcoinstrings.cpp" line="107"/>
+        <source>This help message</source>
+        <translation>Bu yardım mesajı</translation>
+    </message>
+    <message>
+        <location filename="../bitcoinstrings.cpp" line="45"/>
+        <source>Get help for a command</source>
+        <translation>Bir komut için yardım al</translation>
+    </message>
+    <message>
+        <location filename="../bitcoinstrings.cpp" line="51"/>
+        <source>Start minimized</source>
+        <translation>Küçültülmüş olarak başla</translation>
+    </message>
+    <message>
+        <location filename="../bitcoinstrings.cpp" line="123"/>
+        <source>Cannot initialize keypool</source>
+        <translation>Keypool başlatılamadı</translation>
+    </message>
+    <message>
+        <location filename="../bitcoinstrings.cpp" line="8"/>
+        <source>Error: Wallet locked, unable to create transaction  </source>
+        <translation>Hata: Cüzdan kilitli, muamele oluşturulamadı  </translation>
+    </message>
+    <message>
+        <location filename="../bitcoinstrings.cpp" line="12"/>
+        <source>Error: Transaction creation failed  </source>
+        <translation>Hata: Muamele oluşturması başarısız oldu  </translation>
+    </message>
+    <message>
+        <location filename="../bitcoinstrings.cpp" line="13"/>
+        <source>Sending...</source>
+        <translation>Gönderiliyor...</translation>
+    </message>
+    <message>
+        <location filename="../bitcoinstrings.cpp" line="18"/>
+        <source>Invalid amount</source>
+        <translation>Geçersiz miktar</translation>
+    </message>
+    <message>
+        <location filename="../bitcoinstrings.cpp" line="20"/>
+        <source>Warning: Disk space is low</source>
+        <translation>Uyarı: Disk alanı düşük</translation>
+    </message>
+    <message>
+        <location filename="../bitcoinstrings.cpp" line="109"/>
+        <source>Cannot obtain a lock on data directory %s.  Bitcoin is probably already running.</source>
+        <translation>%s veri dizininde kilit elde edilemedi.  Bitcoin muhtemelen hâlihazırda çalışmaktadır.</translation>
+    </message>
+    <message>
+        <location filename="../bitcoinstrings.cpp" line="68"/>
+        <source>Number of seconds to keep misbehaving peers from reconnecting (default: 86400)</source>
+        <translation>Aksaklık gösteren eşlerle yeni bağlantıları engelleme süresi, saniye olarak (varsayılan: 86400)</translation>
+    </message>
+    <message>
+        <location filename="../bitcoinstrings.cpp" line="48"/>
+        <source>Specify pid file (default: bitcoind.pid)</source>
+        <translation>Pid dosyası belirt (varsayılan: bitcoind.pid)</translation>
+    </message>
+    <message>
+        <location filename="../bitcoinstrings.cpp" line="53"/>
+        <source>Specify data directory</source>
+        <translation>Veri dizinini belirt</translation>
     </message>
     <message>
         <location filename="../bitcoinstrings.cpp" line="33"/>
@@ -2704,207 +1955,201 @@
 Dosya mevcut değilse, sadece sahibi için okumayla sınırlı izin ile oluşturunuz.</translation>
     </message>
     <message>
+        <location filename="../bitcoinstrings.cpp" line="55"/>
+        <source>Set database disk log size in megabytes (default: 100)</source>
+        <translation>Diskteki veritabanı kütüğü boyutunu megabayt olarak belirt (varsayılan: 100)</translation>
+    </message>
+    <message>
         <location filename="../bitcoinstrings.cpp" line="61"/>
         <source>Add a node to connect to and attempt to keep the connection open</source>
         <translation>Bağlanılacak düğüm ekle ve bağlantıyı zinde tutmaya çalış</translation>
-=======
-        <location filename="../bitcoinstrings.cpp" line="45"/>
+    </message>
+    <message>
+        <location filename="../bitcoinstrings.cpp" line="71"/>
+        <source>Maximum per-connection receive buffer, &lt;n&gt;*1000 bytes (default: 10000)</source>
+        <translation>Her bağlantı için alım tamponu, &lt;n&gt;*1000 bayt (varsayılan: 10000)</translation>
+    </message>
+    <message>
+        <location filename="../bitcoinstrings.cpp" line="72"/>
+        <source>Maximum per-connection send buffer, &lt;n&gt;*1000 bytes (default: 10000)</source>
+        <translation>Her bağlantı için yollama tamponu, &lt;n&gt;*1000 bayt (varsayılan: 10000)</translation>
+    </message>
+    <message>
+        <location filename="../bitcoinstrings.cpp" line="81"/>
         <source>Output extra debugging information</source>
         <translation>İlâve hata ayıklama verisi çıkar</translation>
     </message>
     <message>
-        <location filename="../bitcoinstrings.cpp" line="62"/>
+        <location filename="../bitcoinstrings.cpp" line="119"/>
+        <source>Error loading wallet.dat: Wallet requires newer version of Bitcoin</source>
+        <translation>wallet.dat dosyasının yüklenmesinde hata oluştu: cüzdanın daha yeni bir Bitcoin sürümüne ihtiyacı var</translation>
+    </message>
+    <message>
+        <location filename="../bitcoinstrings.cpp" line="49"/>
+        <source>Generate coins</source>
+        <translation>Madenî para (Bitcoin) oluştur</translation>
+    </message>
+    <message>
+        <location filename="../bitcoinstrings.cpp" line="96"/>
+        <source>How many blocks to check at startup (default: 2500, 0 = all)</source>
+        <translation>Başlangıçta ne kadar blokun denetleneceği (varsayılan: 2500, 0 = tümü)</translation>
+    </message>
+    <message>
+        <location filename="../bitcoinstrings.cpp" line="98"/>
         <source>
 SSL options: (see the Bitcoin Wiki for SSL setup instructions)</source>
         <translation>
 SSL seçenekleri: (SSL kurulum bilgisi için Bitcoin vikisine bakınız)</translation>
     </message>
     <message>
+        <location filename="../bitcoinstrings.cpp" line="59"/>
+        <source>Listen for connections on &lt;port&gt; (default: 8333 or testnet: 18333)</source>
+        <translation>Bağlantılar için dinlenecek &lt;port&gt; (varsayılan: 8333 ya da testnet: 18333)</translation>
+    </message>
+    <message>
+        <location filename="../bitcoinstrings.cpp" line="115"/>
+        <source>Loading block index...</source>
+        <translation>Blok indeksi yükleniyor...</translation>
+    </message>
+    <message>
+        <location filename="../bitcoinstrings.cpp" line="60"/>
+        <source>Maintain at most &lt;n&gt; connections to peers (default: 125)</source>
+        <translation>Eşler ile en çok &lt;n&gt; adet bağlantı kur (varsayılan: 125)</translation>
+    </message>
+    <message>
         <location filename="../bitcoinstrings.cpp" line="95"/>
-        <source>Warning: Disk space is low</source>
-        <translation>Uyarı: Disk alanı düşük</translation>
->>>>>>> 423cece2
-    </message>
-    <message>
-        <location filename="../bitcoinstrings.cpp" line="116"/>
-        <source>Error loading blkindex.dat</source>
-        <translation>blkindex.dat dosyasının yüklenmesinde hata oluştu</translation>
-    </message>
-    <message>
-        <location filename="../bitcoinstrings.cpp" line="32"/>
-        <source>An error occurred while setting up the RPC port %i for listening: %s</source>
-        <translation>%i RPC portunun dinleme için kurulması sırasında bir hata meydana geldi: %s</translation>
-    </message>
-    <message>
-        <location filename="../bitcoinstrings.cpp" line="112"/>
-        <source>Bitcoin</source>
-        <translation>Bitcoin</translation>
-    </message>
-    <message>
-        <location filename="../bitcoinstrings.cpp" line="124"/>
-        <source>Cannot write default address</source>
-        <translation>Varsayılan adres yazılamadı</translation>
-    </message>
-    <message>
-        <location filename="../bitcoinstrings.cpp" line="50"/>
-        <source>Don&apos;t generate coins</source>
-        <translation>Bitcoin oluşturmasını devre dışı bırak</translation>
-    </message>
-    <message>
-        <location filename="../bitcoinstrings.cpp" line="31"/>
-        <source>Error</source>
-        <translation>Hata</translation>
-    </message>
-    <message>
-        <location filename="../bitcoinstrings.cpp" line="12"/>
-        <source>Error: Transaction creation failed  </source>
-        <translation>Hata: Muamele oluşturması başarısız oldu  </translation>
-    </message>
-    <message>
-        <location filename="../bitcoinstrings.cpp" line="8"/>
-        <source>Error: Wallet locked, unable to create transaction  </source>
-        <translation>Hata: Cüzdan kilitli, muamele oluşturulamadı  </translation>
-    </message>
-    <message>
-        <location filename="../bitcoinstrings.cpp" line="77"/>
-        <source>Fee per KB to add to transactions you send</source>
-        <translation>Yolladığınız muameleler için eklenecek KB başı ücret</translation>
-    </message>
-    <message>
-        <location filename="../bitcoinstrings.cpp" line="63"/>
-        <source>Find peers using internet relay chat (default: 0)</source>
-        <translation>Eşleri Internet Relay Chat vasıtasıyla bul (varsayılan: 0)</translation>
-    </message>
-    <message>
-        <location filename="../bitcoinstrings.cpp" line="96"/>
-        <source>How many blocks to check at startup (default: 2500, 0 = all)</source>
-        <translation>Başlangıçta ne kadar blokun denetleneceği (varsayılan: 2500, 0 = tümü)</translation>
-    </message>
-    <message>
-        <location filename="../bitcoinstrings.cpp" line="97"/>
-        <source>How thorough the block verification is (0-6, default: 1)</source>
-        <translation>Blok kontrolünün derinliği (0 ilâ 6, varsayılan: 1)</translation>
-    </message>
-    <message>
-<<<<<<< HEAD
-        <location filename="../bitcoinstrings.cpp" line="19"/>
-        <source>Insufficient funds</source>
-        <translation>Yetersiz bakiye</translation>
-    </message>
-    <message>
-        <location filename="../bitcoinstrings.cpp" line="18"/>
-        <source>Invalid amount</source>
-        <translation>Geçersiz miktar</translation>
-    </message>
-    <message>
-        <location filename="../bitcoinstrings.cpp" line="13"/>
-        <source>Sending...</source>
-        <translation>Gönderiliyor...</translation>
-    </message>
-    <message>
-        <location filename="../bitcoinstrings.cpp" line="54"/>
-        <source>Set database cache size in megabytes (default: 25)</source>
-        <translation>Veritabanı önbellek boyutunu megabayt olarak belirt (varsayılan: 25)</translation>
-    </message>
-    <message>
-        <location filename="../bitcoinstrings.cpp" line="55"/>
-        <source>Set database disk log size in megabytes (default: 100)</source>
-        <translation>Diskteki veritabanı kütüğü boyutunu megabayt olarak belirt (varsayılan: 100)</translation>
-    </message>
-    <message>
-        <location filename="../bitcoinstrings.cpp" line="21"/>
-        <source>To use the %s option</source>
-        <translation>%s seçeneğini kullanmak için</translation>
-    </message>
-    <message>
-        <location filename="../bitcoinstrings.cpp" line="93"/>
-        <source>Upgrade wallet to latest format</source>
-        <translation>Cüzdanı en yeni biçime güncelle</translation>
-    </message>
-    <message>
-        <location filename="../bitcoinstrings.cpp" line="20"/>
-        <source>Warning: Disk space is low</source>
-        <translation>Uyarı: Disk alanı düşük</translation>
-=======
+        <source>Rescan the block chain for missing wallet transactions</source>
+        <translation>Blok zincirini eksik cüzdan muameleleri için tekrar tara</translation>
+    </message>
+    <message>
+        <location filename="../bitcoinstrings.cpp" line="79"/>
+        <source>Run in the background as a daemon and accept commands</source>
+        <translation>Arka planda daemon (servis) olarak çalış ve komutları kabul et</translation>
+    </message>
+    <message>
+        <location filename="../bitcoinstrings.cpp" line="103"/>
+        <source>Server private key (default: server.pem)</source>
+        <translation>Sunucu özel anahtarı (varsayılan: server.pem)</translation>
+    </message>
+    <message>
         <location filename="../bitcoinstrings.cpp" line="94"/>
+        <source>Set key pool size to &lt;n&gt; (default: 100)</source>
+        <translation>Anahtar alan boyutunu &lt;n&gt; değerine ayarla (varsayılan: 100)</translation>
+    </message>
+    <message>
+        <location filename="../bitcoinstrings.cpp" line="47"/>
+        <source>Specify configuration file (default: bitcoin.conf)</source>
+        <translation>Yapılandırma dosyası belirt (varsayılan: bitcoin.conf)</translation>
+    </message>
+    <message>
+        <location filename="../bitcoinstrings.cpp" line="67"/>
+        <source>Threshold for disconnecting misbehaving peers (default: 100)</source>
+        <translation>Aksaklık gösteren eşlerle bağlantıyı kesme sınırı (varsayılan: 100)</translation>
+    </message>
+    <message>
+        <location filename="../bitcoinstrings.cpp" line="87"/>
+        <source>Listen for JSON-RPC connections on &lt;port&gt; (default: 8332)</source>
+        <translation>JSON-RPC bağlantıları için dinlenecek &lt;port&gt; (varsayılan: 8332)</translation>
+    </message>
+    <message>
+        <location filename="../bitcoinstrings.cpp" line="44"/>
+        <source>List commands</source>
+        <translation>Komutları listele</translation>
+    </message>
+    <message>
+        <location filename="../bitcoinstrings.cpp" line="46"/>
+        <source>Options:</source>
+        <translation>Seçenekler:</translation>
+    </message>
+    <message>
+        <location filename="../bitcoinstrings.cpp" line="62"/>
+        <source>Connect only to the specified node</source>
+        <translation>Sadece belirtilen düğüme bağlan</translation>
+    </message>
+    <message>
+        <location filename="../bitcoinstrings.cpp" line="108"/>
+        <source>Usage</source>
+        <translation>Kullanım</translation>
+    </message>
+    <message>
+        <location filename="../bitcoinstrings.cpp" line="114"/>
+        <source>Error loading addr.dat</source>
+        <translation>addr.dat dosyasının yüklenmesinde hata oluştu</translation>
+    </message>
+    <message>
+        <location filename="../bitcoinstrings.cpp" line="127"/>
+        <source>Invalid -proxy address</source>
+        <translation>Geçersiz -proxy adresi</translation>
+    </message>
+    <message>
+        <location filename="../bitcoinstrings.cpp" line="128"/>
+        <source>Invalid amount for -paytxfee=&lt;amount&gt;</source>
+        <translation>-paytxfee=&lt;miktar&gt; için geçersiz miktar</translation>
+    </message>
+    <message>
+        <location filename="../bitcoinstrings.cpp" line="129"/>
+        <source>Warning: -paytxfee is set very high.  This is the transaction fee you will pay if you send a transaction.</source>
+        <translation>Uyarı: -paytxfee çok yüksek bir değere ayarlanmış.  Bu, muamele gönderirseniz ödeyeceğiniz muamele ücretidir.</translation>
+    </message>
+    <message>
+        <location filename="../bitcoinstrings.cpp" line="133"/>
+        <source>Unable to bind to port %d on this computer.  Bitcoin is probably already running.</source>
+        <translation>%d sayılı porta bu bilgisayarda bağlanılamadı.  Bitcoin muhtemelen hâlihazırda çalışmaktadır.</translation>
+    </message>
+    <message>
+        <location filename="../bitcoinstrings.cpp" line="38"/>
+        <source>Warning: Please check that your computer&apos;s date and time are correct.  If your clock is wrong Bitcoin will not work properly.</source>
+        <translation>Uyarı: Lütfen bilgisayarınızın tarih ve saatinin doğru olup olmadığını kontrol ediniz.  Saatiniz doğru değilse Bitcoin gerektiği gibi çalışamaz.</translation>
+    </message>
+    <message>
+        <location filename="../bitcoinstrings.cpp" line="132"/>
         <source>Error: CreateThread(StartNode) failed</source>
         <translation>Hata: CreateThread(StartNode) başarısız oldu</translation>
->>>>>>> 423cece2
-    </message>
-    <message>
-        <location filename="../bitcoinstrings.cpp" line="10"/>
-        <source>Send command to -server or bitcoind</source>
-        <translation>-server ya da bitcoind&apos;ye komut gönder</translation>
-    </message>
-    <message>
-        <location filename="../bitcoinstrings.cpp" line="11"/>
-        <source>List commands</source>
-        <translation>Komutları listele</translation>
-    </message>
-    <message>
-        <location filename="../bitcoinstrings.cpp" line="13"/>
-        <source>Options:</source>
-        <translation>Seçenekler:</translation>
+    </message>
+    <message>
+        <location filename="../bitcoinstrings.cpp" line="64"/>
+        <source>Accept connections from outside (default: 1)</source>
+        <translation type="unfinished">Dışarıdan gelen bağlantıları kabul et (varsayılan: 1)</translation>
+    </message>
+    <message>
+        <location filename="../bitcoinstrings.cpp" line="65"/>
+        <source>Set language, for example &quot;de_DE&quot; (default: system locale)</source>
+        <translation>Lisan belirt, mesela &quot;de_De&quot; (varsayılan: sistem dili)</translation>
+    </message>
+    <message>
+        <location filename="../bitcoinstrings.cpp" line="58"/>
+        <source>Allow DNS lookups for addnode and connect</source>
+        <translation>Düğüm ekleme ve bağlantı için DNS aramalarına izin ver</translation>
+    </message>
+    <message>
+        <location filename="../bitcoinstrings.cpp" line="73"/>
+        <source>Use Universal Plug and Play to map the listening port (default: 1)</source>
+        <translation type="unfinished">Dinlenecek portu haritalamak için UPnP kullan (varsayılan: 1)</translation>
+    </message>
+    <message>
+        <location filename="../bitcoinstrings.cpp" line="74"/>
+        <source>Use Universal Plug and Play to map the listening port (default: 0)</source>
+        <translation type="unfinished">Dinlenecek portu haritalamak için UPnP kullan (varsayılan: 0)</translation>
     </message>
     <message>
         <location filename="../bitcoinstrings.cpp" line="14"/>
-        <source>Specify configuration file (default: bitcoin.conf)</source>
-        <translation>Yapılandırma dosyası belirt (varsayılan: bitcoin.conf)</translation>
-    </message>
-    <message>
-        <location filename="../bitcoinstrings.cpp" line="19"/>
+        <source>Error: The transaction was rejected.  This might happen if some of the coins in your wallet were already spent, such as if you used a copy of wallet.dat and coins were spent in the copy but not marked as spent here.</source>
+        <translation>Hata: Muamele reddedildi.  Cüzdanınızdaki madenî paraların bazıları zaten harcanmış olduğunda bu meydana gelebilir. Örneğin wallet.dat dosyasının bir kopyasını kullandıysanız ve kopyada para harcandığında ancak burada harcandığı işaretlenmediğinde.</translation>
+    </message>
+    <message>
+        <location filename="../bitcoinstrings.cpp" line="52"/>
         <source>Show splash screen on startup (default: 1)</source>
         <translation>Başlatıldığında başlangıç ekranını göster (varsayılan: 1)</translation>
     </message>
     <message>
-        <location filename="../bitcoinstrings.cpp" line="23"/>
+        <location filename="../bitcoinstrings.cpp" line="57"/>
         <source>Connect through socks4 proxy</source>
         <translation>Socks4 vekil sunucusu vasıtasıyla bağlan</translation>
     </message>
     <message>
-        <location filename="../bitcoinstrings.cpp" line="24"/>
-        <source>Allow DNS lookups for addnode and connect</source>
-        <translation>Düğüm ekleme ve bağlantı için DNS aramalarına izin ver</translation>
-    </message>
-    <message>
-        <location filename="../bitcoinstrings.cpp" line="30"/>
-        <source>Accept connections from outside (default: 1)</source>
-        <translation type="unfinished">Dışarıdan gelen bağlantıları kabul et (varsayılan: 1)</translation>
-    </message>
-    <message>
-        <location filename="../bitcoinstrings.cpp" line="31"/>
-        <source>Set language, for example &quot;de_DE&quot; (default: system locale)</source>
-        <translation>Lisan belirt, mesela &quot;de_De&quot; (varsayılan: sistem dili)</translation>
-    </message>
-    <message>
-        <location filename="../bitcoinstrings.cpp" line="8"/>
-        <source>Bitcoin version</source>
-        <translation>Bitcoin sürümü</translation>
-    </message>
-    <message>
         <location filename="../bitcoinstrings.cpp" line="66"/>
-        <source>Server certificate file (default: server.cert)</source>
-        <translation>Sunucu sertifika dosyası (varsayılan: server.cert)</translation>
-    </message>
-    <message>
-        <location filename="../bitcoinstrings.cpp" line="32"/>
         <source>Find peers using DNS lookup (default: 1)</source>
         <translation type="unfinished">Eşleri DNS araması vasıtasıyla bul (varsayılan: 1)</translation>
     </message>
-    <message>
-        <location filename="../bitcoinstrings.cpp" line="39"/>
-        <source>Use Universal Plug and Play to map the listening port (default: 1)</source>
-        <translation type="unfinished">Dinlenecek portu haritalamak için UPnP kullan (varsayılan: 1)</translation>
-    </message>
-    <message>
-        <location filename="../bitcoinstrings.cpp" line="40"/>
-        <source>Use Universal Plug and Play to map the listening port (default: 0)</source>
-        <translation type="unfinished">Dinlenecek portu haritalamak için UPnP kullan (varsayılan: 0)</translation>
-    </message>
-    <message>
-        <location filename="../bitcoinstrings.cpp" line="102"/>
-        <source>beta</source>
-        <translation>beta</translation>
-    </message>
 </context>
 </TS>