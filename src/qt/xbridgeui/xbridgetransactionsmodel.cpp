//******************************************************************************
//******************************************************************************

#include "xbridgetransactionsmodel.h"
#include "xbridge/xbridgetransaction.h"
#include "xbridge/xbridgeapp.h"
// #include "xbridgeconnector.h"
#include "xbridge/xuiconnector.h"
#include "xbridge/util/xutil.h"
#include "xbridge/util/xbridgeerror.h"
#include <boost/date_time/posix_time/posix_time.hpp>

//******************************************************************************
//******************************************************************************
XBridgeTransactionsModel::XBridgeTransactionsModel()
{
    m_columns << trUtf8("TOTAL")
              << trUtf8("SIZE")
              << trUtf8("BID")
              << trUtf8("STATE");

    xuiConnector.NotifyXBridgePendingTransactionReceived.connect
            (boost::bind(&XBridgeTransactionsModel::onTransactionReceived, this, _1));

    xuiConnector.NotifyXBridgeTransactionStateChanged.connect
            (boost::bind(&XBridgeTransactionsModel::onTransactionStateChanged, this, _1, _2));
    xuiConnector.NotifyXBridgeTransactionCancelled.connect
            (boost::bind(&XBridgeTransactionsModel::onTransactionCancelled, this, _1, _2, _3));

    connect(&m_timer, SIGNAL(timeout()), this, SLOT(onTimer()));
    m_timer.start(3000);
}

//******************************************************************************
//******************************************************************************
XBridgeTransactionsModel::~XBridgeTransactionsModel()
{
    xuiConnector.NotifyXBridgePendingTransactionReceived.disconnect
            (boost::bind(&XBridgeTransactionsModel::onTransactionReceived, this, _1));

    xuiConnector.NotifyXBridgeTransactionStateChanged.disconnect
            (boost::bind(&XBridgeTransactionsModel::onTransactionStateChanged, this, _1, _2));

    xuiConnector.NotifyXBridgeTransactionCancelled.disconnect
            (boost::bind(&XBridgeTransactionsModel::onTransactionCancelled, this, _1, _2, _3));
}

//******************************************************************************
//******************************************************************************
int XBridgeTransactionsModel::rowCount(const QModelIndex &) const
{
    return m_transactions.size();
}

//******************************************************************************
//******************************************************************************
int XBridgeTransactionsModel::columnCount(const QModelIndex &) const
{
    return m_columns.size();
}

//******************************************************************************
//******************************************************************************
QVariant XBridgeTransactionsModel::data(const QModelIndex & idx, int role) const
{
    if (!idx.isValid())
    {
        return QVariant();
    }

    if (idx.row() < 0 || idx.row() >= static_cast<int>(m_transactions.size()))
    {
        return QVariant();
    }

    const XBridgeTransactionDescr & d = m_transactions[idx.row()];

    if (role == Qt::DisplayRole)
    {
        switch (idx.column())
        {
            case Total:
            {
                double amount = (double)d.fromAmount / XBridgeTransactionDescr::COIN;
                QString text = QString("%1 %2").arg(QString::number(amount, 'f', 12).remove(QRegExp("\\.?0+$"))).arg(QString::fromStdString(d.fromCurrency));

                return QVariant(text);
            }
            case Size:
            {
                double amount = (double)d.toAmount / XBridgeTransactionDescr::COIN;
                QString text = QString("%1 %2").arg(QString::number(amount, 'f', 12).remove(QRegExp("\\.?0+$"))).arg(QString::fromStdString(d.toCurrency));

                return QVariant(text);
            }
            case BID:
            {
                double amountTotal = (double)d.fromAmount / XBridgeTransactionDescr::COIN;
                double amountSize = (double)d.toAmount / XBridgeTransactionDescr::COIN;
                double bid = amountTotal / amountSize;
                QString text = QString::number(bid, 'f', 12).remove(QRegExp("\\.?0+$"));

                return QVariant(text);
            }
            case State:
            {
                return QVariant(transactionState(d.state));
            }

            default:
                return QVariant();
        }
    }

    if(role == rawStateRole)
    {
        if(idx.column() == State)
            return QVariant(d.state);
        else
            return QVariant();
    }

    return QVariant();
}

//******************************************************************************
//******************************************************************************
QVariant XBridgeTransactionsModel::headerData(int section, Qt::Orientation orientation, int role) const
{
    if (orientation == Qt::Horizontal)
    {
        if (role == Qt::DisplayRole)
        {
            return m_columns[section];
        }
    }
    return QVariant();
}

//******************************************************************************
//******************************************************************************
XBridgeTransactionDescr XBridgeTransactionsModel::item(const unsigned int index) const
{
    if (index >= m_transactions.size())
    {
        XBridgeTransactionDescr dummy;
        dummy.state = XBridgeTransactionDescr::trInvalid;
        return dummy;
    }

    return m_transactions[index];
}

//******************************************************************************
//******************************************************************************
bool XBridgeTransactionsModel::isMyTransaction(const unsigned int index) const
{
    if (index >= m_transactions.size())
    {
        return false;
    }

    return m_transactions[index].from.size();
}

//******************************************************************************
//******************************************************************************
xbridge::Error XBridgeTransactionsModel::newTransaction(const std::string & from,
                                              const std::string & to,
                                              const std::string & fromCurrency,
                                              const std::string & toCurrency,
                                              const double fromAmount,
                                              const double toAmount)
{
    XBridgeApp & app = XBridgeApp::instance();
    XBridgeSessionPtr ptr = app.sessionByCurrency(fromCurrency);
    if (ptr && ptr->minAmount() > fromAmount)
    {
        return xbridge::INVALID_AMOUNT;
    }

    // TODO check amount
    uint256 id = uint256();
     const auto code = XBridgeApp::instance().sendXBridgeTransaction
            (from, fromCurrency, (uint64_t)(fromAmount * XBridgeTransactionDescr::COIN),
             to,   toCurrency,   (uint64_t)(toAmount * XBridgeTransactionDescr::COIN),id);

    if (code == xbridge::NO_ERROR)
    {
        XBridgeTransactionDescr d;
        d.id           = id;
        d.from         = from;
        d.to           = to;
        d.fromCurrency = fromCurrency;
        d.toCurrency   = toCurrency;
        d.fromAmount   = (boost::uint64_t)(fromAmount * XBridgeTransactionDescr::COIN);
        d.toAmount     = (boost::uint64_t)(toAmount * XBridgeTransactionDescr::COIN);
        d.txtime       = boost::posix_time::second_clock::universal_time();
        onTransactionReceived(d);
<<<<<<< HEAD
        return code;
    }
    return code;
=======
        return true;
    }
    return false;
>>>>>>> 0e6e3861
}

//******************************************************************************
//******************************************************************************
xbridge::Error XBridgeTransactionsModel::newTransactionFromPending(const uint256 &id,
                                                         const std::vector<unsigned char> &hub,
                                                         const std::string &from,
                                                         const std::string &to)
{
    unsigned int i = 0;
    for (; i < m_transactions.size(); ++i)
    {
        if (m_transactions[i].id == id && m_transactions[i].hubAddress == hub)
        {
            // found
            XBridgeTransactionDescr &d = m_transactions[i];
            d.from  = from;
            d.to    = to;
            d.state = XBridgeTransactionDescr::trAccepting;
            std::swap(d.fromCurrency, d.toCurrency);
            std::swap(d.fromAmount, d.toAmount);

            emit dataChanged(index(i, FirstColumn), index(i, LastColumn));

            // send tx
<<<<<<< HEAD
            const auto error = XBridgeApp::instance().acceptXBridgeTransaction(d.id, from, to, d.id);
            if(error != xbridge::NO_ERROR)
            {
                return error;
=======
            d.id = XBridgeApp::instance().acceptXBridgeTransaction(d.id, from, to);
            if(d.id == uint256())
            {
                return false;
>>>>>>> 0e6e3861
            }

            d.txtime = boost::posix_time::second_clock::universal_time();

            break;
        }
    }

    if (i == m_transactions.size())
    {
        // not found...assert ?
        return xbridge::UNKNOWN_ERROR;
    }

    // remove all other tx with this id
    for (unsigned int i = 0; i < m_transactions.size(); ++i)
    {
        if (m_transactions[i].id == id && m_transactions[i].hubAddress != hub)
        {
            emit beginRemoveRows(QModelIndex(), i, i);
            m_transactions.erase(m_transactions.begin() + i);
            emit endRemoveRows();
            --i;
        }
    }

    return xbridge::NO_ERROR;
}

//******************************************************************************
//******************************************************************************
bool XBridgeTransactionsModel::cancelTransaction(const uint256 &id)
{
    return XBridgeApp::instance().cancelXBridgeTransaction(id, crUserRequest) == xbridge::NO_ERROR;
}

//******************************************************************************
//******************************************************************************
bool XBridgeTransactionsModel::rollbackTransaction(const uint256 & id)
{
    return XBridgeApp::instance().rollbackXBridgeTransaction(id) == xbridge::NO_ERROR;
}

//******************************************************************************
//******************************************************************************
void XBridgeTransactionsModel::onTimer()
{
    // check pending transactions
    for (unsigned int i = 0; i < m_transactions.size(); ++i)
    {
        boost::posix_time::time_duration td =
                boost::posix_time::second_clock::universal_time() -
                m_transactions[i].txtime;

        auto id = m_transactions[i].id;
<<<<<<< HEAD
=======
        if(!m_transactions[i].from.empty() && !m_transactions[i].to.empty()){
            LOG() << "XBridgeTransactionsModel::onTimer td.total_seconds() = " << td.total_seconds();
        }
>>>>>>> 0e6e3861
        if (m_transactions[i].state == XBridgeTransactionDescr::trNew &&
                td.total_seconds() > XBridgeTransaction::TTL/60)
        {
            m_transactions[i].state = XBridgeTransactionDescr::trOffline;
            emit dataChanged(index(i, FirstColumn), index(i, LastColumn));
        }
        else if (m_transactions[i].state == XBridgeTransactionDescr::trPending &&
                td.total_seconds() > XBridgeTransaction::TTL/6)
        {
            m_transactions[i].state = XBridgeTransactionDescr::trExpired;
            emit dataChanged(index(i, FirstColumn), index(i, LastColumn));
        }
        else if ((m_transactions[i].state == XBridgeTransactionDescr::trExpired ||
                  m_transactions[i].state == XBridgeTransactionDescr::trOffline) &&
                         td.total_seconds() < XBridgeTransaction::TTL/6)
        {
            m_transactions[i].state = XBridgeTransactionDescr::trPending;
            emit dataChanged(index(i, FirstColumn), index(i, LastColumn));
        }
        else if (m_transactions[i].state == XBridgeTransactionDescr::trExpired &&
                td.total_seconds() > XBridgeTransaction::TTL)
        {
            emit beginRemoveRows(QModelIndex(), i, i);
            m_transactions.erase(m_transactions.begin()+i);
            emit endRemoveRows();
            --i;
            {
                boost::mutex::scoped_lock l(XBridgeApp::m_txLocker);
                if(XBridgeApp::m_historicTransactions.find(id) != XBridgeApp::m_historicTransactions.end())
                {
                    XBridgeApp::m_historicTransactions.erase(id);
                    LOG() << "remove historical transaction " << id.GetHex() << " " << __FUNCTION__;
                } else {
                    LOG() << "can't remove from historical transaction, transaction " << id.GetHex() << " not found " << __FUNCTION__;
                }
            }
        }
        //update historical transactions in XBridgeApp
        if(XBridgeApp::instance().isHistoricState(m_transactions[i].state))
        {
            XBridgeTransactionDescrPtr tmp = XBridgeTransactionDescrPtr(new XBridgeTransactionDescr(m_transactions[i]));
            LOG() << "insert into history transactions map " <<  m_transactions[i].strState() << "\t" << __FUNCTION__;
            {
                boost::mutex::scoped_lock l(XBridgeApp::m_txLocker);
                XBridgeApp::m_historicTransactions[id] = tmp;
            }
            {
                boost::mutex::scoped_lock l(XBridgeApp::m_txLocker);
                if(XBridgeApp::m_pendingTransactions.find(id) != XBridgeApp::m_pendingTransactions.end())
                {
                    XBridgeApp::m_pendingTransactions.erase(id);
                    LOG() << "remove pending transaction " << id.GetHex() << " " << __FUNCTION__;
                } else {
                    LOG() << "can't remove from pending transaction, transaction " << id.GetHex() << " not found " << __FUNCTION__;
                }
            }
        }
<<<<<<< HEAD
=======
//        LOG() << "change transaction state to " <<  m_transactions[i].strState() << "\t" << __FUNCTION__;
//        if(XBridgeApp::instance().isHistoricState(m_transactions[i].state))
//        {
//            XBridgeTransactionDescrPtr tmp = XBridgeTransactionDescrPtr(new XBridgeTransactionDescr(m_transactions[i]));
//            LOG() << "insert into history transactions map " <<  m_transactions[i].strState() << "\t" << __FUNCTION__;
//            boost::mutex::scoped_lock l(XBridgeApp::m_txLocker);
//            XBridgeApp::m_historicTransactions[id] = tmp;
//        }
>>>>>>> 0e6e3861

    }
}

//******************************************************************************
//******************************************************************************
void XBridgeTransactionsModel::onTransactionReceived(const XBridgeTransactionDescr & tx)
{
    for (unsigned int i = 0; i < m_transactions.size(); ++i)
    {
        const XBridgeTransactionDescr & descr = m_transactions.at(i);
        if (descr.id != tx.id)
        {
            continue;
        }

        if (isMyTransaction(i))
        {
            // transaction with id - is owned, not processed more
            return;
        }

        // found
        if (descr.from.size() == 0)
        {
            m_transactions[i] = tx;
        }

        else if (descr.state < tx.state)
        {
            m_transactions[i].state = tx.state;
        }

        // update timestamp
        m_transactions[i].txtime = tx.txtime;

        emit dataChanged(index(i, FirstColumn), index(i, LastColumn));
        return;
    }

    // skip tx with other currencies
    // std::string tmp = thisCurrency().toStdString();
    // if (tx.fromCurrency != tmp && tx.toCurrency != tmp)
    // {
    //     return;
    // }

    emit beginInsertRows(QModelIndex(), 0, 0);
    m_transactions.insert(m_transactions.begin(), 1, tx);
    // std::sort(m_transactions.begin(), m_transactions.end(), std::greater<XBridgeTransactionDescr>());
    emit endInsertRows();
}

//******************************************************************************
//******************************************************************************
void XBridgeTransactionsModel::onTransactionStateChanged(const uint256 & id,
                                                         const uint32_t state)
{
    for (unsigned int i = 0; i < m_transactions.size(); ++i)
    {
        if (m_transactions[i].id == id)
        {
            // found
            m_transactions[i].state = static_cast<XBridgeTransactionDescr::State>(state);
            emit dataChanged(index(i, FirstColumn), index(i, LastColumn));
        }
    }
}

//******************************************************************************
//******************************************************************************
void XBridgeTransactionsModel::onTransactionCancelled(const uint256 & id,
                                                      const uint32_t state,
                                                      const uint32_t reason)
{
    uint32_t i = 0;
    for (XBridgeTransactionDescr & tx : m_transactions)
    {
        if (tx.id == id)
        {
            // found
            tx.state = static_cast<XBridgeTransactionDescr::State>(state);
            tx.reason = reason;
            emit dataChanged(index(i, FirstColumn), index(i, LastColumn));
        }

        ++i;
    }
}

//******************************************************************************
//******************************************************************************
QString XBridgeTransactionsModel::transactionState(const XBridgeTransactionDescr::State state) const
{
    switch (state)
    {
        case XBridgeTransactionDescr::trInvalid:        return trUtf8("Invalid");
        case XBridgeTransactionDescr::trNew:            return trUtf8("New");
        case XBridgeTransactionDescr::trPending:        return trUtf8("Open");
        case XBridgeTransactionDescr::trAccepting:      return trUtf8("Accepting");
        case XBridgeTransactionDescr::trHold:           return trUtf8("Hold");
        case XBridgeTransactionDescr::trInitialized:    return trUtf8("Initialized");
        case XBridgeTransactionDescr::trCreated:        return trUtf8("Created");
        case XBridgeTransactionDescr::trSigned:         return trUtf8("Signed");
        case XBridgeTransactionDescr::trCommited:       return trUtf8("Commited");
        case XBridgeTransactionDescr::trFinished:       return trUtf8("Finished");
        case XBridgeTransactionDescr::trCancelled:      return trUtf8("Cancelled");
        case XBridgeTransactionDescr::trRollback:       return trUtf8("Rolled Back");
        case XBridgeTransactionDescr::trRollbackFailed: return trUtf8("Rollback error");
        case XBridgeTransactionDescr::trDropped:        return trUtf8("Dropped");
        case XBridgeTransactionDescr::trExpired:        return trUtf8("Expired");
        case XBridgeTransactionDescr::trOffline:        return trUtf8("Offline");
        default:                                        return trUtf8("Unknown");
    }
}<|MERGE_RESOLUTION|>--- conflicted
+++ resolved
@@ -197,15 +197,8 @@
         d.toAmount     = (boost::uint64_t)(toAmount * XBridgeTransactionDescr::COIN);
         d.txtime       = boost::posix_time::second_clock::universal_time();
         onTransactionReceived(d);
-<<<<<<< HEAD
-        return code;
     }
     return code;
-=======
-        return true;
-    }
-    return false;
->>>>>>> 0e6e3861
 }
 
 //******************************************************************************
@@ -231,17 +224,10 @@
             emit dataChanged(index(i, FirstColumn), index(i, LastColumn));
 
             // send tx
-<<<<<<< HEAD
             const auto error = XBridgeApp::instance().acceptXBridgeTransaction(d.id, from, to, d.id);
             if(error != xbridge::NO_ERROR)
             {
                 return error;
-=======
-            d.id = XBridgeApp::instance().acceptXBridgeTransaction(d.id, from, to);
-            if(d.id == uint256())
-            {
-                return false;
->>>>>>> 0e6e3861
             }
 
             d.txtime = boost::posix_time::second_clock::universal_time();
@@ -297,12 +283,7 @@
                 m_transactions[i].txtime;
 
         auto id = m_transactions[i].id;
-<<<<<<< HEAD
-=======
-        if(!m_transactions[i].from.empty() && !m_transactions[i].to.empty()){
-            LOG() << "XBridgeTransactionsModel::onTimer td.total_seconds() = " << td.total_seconds();
-        }
->>>>>>> 0e6e3861
+
         if (m_transactions[i].state == XBridgeTransactionDescr::trNew &&
                 td.total_seconds() > XBridgeTransaction::TTL/60)
         {
@@ -360,18 +341,12 @@
                 }
             }
         }
-<<<<<<< HEAD
-=======
-//        LOG() << "change transaction state to " <<  m_transactions[i].strState() << "\t" << __FUNCTION__;
-//        if(XBridgeApp::instance().isHistoricState(m_transactions[i].state))
-//        {
-//            XBridgeTransactionDescrPtr tmp = XBridgeTransactionDescrPtr(new XBridgeTransactionDescr(m_transactions[i]));
-//            LOG() << "insert into history transactions map " <<  m_transactions[i].strState() << "\t" << __FUNCTION__;
-//            boost::mutex::scoped_lock l(XBridgeApp::m_txLocker);
-//            XBridgeApp::m_historicTransactions[id] = tmp;
-//        }
->>>>>>> 0e6e3861
-
+        if(XBridgeApp::instance().isHistoricState(m_transactions[i].state))
+        {
+            XBridgeTransactionDescrPtr tmp = XBridgeTransactionDescrPtr(new XBridgeTransactionDescr(m_transactions[i]));
+            boost::mutex::scoped_lock l(XBridgeApp::m_txLocker);
+            XBridgeApp::m_historicTransactions[id] = tmp;
+        }
     }
 }
 
