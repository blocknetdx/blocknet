--- conflicted
+++ resolved
@@ -1632,15 +1632,9 @@
 
     if (!CreateTransaction(vecSend, wtxNew, reservekey, nFeeRet, strError, coinControl, coin_type))
     {
-<<<<<<< HEAD
         if (nValue + nFeeRet > GetBalance())
             strError = strprintf(_("Error: This transaction requires a transaction fee of at least %s because of its amount, complexity, or use of recently received funds!"), FormatMoney(nFeeRet).c_str());
-        printf("SendMoney() : %s\n", strError.c_str());
-=======
-        if (nValue + nFeeRequired > GetBalance())
-            strError = strprintf(_("Error: This transaction requires a transaction fee of at least %s because of its amount, complexity, or use of recently received funds!"), FormatMoney(nFeeRequired).c_str());
         LogPrintf("SendMoney() : %s\n", strError.c_str());
->>>>>>> 95a32f44
         return strError;
     }
 
