// Copyright (c) 2010 Satoshi Nakamoto
// Copyright (c) 2009-2014 The Bitcoin developers
// Copyright (c) 2014-2015 The Dash developers
// Copyright (c) 2015-2017 The BlocknetDX developers
// Distributed under the MIT software license, see the accompanying
// file COPYING or http://www.opensource.org/licenses/mit-license.php.

#include "chainparams.h"

#include "random.h"
#include "util.h"
#include "utilstrencodings.h"

#include <assert.h>

#include <boost/assign/list_of.hpp>

using namespace std;
using namespace boost::assign;

struct SeedSpec6 {
    uint8_t addr[16];
    uint16_t port;
};

#include "chainparamsseeds.h"

/**
 * Main network
 */

//! Convert the pnSeeds6 array into usable address objects.
static void convertSeed6(std::vector<CAddress>& vSeedsOut, const SeedSpec6* data, unsigned int count)
{
    // It'll only connect to one or two seed nodes because once it connects,
    // it'll get a pile of addresses with newer timestamps.
    // Seed nodes are given a random 'last seen time' of between one and two
    // weeks ago.
    const int64_t nOneWeek = 7 * 24 * 60 * 60;
    for (unsigned int i = 0; i < count; i++) {
        struct in6_addr ip;
        memcpy(&ip, data[i].addr, sizeof(ip));
        CAddress addr(CService(ip, data[i].port));
        addr.nTime = GetTime() - GetRand(nOneWeek) - nOneWeek;
        vSeedsOut.push_back(addr);
    }
}

//   What makes a good checkpoint block?
// + Is surrounded by blocks with reasonable timestamps
//   (no blocks before with a timestamp after, none after with
//    timestamp before)
// + Contains no strange transactions
static Checkpoints::MapCheckpoints mapCheckpoints =
    boost::assign::map_list_of(0, uint256("0x00000eed6f2f91203829a968e203316662562928d441fdeb14d664163491eae7"));

static const Checkpoints::CCheckpointData data = {
    &mapCheckpoints,
    1493667067, // * UNIX timestamp of last checkpoint block
    1157185,    // * total number of transactions between genesis and last checkpoint
                //   (the tx=... number in the SetBestChain debug.log lines)
    2000        // * estimated number of transactions per day after checkpoint
};

static Checkpoints::MapCheckpoints mapCheckpointsTestnet =
    boost::assign::map_list_of(0, uint256("0x001"));
static const Checkpoints::CCheckpointData dataTestnet = {
    &mapCheckpointsTestnet,
    1454124731,
    0,
    250};

static Checkpoints::MapCheckpoints mapCheckpointsRegtest =
    boost::assign::map_list_of(0, uint256("0x001"));
static const Checkpoints::CCheckpointData dataRegtest = {
    &mapCheckpointsRegtest,
    1454124731,
    0,
    100};

class CMainParams : public CChainParams
{
public:
    CMainParams()
    {
        networkID = CBaseChainParams::MAIN;
        strNetworkID = "main";
        /**
         * The message start string is designed to be unlikely to occur in normal data.
         * The characters are rarely used upper ASCII, not valid as UTF-8, and produce
         * a large 4-byte int at any alignment.
         */
        pchMessageStart[0] = 0xa1;
        pchMessageStart[1] = 0xa0;
        pchMessageStart[2] = 0xa2;
        pchMessageStart[3] = 0xa3;
        vAlertPubKey = ParseHex("0452c91a00518fb8c6d38100341f88499554284d1ba75097cc25ae5a0d811835c63d2cb46c8855304bca81c452b63ce71fcb6897d06f8000450841f72602457f74");
        nDefaultPort = 41412;
        bnProofOfWorkLimit = ~uint256(0) >> 20; // BlocknetDX starting difficulty is 1 / 2^12
        nSubsidyHalvingInterval = 210000;
        nMaxReorganizationDepth = 100;
        nEnforceBlockUpgradeMajority = 750;
        nRejectBlockOutdatedMajority = 950;
        nToCheckBlockUpgradeMajority = 1000;
        nMinerThreads = 0;
        nTargetTimespan = 1 * 60; // BlocknetDX: 1 day
        nTargetSpacing = 1 * 60;  // BlocknetDX: 1 minute
        nLastPOWBlock = 2000;
        nMaturity = 100;
        nServicenodeCountDrift = 20;
        nModifierUpdateBlock = 615800;

        /**
         * Build the genesis block. Note that the output of the genesis coinbase cannot
         * be spent as it did not originally exist in the database.
         *
         * CBlock(hash=00000ffd590b14, ver=1, hashPrevBlock=00000000000000, hashMerkleRoot=e0028e, nTime=1390095618, nBits=1e0ffff0, nNonce=28917698, vtx=1)
         *   CTransaction(hash=e0028e, ver=1, vin.size=1, vout.size=1, nLockTime=0)
         *     CTxIn(COutPoint(000000, -1), coinbase 04ffff001d01044c5957697265642030392f4a616e2f3230313420546865204772616e64204578706572696d656e7420476f6573204c6976653a204f76657273746f636b2e636f6d204973204e6f7720416363657074696e6720426974636f696e73)
         *     CTxOut(nValue=50.00000000, scriptPubKey=0xA9037BAC7050C479B121CF)
         *   vMerkleTree: e0028e
         */
        const char* pszTimestamp = "decentralized consensus based democracy is the future";
        CMutableTransaction txNew;
        txNew.vin.resize(1);
        txNew.vout.resize(1);
        txNew.vin[0].scriptSig = CScript() << 486604799 << CScriptNum(4) << vector<unsigned char>((const unsigned char*)pszTimestamp, (const unsigned char*)pszTimestamp + strlen(pszTimestamp));
        txNew.vout[0].nValue = 250 * COIN;
        txNew.vout[0].scriptPubKey = CScript() << ParseHex("0452c91a00518fb8c6d38100341f88499554284d1ba75097cc25ae5a0d811835c63d2cb46c8855304bca81c452b63ce71fcb6897d06f8000450841f72602457f74") << OP_CHECKSIG;
        genesis.vtx.push_back(txNew);
        genesis.hashPrevBlock = 0;
        genesis.hashMerkleRoot = genesis.BuildMerkleTree();
        genesis.nVersion = 1;
<<<<<<< HEAD
        genesis.nTime = 1501207202;
        genesis.nBits = bnProofOfWorkLimit.GetCompact();
        genesis.nNonce = 3588605;

        hashGenesisBlock = genesis.GetHash();
	assert(hashGenesisBlock == uint256("0x0000040a96723e6100203c1a1d2e8fcabbdacdec482cee59f5ec4044e2283011"));
=======
        genesis.nTime = 1501978908;
        genesis.nBits = bnProofOfWorkLimit.GetCompact();
        genesis.nNonce = 3247918;

        hashGenesisBlock = genesis.GetHash();
	assert(hashGenesisBlock == uint256("0x0000036532e41005c14ebbdfd7d979085fe2366ce25abb113db2f43292f6d9c4"));
>>>>>>> f382faf6
        assert(genesis.hashMerkleRoot == uint256("0xb1f0e93f6df55af4c23a0719ab33be2b8115e2b6127fc1d926a06c60a8b56bf2"));

	/*
        vSeeds.push_back(CDNSSeedData("blocknetdxseeds.ddns.net", "blocknetdxseeds.ddns.net")); // Single node address
	*/
        base58Prefixes[PUBKEY_ADDRESS] = std::vector<unsigned char>(1, 26);
        base58Prefixes[SCRIPT_ADDRESS] = std::vector<unsigned char>(1, 28);
        base58Prefixes[SECRET_KEY] = std::vector<unsigned char>(1, 154);
	/*
	https://github.com/bitcoin/bips/blob/master/bip-0043.mediawiki
	Because this scheme can be used to generate nodes for more cryptocurrencies at once, or even something totally unrelated to cryptocurrencies, there's no point in using a special version magic described in section "Serialization format" of BIP32. We suggest to use always 0x0488B21E for public and 0x0488ADE4 for private nodes (leading to prefixes "xpub" and "xprv" respectively).
	*/
        base58Prefixes[EXT_PUBLIC_KEY] = boost::assign::list_of(0x04)(0x88)(0xB2)(0x1E).convert_to_container<std::vector<unsigned char> >(); // xpub prefix
        base58Prefixes[EXT_SECRET_KEY] = boost::assign::list_of(0x04)(0x88)(0xAD)(0xE4).convert_to_container<std::vector<unsigned char> >(); // xprv prefix
        // 	BIP44 coin type is from https://github.com/satoshilabs/slips/blob/master/slip-0044.md - TBD Blocknet
        base58Prefixes[EXT_COIN_TYPE] = boost::assign::list_of(0x80)(0x00)(0x00)(0x148).convert_to_container<std::vector<unsigned char> >();

        convertSeed6(vFixedSeeds, pnSeed6_main, ARRAYLEN(pnSeed6_main));

        fRequireRPCPassword = true;
        fMiningRequiresPeers = true;
        fAllowMinDifficultyBlocks = false;
        fDefaultConsistencyChecks = false;
        fRequireStandard = true;
        fMineBlocksOnDemand = false;
        fSkipProofOfWorkCheck = false;
        fTestnetToBeDeprecatedFieldRPC = false;
        fHeadersFirstSyncingActive = false;

        nPoolMaxTransactions = 3;
        strSporkKey = "0484698d3ba6ba6e7423fa5cbd6a89e0a9a5348f88d332b44a5cb1a8b7ed2c1eaa335fc8dc4f012cb8241cc0bdafd6ca70c5f5448916e4e6f511bcd746ed57dc50";
        strObfuscationPoolDummyAddress = "D87q2gC9j6nNrnzCsg4aY6bHMLsT9nUhEw";
        nStartServicenodePayments = 1403728576; //Wed, 25 Jun 2014 20:36:16 GMT
    }

    const Checkpoints::CCheckpointData& Checkpoints() const
    {
        return data;
    }
};
static CMainParams mainParams;

/**
 * Testnet (v3)
 */
class CTestNetParams : public CMainParams
{
public:
    CTestNetParams()
    {
        networkID = CBaseChainParams::TESTNET;
        strNetworkID = "test";
        pchMessageStart[0] = 0x45;
        pchMessageStart[1] = 0x76;
        pchMessageStart[2] = 0x65;
        pchMessageStart[3] = 0xba;
        vAlertPubKey = ParseHex("000010e83b2703ccf322f7dbd62dd5855ac7c10bd055814ce121ba32607d573b8810c02c0582aed05b4deb9c4b77b26d92428c61256cd42774babea0a073b2ed0c9");
        nDefaultPort = 41474;
        nEnforceBlockUpgradeMajority = 51;
        nRejectBlockOutdatedMajority = 75;
        nToCheckBlockUpgradeMajority = 100;
        nMinerThreads = 0;
        nTargetTimespan = 1 * 60; // BlocknetDX: 1 day
        nTargetSpacing = 1 * 60;  // BlocknetDX: 1 minute
        nLastPOWBlock = 200;
        nMaturity = 15;
        nModifierUpdateBlock = 51197; //approx Mon, 17 Apr 2017 04:00:00 GMT

        //! Modify the testnet genesis block so the timestamp is valid for a later start.
        genesis.nTime = 1454124731;
        genesis.nNonce = 2402015;

        hashGenesisBlock = genesis.GetHash();
        //assert(hashGenesisBlock == uint256("0x0000041e482b9b9691d98eefb48473405c0b8ec31b76df3797c74a78680ef818"));

        vFixedSeeds.clear();
        vSeeds.clear();

        base58Prefixes[PUBKEY_ADDRESS] = std::vector<unsigned char>(1, 139); // Testnet blocknetdx addresses start with 'x' or 'y'
        base58Prefixes[SCRIPT_ADDRESS] = std::vector<unsigned char>(1, 19);  // Testnet blocknetdx script addresses start with '8' or '9'
        base58Prefixes[SECRET_KEY] = std::vector<unsigned char>(1, 239);     // Testnet private keys start with '9' or 'c' (Bitcoin defaults)
        // Testnet blocknetdx BIP32 pubkeys start with 'DRKV'
        base58Prefixes[EXT_PUBLIC_KEY] = boost::assign::list_of(0x3a)(0x80)(0x61)(0xa0).convert_to_container<std::vector<unsigned char> >();
        // Testnet blocknetdx BIP32 prvkeys start with 'DRKP'
        base58Prefixes[EXT_SECRET_KEY] = boost::assign::list_of(0x3a)(0x80)(0x58)(0x37).convert_to_container<std::vector<unsigned char> >();
        // Testnet blocknetdx BIP44 coin type is '1' (All coin's testnet default)
        base58Prefixes[EXT_COIN_TYPE] = boost::assign::list_of(0x80)(0x00)(0x00)(0x01).convert_to_container<std::vector<unsigned char> >();

        convertSeed6(vFixedSeeds, pnSeed6_test, ARRAYLEN(pnSeed6_test));

        fRequireRPCPassword = true;
        fMiningRequiresPeers = true;
        fAllowMinDifficultyBlocks = true;
        fDefaultConsistencyChecks = false;
        fRequireStandard = false;
        fMineBlocksOnDemand = false;
        fTestnetToBeDeprecatedFieldRPC = true;

        nPoolMaxTransactions = 2;
        strSporkKey = "04348C2F50F90267E64FACC65BFDC9D0EB147D090872FB97ABAE92E9A36E6CA60983E28E741F8E7277B11A7479B626AC115BA31463AC48178A5075C5A9319D4A38";
        strObfuscationPoolDummyAddress = "y57cqfGRkekRyDRNeJiLtYVEbvhXrNbmox";
        nStartServicenodePayments = 1420837558; //Fri, 09 Jan 2015 21:05:58 GMT
    }
    const Checkpoints::CCheckpointData& Checkpoints() const
    {
        return dataTestnet;
    }
};
static CTestNetParams testNetParams;

/**
 * Regression test
 */
class CRegTestParams : public CTestNetParams
{
public:
    CRegTestParams()
    {
        networkID = CBaseChainParams::REGTEST;
        strNetworkID = "regtest";
        strNetworkID = "regtest";
        pchMessageStart[0] = 0xa1;
        pchMessageStart[1] = 0xcf;
        pchMessageStart[2] = 0x7e;
        pchMessageStart[3] = 0xac;
        nSubsidyHalvingInterval = 150;
        nEnforceBlockUpgradeMajority = 750;
        nRejectBlockOutdatedMajority = 950;
        nToCheckBlockUpgradeMajority = 1000;
        nMinerThreads = 1;
        nTargetTimespan = 24 * 60 * 60; // Blocknetdx: 1 day
        nTargetSpacing = 1 * 60;        // Blocknetdx: 1 minutes
        bnProofOfWorkLimit = ~uint256(0) >> 1;
        genesis.nTime = 1454124731;
        genesis.nBits = 0x207fffff;
        genesis.nNonce = 12345;

        hashGenesisBlock = genesis.GetHash();
        nDefaultPort = 51476;
        //assert(hashGenesisBlock == uint256("0x4f023a2120d9127b21bbad01724fdb79b519f593f2a85b60d3d79160ec5f29df"));

        vFixedSeeds.clear(); //! Testnet mode doesn't have any fixed seeds.
        vSeeds.clear();      //! Testnet mode doesn't have any DNS seeds.

        fRequireRPCPassword = false;
        fMiningRequiresPeers = false;
        fAllowMinDifficultyBlocks = true;
        fDefaultConsistencyChecks = true;
        fRequireStandard = false;
        fMineBlocksOnDemand = true;
        fTestnetToBeDeprecatedFieldRPC = false;
    }
    const Checkpoints::CCheckpointData& Checkpoints() const
    {
        return dataRegtest;
    }
};
static CRegTestParams regTestParams;

/**
 * Unit test
 */
class CUnitTestParams : public CMainParams, public CModifiableParams
{
public:
    CUnitTestParams()
    {
        networkID = CBaseChainParams::UNITTEST;
        strNetworkID = "unittest";
        nDefaultPort = 51478;
        vFixedSeeds.clear(); //! Unit test mode doesn't have any fixed seeds.
        vSeeds.clear();      //! Unit test mode doesn't have any DNS seeds.

        fRequireRPCPassword = false;
        fMiningRequiresPeers = false;
        fDefaultConsistencyChecks = true;
        fAllowMinDifficultyBlocks = false;
        fMineBlocksOnDemand = true;
    }

    const Checkpoints::CCheckpointData& Checkpoints() const
    {
        // UnitTest share the same checkpoints as MAIN
        return data;
    }

    //! Published setters to allow changing values in unit test cases
    virtual void setSubsidyHalvingInterval(int anSubsidyHalvingInterval) { nSubsidyHalvingInterval = anSubsidyHalvingInterval; }
    virtual void setEnforceBlockUpgradeMajority(int anEnforceBlockUpgradeMajority) { nEnforceBlockUpgradeMajority = anEnforceBlockUpgradeMajority; }
    virtual void setRejectBlockOutdatedMajority(int anRejectBlockOutdatedMajority) { nRejectBlockOutdatedMajority = anRejectBlockOutdatedMajority; }
    virtual void setToCheckBlockUpgradeMajority(int anToCheckBlockUpgradeMajority) { nToCheckBlockUpgradeMajority = anToCheckBlockUpgradeMajority; }
    virtual void setDefaultConsistencyChecks(bool afDefaultConsistencyChecks) { fDefaultConsistencyChecks = afDefaultConsistencyChecks; }
    virtual void setAllowMinDifficultyBlocks(bool afAllowMinDifficultyBlocks) { fAllowMinDifficultyBlocks = afAllowMinDifficultyBlocks; }
    virtual void setSkipProofOfWorkCheck(bool afSkipProofOfWorkCheck) { fSkipProofOfWorkCheck = afSkipProofOfWorkCheck; }
};
static CUnitTestParams unitTestParams;


static CChainParams* pCurrentParams = 0;

CModifiableParams* ModifiableParams()
{
    assert(pCurrentParams);
    assert(pCurrentParams == &unitTestParams);
    return (CModifiableParams*)&unitTestParams;
}

const CChainParams& Params()
{
    assert(pCurrentParams);
    return *pCurrentParams;
}

CChainParams& Params(CBaseChainParams::Network network)
{
    switch (network) {
    case CBaseChainParams::MAIN:
        return mainParams;
    case CBaseChainParams::TESTNET:
        return testNetParams;
    case CBaseChainParams::REGTEST:
        return regTestParams;
    case CBaseChainParams::UNITTEST:
        return unitTestParams;
    default:
        assert(false && "Unimplemented network");
        return mainParams;
    }
}

void SelectParams(CBaseChainParams::Network network)
{
    SelectBaseParams(network);
    pCurrentParams = &Params(network);
}

bool SelectParamsFromCommandLine()
{
    CBaseChainParams::Network network = NetworkIdFromCommandLine();
    if (network == CBaseChainParams::MAX_NETWORK_TYPES)
        return false;

    SelectParams(network);
    return true;
}<|MERGE_RESOLUTION|>--- conflicted
+++ resolved
@@ -131,21 +131,12 @@
         genesis.hashPrevBlock = 0;
         genesis.hashMerkleRoot = genesis.BuildMerkleTree();
         genesis.nVersion = 1;
-<<<<<<< HEAD
-        genesis.nTime = 1501207202;
-        genesis.nBits = bnProofOfWorkLimit.GetCompact();
-        genesis.nNonce = 3588605;
-
-        hashGenesisBlock = genesis.GetHash();
-	assert(hashGenesisBlock == uint256("0x0000040a96723e6100203c1a1d2e8fcabbdacdec482cee59f5ec4044e2283011"));
-=======
         genesis.nTime = 1501978908;
         genesis.nBits = bnProofOfWorkLimit.GetCompact();
         genesis.nNonce = 3247918;
 
         hashGenesisBlock = genesis.GetHash();
 	assert(hashGenesisBlock == uint256("0x0000036532e41005c14ebbdfd7d979085fe2366ce25abb113db2f43292f6d9c4"));
->>>>>>> f382faf6
         assert(genesis.hashMerkleRoot == uint256("0xb1f0e93f6df55af4c23a0719ab33be2b8115e2b6127fc1d926a06c60a8b56bf2"));
 
 	/*
