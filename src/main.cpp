// Copyright (c) 2009-2010 Satoshi Nakamoto
// Copyright (c) 2009-2014 The Bitcoin developers
// Copyright (c) 2014-2015 The Dash developers
// Copyright (c) 2015-2017 The BlocknetDX developers
// Distributed under the MIT software license, see the accompanying
// file COPYING or http://www.opensource.org/licenses/mit-license.php.

#include "main.h"

#include "addrman.h"
#include "alert.h"
#include "chainparams.h"
#include "checkpoints.h"
#include "checkqueue.h"
#include "init.h"
#include "kernel.h"
#include "servicenode-budget.h"
#include "servicenode-payments.h"
#include "servicenodeman.h"
#include "merkleblock.h"
#include "net.h"
#include "obfuscation.h"
#include "pow.h"
#include "spork.h"
#include "swifttx.h"
#include "txdb.h"
#include "txmempool.h"
#include "ui_interface.h"
#include "util.h"
#include "utilmoneystr.h"
#include "xbridge/xbridgeapp.h"

#include <sstream>

#include <boost/algorithm/string/replace.hpp>
#include <boost/filesystem.hpp>
#include <boost/filesystem/fstream.hpp>
#include <boost/lexical_cast.hpp>
#include <boost/thread.hpp>

using namespace boost;
using namespace std;

#if defined(NDEBUG)
#error "BlocknetDX cannot be compiled without assertions."
#endif

/**
 * Global state
 */

CCriticalSection cs_main;

BlockMap mapBlockIndex;
map<uint256, uint256> mapProofOfStake;
set<pair<COutPoint, unsigned int> > setStakeSeen;
map<unsigned int, unsigned int> mapHashedBlocks;
CChain chainActive;
CBlockIndex* pindexBestHeader = NULL;
int64_t nTimeBestReceived = 0;
CWaitableCriticalSection csBestBlock;
CConditionVariable cvBlockChange;
int nScriptCheckThreads = 0;
bool fImporting = false;
bool fReindex = false;
bool fTxIndex = true;
bool fIsBareMultisigStd = true;
bool fCheckBlockIndex = false;
unsigned int nCoinCacheSize = 5000;
bool fAlerts = DEFAULT_ALERTS;

unsigned int nStakeMinAge = 60 * 60;
int64_t nReserveBalance = 0;

/** Fees smaller than this (in duffs) are considered zero fee (for relaying and mining)
 * We are ~100 times smaller then bitcoin now (2015-06-23), set minRelayTxFee only 10 times higher
 * so it's still 10 times lower comparing to bitcoin.
 */
CFeeRate minRelayTxFee = CFeeRate(10000);

CTxMemPool mempool(::minRelayTxFee);

struct COrphanTx {
    CTransaction tx;
    NodeId fromPeer;
};
map<uint256, COrphanTx> mapOrphanTransactions;
map<uint256, set<uint256> > mapOrphanTransactionsByPrev;
map<uint256, int64_t> mapRejectedBlocks;


void EraseOrphansFor(NodeId peer);

static void CheckBlockIndex();

/** Constant stuff for coinbase transactions we create: */
CScript COINBASE_FLAGS;

const string strMessageMagic = "DarkNet Signed Message:\n";

// Internal stuff
namespace
{
struct CBlockIndexWorkComparator {
    bool operator()(CBlockIndex* pa, CBlockIndex* pb) const
    {
        // First sort by most total work, ...
        if (pa->nChainWork > pb->nChainWork) return false;
        if (pa->nChainWork < pb->nChainWork) return true;

        // ... then by earliest time received, ...
        if (pa->nSequenceId < pb->nSequenceId) return false;
        if (pa->nSequenceId > pb->nSequenceId) return true;

        // Use pointer address as tie breaker (should only happen with blocks
        // loaded from disk, as those all have id 0).
        if (pa < pb) return false;
        if (pa > pb) return true;

        // Identical blocks.
        return false;
    }
};

CBlockIndex* pindexBestInvalid;

/**
     * The set of all CBlockIndex entries with BLOCK_VALID_TRANSACTIONS (for itself and all ancestors) and
     * as good as our current tip or better. Entries may be failed, though.
     */
set<CBlockIndex*, CBlockIndexWorkComparator> setBlockIndexCandidates;
/** Number of nodes with fSyncStarted. */
int nSyncStarted = 0;
/** All pairs A->B, where A (or one if its ancestors) misses transactions, but B has transactions. */
multimap<CBlockIndex*, CBlockIndex*> mapBlocksUnlinked;

CCriticalSection cs_LastBlockFile;
std::vector<CBlockFileInfo> vinfoBlockFile;
int nLastBlockFile = 0;

/**
     * Every received block is assigned a unique and increasing identifier, so we
     * know which one to give priority in case of a fork.
     */
CCriticalSection cs_nBlockSequenceId;
/** Blocks loaded from disk are assigned id 0, so start the counter at 1. */
uint32_t nBlockSequenceId = 1;

/**
     * Sources of received blocks, to be able to send them reject messages or ban
     * them, if processing happens afterwards. Protected by cs_main.
     */
map<uint256, NodeId> mapBlockSource;

/** Blocks that are in flight, and that are in the queue to be downloaded. Protected by cs_main. */
struct QueuedBlock {
    uint256 hash;
    CBlockIndex* pindex;        //! Optional.
    int64_t nTime;              //! Time of "getdata" request in microseconds.
    int nValidatedQueuedBefore; //! Number of blocks queued with validated headers (globally) at the time this one is requested.
    bool fValidatedHeaders;     //! Whether this block has validated headers at the time of request.
};
map<uint256, pair<NodeId, list<QueuedBlock>::iterator> > mapBlocksInFlight;

/** Number of blocks in flight with validated headers. */
int nQueuedValidatedHeaders = 0;

/** Number of preferable block download peers. */
int nPreferredDownload = 0;

/** Dirty block index entries. */
set<CBlockIndex*> setDirtyBlockIndex;

/** Dirty block file entries. */
set<int> setDirtyFileInfo;
} // anon namespace

//////////////////////////////////////////////////////////////////////////////
//
// dispatching functions
//

// These functions dispatch to one or all registered wallets

namespace
{
struct CMainSignals {
    /** Notifies listeners of updated transaction data (transaction, and optionally the block it is found in. */
    boost::signals2::signal<void(const CTransaction&, const CBlock*)> SyncTransaction;
    /** Notifies listeners of an erased transaction (currently disabled, requires transaction replacement). */
// XX42    boost::signals2::signal<void(const uint256&)> EraseTransaction;
    /** Notifies listeners of an updated transaction without new data (for now: a coinbase potentially becoming visible). */
    boost::signals2::signal<void(const uint256&)> UpdatedTransaction;
    /** Notifies listeners of a new active block chain. */
    boost::signals2::signal<void(const CBlockLocator&)> SetBestChain;
    /** Notifies listeners about an inventory item being seen on the network. */
    boost::signals2::signal<void(const uint256&)> Inventory;
    /** Tells listeners to broadcast their data. */
    boost::signals2::signal<void()> Broadcast;
    /** Notifies listeners of a block validation result */
    boost::signals2::signal<void(const CBlock&, const CValidationState&)> BlockChecked;
} g_signals;

} // anon namespace

//void RegisterValidationInterface(CValidationInterface* pwalletIn)
//{
//    g_signals.SyncTransaction.connect(boost::bind(&CValidationInterface::SyncTransaction, pwalletIn, _1, _2));
//// XX42 g_signals.EraseTransaction.connect(boost::bind(&CValidationInterface::EraseFromWallet, pwalletIn, _1));
//    g_signals.UpdatedTransaction.connect(boost::bind(&CValidationInterface::UpdatedTransaction, pwalletIn, _1));
//    g_signals.SetBestChain.connect(boost::bind(&CValidationInterface::SetBestChain, pwalletIn, _1));
//    g_signals.Inventory.connect(boost::bind(&CValidationInterface::Inventory, pwalletIn, _1));
//    g_signals.Broadcast.connect(boost::bind(&CValidationInterface::ResendWalletTransactions, pwalletIn));
//    g_signals.BlockChecked.connect(boost::bind(&CValidationInterface::BlockChecked, pwalletIn, _1, _2));
//}

//void UnregisterValidationInterface(CValidationInterface* pwalletIn)
//{
//    g_signals.BlockChecked.disconnect(boost::bind(&CValidationInterface::BlockChecked, pwalletIn, _1, _2));
//    g_signals.Broadcast.disconnect(boost::bind(&CValidationInterface::ResendWalletTransactions, pwalletIn));
//    g_signals.Inventory.disconnect(boost::bind(&CValidationInterface::Inventory, pwalletIn, _1));
//    g_signals.SetBestChain.disconnect(boost::bind(&CValidationInterface::SetBestChain, pwalletIn, _1));
//    g_signals.UpdatedTransaction.disconnect(boost::bind(&CValidationInterface::UpdatedTransaction, pwalletIn, _1));
//// XX42    g_signals.EraseTransaction.disconnect(boost::bind(&CValidationInterface::EraseFromWallet, pwalletIn, _1));
//    g_signals.SyncTransaction.disconnect(boost::bind(&CValidationInterface::SyncTransaction, pwalletIn, _1, _2));
//}

//void UnregisterAllValidationInterfaces()
//{
//    g_signals.BlockChecked.disconnect_all_slots();
//    g_signals.Broadcast.disconnect_all_slots();
//    g_signals.Inventory.disconnect_all_slots();
//    g_signals.SetBestChain.disconnect_all_slots();
//    g_signals.UpdatedTransaction.disconnect_all_slots();
//// XX42    g_signals.EraseTransaction.disconnect_all_slots();
//    g_signals.SyncTransaction.disconnect_all_slots();
//}

//void SyncWithWallets(const CTransaction& tx, const CBlock* pblock)
//{
//    g_signals.SyncTransaction(tx, pblock);
//}

//////////////////////////////////////////////////////////////////////////////
//
// Registration of network node signals.
//

namespace
{
struct CBlockReject {
    unsigned char chRejectCode;
    string strRejectReason;
    uint256 hashBlock;
};

/**
 * Maintain validation-specific state about nodes, protected by cs_main, instead
 * by CNode's own locks. This simplifies asynchronous operation, where
 * processing of incoming data is done after the ProcessMessage call returns,
 * and we're no longer holding the node's locks.
 */
struct CNodeState {
    //! The peer's address
    CService address;
    //! Whether we have a fully established connection.
    bool fCurrentlyConnected;
    //! Accumulated misbehaviour score for this peer.
    int nMisbehavior;
    //! Whether this peer should be disconnected and banned (unless whitelisted).
    bool fShouldBan;
    //! String name of this peer (debugging/logging purposes).
    std::string name;
    //! List of asynchronously-determined block rejections to notify this peer about.
    std::vector<CBlockReject> rejects;
    //! The best known block we know this peer has announced.
    CBlockIndex* pindexBestKnownBlock;
    //! The hash of the last unknown block this peer has announced.
    uint256 hashLastUnknownBlock;
    //! The last full block we both have.
    CBlockIndex* pindexLastCommonBlock;
    //! Whether we've started headers synchronization with this peer.
    bool fSyncStarted;
    //! Since when we're stalling block download progress (in microseconds), or 0.
    int64_t nStallingSince;
    list<QueuedBlock> vBlocksInFlight;
    int nBlocksInFlight;
    //! Whether we consider this a preferred download peer.
    bool fPreferredDownload;

    CNodeState()
        : fCurrentlyConnected(false)
        , nMisbehavior(0)
        , fShouldBan(false)
        , pindexBestKnownBlock(nullptr)
        , pindexLastCommonBlock(nullptr)
        , fSyncStarted(false)
        , nStallingSince(0)
        , nBlocksInFlight(0)
        , fPreferredDownload(false)
    {
    }
};

/** Map maintaining per-node state. Requires cs_main. */
map<NodeId, CNodeState> mapNodeState;

// Requires cs_main.
CNodeState* State(NodeId pnode)
{
    map<NodeId, CNodeState>::iterator it = mapNodeState.find(pnode);
    if (it == mapNodeState.end())
        return NULL;
    return &it->second;
}

int GetHeight()
{
    while (true) {
        TRY_LOCK(cs_main, lockMain);
        if (!lockMain) {
            MilliSleep(50);
            continue;
        }
        return chainActive.Height();
    }
}

void UpdatePreferredDownload(CNode* node, CNodeState* state)
{
    nPreferredDownload -= state->fPreferredDownload;

    // Whether this node should be marked as a preferred download node.
    state->fPreferredDownload = (!node->fInbound || node->fWhitelisted) && !node->fOneShot && !node->fClient;

    nPreferredDownload += state->fPreferredDownload;
}

void InitializeNode(NodeId nodeid, const CNode* pnode)
{
    LOCK(cs_main);
    CNodeState& state = mapNodeState.insert(std::make_pair(nodeid, CNodeState())).first->second;
    state.name = pnode->addrName;
    state.address = pnode->addr;
}

void FinalizeNode(NodeId nodeid)
{
    LOCK(cs_main);
    CNodeState* state = State(nodeid);

    if (state->fSyncStarted)
        nSyncStarted--;

    if (state->nMisbehavior == 0 && state->fCurrentlyConnected) {
        AddressCurrentlyConnected(state->address);
    }

    BOOST_FOREACH (const QueuedBlock& entry, state->vBlocksInFlight)
        mapBlocksInFlight.erase(entry.hash);
    EraseOrphansFor(nodeid);
    nPreferredDownload -= state->fPreferredDownload;

    mapNodeState.erase(nodeid);
}

// Requires cs_main.
void MarkBlockAsReceived(const uint256& hash)
{
    map<uint256, pair<NodeId, list<QueuedBlock>::iterator> >::iterator itInFlight = mapBlocksInFlight.find(hash);
    if (itInFlight != mapBlocksInFlight.end()) {
        CNodeState* state = State(itInFlight->second.first);
        nQueuedValidatedHeaders -= itInFlight->second.second->fValidatedHeaders;
        state->vBlocksInFlight.erase(itInFlight->second.second);
        state->nBlocksInFlight--;
        state->nStallingSince = 0;
        mapBlocksInFlight.erase(itInFlight);
    }
}

// Requires cs_main.
void MarkBlockAsInFlight(NodeId nodeid, const uint256& hash, CBlockIndex* pindex = NULL)
{
    CNodeState* state = State(nodeid);
    assert(state != NULL);

    // Make sure it's not listed somewhere already.
    MarkBlockAsReceived(hash);

    QueuedBlock newentry = {hash, pindex, GetTimeMicros(), nQueuedValidatedHeaders, pindex != NULL};
    nQueuedValidatedHeaders += newentry.fValidatedHeaders;
    list<QueuedBlock>::iterator it = state->vBlocksInFlight.insert(state->vBlocksInFlight.end(), newentry);
    state->nBlocksInFlight++;
    mapBlocksInFlight[hash] = std::make_pair(nodeid, it);
}

/** Check whether the last unknown block a peer advertized is not yet known. */
void ProcessBlockAvailability(NodeId nodeid)
{
    CNodeState* state = State(nodeid);
    assert(state != NULL);

    if (state->hashLastUnknownBlock != 0) {
        BlockMap::iterator itOld = mapBlockIndex.find(state->hashLastUnknownBlock);
        if (itOld != mapBlockIndex.end() && itOld->second->nChainWork > 0) {
            if (state->pindexBestKnownBlock == NULL || itOld->second->nChainWork >= state->pindexBestKnownBlock->nChainWork)
                state->pindexBestKnownBlock = itOld->second;
            state->hashLastUnknownBlock = uint256();
        }
    }
}

/** Update tracking information about which blocks a peer is assumed to have. */
void UpdateBlockAvailability(NodeId nodeid, const uint256& hash)
{
    CNodeState* state = State(nodeid);
    assert(state != NULL);

    ProcessBlockAvailability(nodeid);

    BlockMap::iterator it = mapBlockIndex.find(hash);
    if (it != mapBlockIndex.end() && it->second->nChainWork > 0) {
        // An actually better block was announced.
        if (state->pindexBestKnownBlock == NULL || it->second->nChainWork >= state->pindexBestKnownBlock->nChainWork)
            state->pindexBestKnownBlock = it->second;
    } else {
        // An unknown block was announced; just assume that the latest one is the best one.
        state->hashLastUnknownBlock = hash;
    }
}

/** Find the last common ancestor two blocks have.
 *  Both pa and pb must be non-NULL. */
CBlockIndex* LastCommonAncestor(CBlockIndex* pa, CBlockIndex* pb)
{
    if (pa->nHeight > pb->nHeight) {
        pa = pa->GetAncestor(pb->nHeight);
    } else if (pb->nHeight > pa->nHeight) {
        pb = pb->GetAncestor(pa->nHeight);
    }

    while (pa != pb && pa && pb) {
        pa = pa->pprev;
        pb = pb->pprev;
    }

    // Eventually all chain branches meet at the genesis block.
    assert(pa == pb);
    return pa;
}

/** Update pindexLastCommonBlock and add not-in-flight missing successors to vBlocks, until it has
 *  at most count entries. */
void FindNextBlocksToDownload(NodeId nodeid, unsigned int count, std::vector<CBlockIndex*>& vBlocks, NodeId& nodeStaller)
{
    if (count == 0)
        return;

    vBlocks.reserve(vBlocks.size() + count);
    CNodeState* state = State(nodeid);
    assert(state != NULL);

    // Make sure pindexBestKnownBlock is up to date, we'll need it.
    ProcessBlockAvailability(nodeid);

    if (state->pindexBestKnownBlock == NULL || state->pindexBestKnownBlock->nChainWork < chainActive.Tip()->nChainWork) {
        // This peer has nothing interesting.
        return;
    }

    if (state->pindexLastCommonBlock == NULL) {
        // Bootstrap quickly by guessing a parent of our best tip is the forking point.
        // Guessing wrong in either direction is not a problem.
        state->pindexLastCommonBlock = chainActive[std::min(state->pindexBestKnownBlock->nHeight, chainActive.Height())];
    }

    // If the peer reorganized, our previous pindexLastCommonBlock may not be an ancestor
    // of their current tip anymore. Go back enough to fix that.
    state->pindexLastCommonBlock = LastCommonAncestor(state->pindexLastCommonBlock, state->pindexBestKnownBlock);
    if (state->pindexLastCommonBlock == state->pindexBestKnownBlock)
        return;

    std::vector<CBlockIndex*> vToFetch;
    CBlockIndex* pindexWalk = state->pindexLastCommonBlock;
    // Never fetch further than the best block we know the peer has, or more than BLOCK_DOWNLOAD_WINDOW + 1 beyond the last
    // linked block we have in common with this peer. The +1 is so we can detect stalling, namely if we would be able to
    // download that next block if the window were 1 larger.
    int nWindowEnd = state->pindexLastCommonBlock->nHeight + BLOCK_DOWNLOAD_WINDOW;
    int nMaxHeight = std::min<int>(state->pindexBestKnownBlock->nHeight, nWindowEnd + 1);
    NodeId waitingfor = -1;
    while (pindexWalk->nHeight < nMaxHeight) {
        // Read up to 128 (or more, if more blocks than that are needed) successors of pindexWalk (towards
        // pindexBestKnownBlock) into vToFetch. We fetch 128, because CBlockIndex::GetAncestor may be as expensive
        // as iterating over ~100 CBlockIndex* entries anyway.
        int nToFetch = std::min(nMaxHeight - pindexWalk->nHeight, std::max<int>(count - vBlocks.size(), 128));
        vToFetch.resize(nToFetch);
        pindexWalk = state->pindexBestKnownBlock->GetAncestor(pindexWalk->nHeight + nToFetch);
        vToFetch[nToFetch - 1] = pindexWalk;
        for (unsigned int i = nToFetch - 1; i > 0; i--) {
            vToFetch[i - 1] = vToFetch[i]->pprev;
        }

        // Iterate over those blocks in vToFetch (in forward direction), adding the ones that
        // are not yet downloaded and not in flight to vBlocks. In the mean time, update
        // pindexLastCommonBlock as long as all ancestors are already downloaded.
        BOOST_FOREACH (CBlockIndex* pindex, vToFetch) {
            if (!pindex->IsValid(BLOCK_VALID_TREE)) {
                // We consider the chain that this peer is on invalid.
                return;
            }
            if (pindex->nStatus & BLOCK_HAVE_DATA) {
                if (pindex->nChainTx)
                    state->pindexLastCommonBlock = pindex;
            } else if (mapBlocksInFlight.count(pindex->GetBlockHash()) == 0) {
                // The block is not already downloaded, and not yet in flight.
                if (pindex->nHeight > nWindowEnd) {
                    // We reached the end of the window.
                    if (vBlocks.size() == 0 && waitingfor != nodeid) {
                        // We aren't able to fetch anything, but we would be if the download window was one larger.
                        nodeStaller = waitingfor;
                    }
                    return;
                }
                vBlocks.push_back(pindex);
                if (vBlocks.size() == count) {
                    return;
                }
            } else if (waitingfor == -1) {
                // This is the first already-in-flight block.
                waitingfor = mapBlocksInFlight[pindex->GetBlockHash()].first;
            }
        }
    }
}

} // anon namespace

bool GetNodeStateStats(NodeId nodeid, CNodeStateStats& stats)
{
    LOCK(cs_main);
    CNodeState* state = State(nodeid);
    if (state == NULL)
        return false;
    stats.nMisbehavior = state->nMisbehavior;
    stats.nSyncHeight = state->pindexBestKnownBlock ? state->pindexBestKnownBlock->nHeight : -1;
    stats.nCommonHeight = state->pindexLastCommonBlock ? state->pindexLastCommonBlock->nHeight : -1;
    BOOST_FOREACH (const QueuedBlock& queue, state->vBlocksInFlight) {
        if (queue.pindex)
            stats.vHeightInFlight.push_back(queue.pindex->nHeight);
    }
    return true;
}

void RegisterNodeSignals(CNodeSignals& nodeSignals)
{
    nodeSignals.GetHeight.connect(&GetHeight);
    nodeSignals.ProcessMessages.connect(&ProcessMessages);
    nodeSignals.SendMessages.connect(&SendMessages);
    nodeSignals.InitializeNode.connect(&InitializeNode);
    nodeSignals.FinalizeNode.connect(&FinalizeNode);
}

void UnregisterNodeSignals(CNodeSignals& nodeSignals)
{
    nodeSignals.GetHeight.disconnect(&GetHeight);
    nodeSignals.ProcessMessages.disconnect(&ProcessMessages);
    nodeSignals.SendMessages.disconnect(&SendMessages);
    nodeSignals.InitializeNode.disconnect(&InitializeNode);
    nodeSignals.FinalizeNode.disconnect(&FinalizeNode);
}

CBlockIndex* FindForkInGlobalIndex(const CChain& chain, const CBlockLocator& locator)
{
    // Find the first block the caller has in the main chain
    BOOST_FOREACH (const uint256& hash, locator.vHave) {
        BlockMap::iterator mi = mapBlockIndex.find(hash);
        if (mi != mapBlockIndex.end()) {
            CBlockIndex* pindex = (*mi).second;
            if (chain.Contains(pindex))
                return pindex;
        }
    }
    return chain.Genesis();
}

CCoinsViewCache* pcoinsTip = NULL;
CBlockTreeDB* pblocktree = NULL;

//////////////////////////////////////////////////////////////////////////////
//
// mapOrphanTransactions
//

bool AddOrphanTx(const CTransaction& tx, NodeId peer)
{
    uint256 hash = tx.GetHash();
    if (mapOrphanTransactions.count(hash))
        return false;

    // Ignore big transactions, to avoid a
    // send-big-orphans memory exhaustion attack. If a peer has a legitimate
    // large transaction with a missing parent then we assume
    // it will rebroadcast it later, after the parent transaction(s)
    // have been mined or received.
    // 10,000 orphans, each of which is at most 5,000 bytes big is
    // at most 500 megabytes of orphans:
    unsigned int sz = tx.GetSerializeSize(SER_NETWORK, CTransaction::CURRENT_VERSION);
    if (sz > 5000) {
        LogPrint("mempool", "ignoring large orphan tx (size: %u, hash: %s)\n", sz, hash.ToString());
        return false;
    }

    mapOrphanTransactions[hash].tx = tx;
    mapOrphanTransactions[hash].fromPeer = peer;
    BOOST_FOREACH (const CTxIn& txin, tx.vin)
        mapOrphanTransactionsByPrev[txin.prevout.hash].insert(hash);

    LogPrint("mempool", "stored orphan tx %s (mapsz %u prevsz %u)\n", hash.ToString(),
        mapOrphanTransactions.size(), mapOrphanTransactionsByPrev.size());
    return true;
}

void static EraseOrphanTx(uint256 hash)
{
    map<uint256, COrphanTx>::iterator it = mapOrphanTransactions.find(hash);
    if (it == mapOrphanTransactions.end())
        return;
    BOOST_FOREACH (const CTxIn& txin, it->second.tx.vin) {
        map<uint256, set<uint256> >::iterator itPrev = mapOrphanTransactionsByPrev.find(txin.prevout.hash);
        if (itPrev == mapOrphanTransactionsByPrev.end())
            continue;
        itPrev->second.erase(hash);
        if (itPrev->second.empty())
            mapOrphanTransactionsByPrev.erase(itPrev);
    }
    mapOrphanTransactions.erase(it);
}

void EraseOrphansFor(NodeId peer)
{
    int nErased = 0;
    map<uint256, COrphanTx>::iterator iter = mapOrphanTransactions.begin();
    while (iter != mapOrphanTransactions.end()) {
        map<uint256, COrphanTx>::iterator maybeErase = iter++; // increment to avoid iterator becoming invalid
        if (maybeErase->second.fromPeer == peer) {
            EraseOrphanTx(maybeErase->second.tx.GetHash());
            ++nErased;
        }
    }
    if (nErased > 0) LogPrint("mempool", "Erased %d orphan tx from peer %d\n", nErased, peer);
}


unsigned int LimitOrphanTxSize(unsigned int nMaxOrphans)
{
    unsigned int nEvicted = 0;
    while (mapOrphanTransactions.size() > nMaxOrphans) {
        // Evict a random orphan:
        uint256 randomhash = GetRandHash();
        map<uint256, COrphanTx>::iterator it = mapOrphanTransactions.lower_bound(randomhash);
        if (it == mapOrphanTransactions.end())
            it = mapOrphanTransactions.begin();
        EraseOrphanTx(it->first);
        ++nEvicted;
    }
    return nEvicted;
}

bool IsStandardTx(const CTransaction& tx, string& reason)
{
    AssertLockHeld(cs_main);
    if (tx.nVersion > CTransaction::CURRENT_VERSION || tx.nVersion < 1) {
        reason = "version";
        return false;
    }

    // Treat non-final transactions as non-standard to prevent a specific type
    // of double-spend attack, as well as DoS attacks. (if the transaction
    // can't be mined, the attacker isn't expending resources broadcasting it)
    // Basically we don't want to propagate transactions that can't be included in
    // the next block.
    //
    // However, IsFinalTx() is confusing... Without arguments, it uses
    // chainActive.Height() to evaluate nLockTime; when a block is accepted, chainActive.Height()
    // is set to the value of nHeight in the block. However, when IsFinalTx()
    // is called within CBlock::AcceptBlock(), the height of the block *being*
    // evaluated is what is used. Thus if we want to know if a transaction can
    // be part of the *next* block, we need to call IsFinalTx() with one more
    // than chainActive.Height().
    //
    // Timestamps on the other hand don't get any special treatment, because we
    // can't know what timestamp the next block will have, and there aren't
    // timestamp applications where it matters.
    if (!IsFinalTx(tx, chainActive.Height() + 1)) {
        reason = "non-final";
        return false;
    }

    // Extremely large transactions with lots of inputs can cost the network
    // almost as much to process as they cost the sender in fees, because
    // computing signature hashes is O(ninputs*txsize). Limiting transactions
    // to MAX_STANDARD_TX_SIZE mitigates CPU exhaustion attacks.
    unsigned int sz = tx.GetSerializeSize(SER_NETWORK, CTransaction::CURRENT_VERSION);
    if (sz >= MAX_STANDARD_TX_SIZE) {
        reason = "tx-size";
        return false;
    }

    BOOST_FOREACH (const CTxIn& txin, tx.vin) {
        // Biggest 'standard' txin is a 15-of-15 P2SH multisig with compressed
        // keys. (remember the 520 byte limit on redeemScript size) That works
        // out to a (15*(33+1))+3=513 byte redeemScript, 513+1+15*(73+1)+3=1627
        // bytes of scriptSig, which we round off to 1650 bytes for some minor
        // future-proofing. That's also enough to spend a 20-of-20
        // CHECKMULTISIG scriptPubKey, though such a scriptPubKey is not
        // considered standard)
        if (txin.scriptSig.size() > 1650) {
            reason = "scriptsig-size";
            return false;
        }
        if (!txin.scriptSig.IsPushOnly()) {
            reason = "scriptsig-not-pushonly";
            return false;
        }
    }

    unsigned int nDataOut = 0;
    txnouttype whichType;
    BOOST_FOREACH (const CTxOut& txout, tx.vout) {
        if (!::IsStandard(txout.scriptPubKey, whichType)) {
            reason = "scriptpubkey";
            return false;
        }

        if (whichType == TX_NULL_DATA)
            nDataOut++;
        else if ((whichType == TX_MULTISIG) && (!fIsBareMultisigStd)) {
            reason = "bare-multisig";
            return false;
        } else if (txout.IsDust(::minRelayTxFee)) {
            reason = "dust";
            return false;
        }
    }

    // only one OP_RETURN txout is permitted
    if (nDataOut > 1) {
        reason = "multi-op-return";
        return false;
    }

    return true;
}

bool IsFinalTx(const CTransaction& tx, int nBlockHeight, int64_t nBlockTime)
{
    AssertLockHeld(cs_main);
    // Time based nLockTime implemented in 0.1.6
    if (tx.nLockTime == 0)
        return true;
    if (nBlockHeight == 0)
        nBlockHeight = chainActive.Height();
    if (nBlockTime == 0)
        nBlockTime = GetAdjustedTime();
    if ((int64_t)tx.nLockTime < ((int64_t)tx.nLockTime < LOCKTIME_THRESHOLD ? (int64_t)nBlockHeight : nBlockTime))
        return true;
    BOOST_FOREACH (const CTxIn& txin, tx.vin)
        if (!txin.IsFinal())
            return false;
    return true;
}

/**
 * Check transaction inputs to mitigate two
 * potential denial-of-service attacks:
 *
 * 1. scriptSigs with extra data stuffed into them,
 *    not consumed by scriptPubKey (or P2SH script)
 * 2. P2SH scripts with a crazy number of expensive
 *    CHECKSIG/CHECKMULTISIG operations
 */
bool AreInputsStandard(const CTransaction& tx, const CCoinsViewCache& mapInputs)
{
    if (tx.IsCoinBase())
        return true; // Coinbases don't use vin normally

    for (unsigned int i = 0; i < tx.vin.size(); i++) {
        const CTxOut& prev = mapInputs.GetOutputFor(tx.vin[i]);

        vector<vector<unsigned char> > vSolutions;
        txnouttype whichType;
        // get the scriptPubKey corresponding to this input:
        const CScript& prevScript = prev.scriptPubKey;
        if (!Solver(prevScript, whichType, vSolutions))
            return false;
        int nArgsExpected = ScriptSigArgsExpected(whichType, vSolutions);
        if (nArgsExpected < 0)
            return false;

        // Transactions with extra stuff in their scriptSigs are
        // non-standard. Note that this EvalScript() call will
        // be quick, because if there are any operations
        // beside "push data" in the scriptSig
        // IsStandard() will have already returned false
        // and this method isn't called.
        vector<vector<unsigned char> > stack;
        if (!EvalScript(stack, tx.vin[i].scriptSig, false, BaseSignatureChecker()))
            return false;

        if (whichType == TX_SCRIPTHASH) {
            if (stack.empty())
                return false;
            CScript subscript(stack.back().begin(), stack.back().end());
            vector<vector<unsigned char> > vSolutions2;
            txnouttype whichType2;
            if (Solver(subscript, whichType2, vSolutions2)) {
                int tmpExpected = ScriptSigArgsExpected(whichType2, vSolutions2);
                if (tmpExpected < 0)
                    return false;
                nArgsExpected += tmpExpected;
            } else {
                // Any other Script with less than 15 sigops OK:
                unsigned int sigops = subscript.GetSigOpCount(true);
                // ... extra data left on the stack after execution is OK, too:
                return (sigops <= MAX_P2SH_SIGOPS);
            }
        }

        if (stack.size() != (unsigned int)nArgsExpected)
            return false;
    }

    return true;
}

unsigned int GetLegacySigOpCount(const CTransaction& tx)
{
    unsigned int nSigOps = 0;
    BOOST_FOREACH (const CTxIn& txin, tx.vin) {
        nSigOps += txin.scriptSig.GetSigOpCount(false);
    }
    BOOST_FOREACH (const CTxOut& txout, tx.vout) {
        nSigOps += txout.scriptPubKey.GetSigOpCount(false);
    }
    return nSigOps;
}

unsigned int GetP2SHSigOpCount(const CTransaction& tx, const CCoinsViewCache& inputs)
{
    if (tx.IsCoinBase())
        return 0;

    unsigned int nSigOps = 0;
    for (unsigned int i = 0; i < tx.vin.size(); i++) {
        const CTxOut& prevout = inputs.GetOutputFor(tx.vin[i]);
        if (prevout.scriptPubKey.IsPayToScriptHash())
            nSigOps += prevout.scriptPubKey.GetSigOpCount(tx.vin[i].scriptSig);
    }
    return nSigOps;
}

int GetInputAge(CTxIn& vin)
{
    CCoinsView viewDummy;
    CCoinsViewCache view(&viewDummy);
    {
        LOCK(mempool.cs);
        CCoinsViewMemPool viewMempool(pcoinsTip, mempool);
        view.SetBackend(viewMempool); // temporarily switch cache backend to db+mempool view

        const CCoins* coins = view.AccessCoins(vin.prevout.hash);

        if (coins) {
            if (coins->nHeight < 0) return 0;
            return (chainActive.Tip()->nHeight + 1) - coins->nHeight;
        } else
            return -1;
    }
}

int GetInputAgeIX(uint256 nTXHash, CTxIn& vin)
{
    int sigs = 0;
    int nResult = GetInputAge(vin);
    if (nResult < 0) nResult = 0;

    if (nResult < 6) {
        std::map<uint256, CTransactionLock>::iterator i = mapTxLocks.find(nTXHash);
        if (i != mapTxLocks.end()) {
            sigs = (*i).second.CountSignatures();
        }
        if (sigs >= SWIFTTX_SIGNATURES_REQUIRED) {
            return nSwiftTXDepth + nResult;
        }
    }

    return -1;
}

int GetIXConfirmations(uint256 nTXHash)
{
    int sigs = 0;

    std::map<uint256, CTransactionLock>::iterator i = mapTxLocks.find(nTXHash);
    if (i != mapTxLocks.end()) {
        sigs = (*i).second.CountSignatures();
    }
    if (sigs >= SWIFTTX_SIGNATURES_REQUIRED) {
        return nSwiftTXDepth;
    }

    return 0;
}

// ppcoin: total coin age spent in transaction, in the unit of coin-days.
// Only those coins meeting minimum age requirement counts. As those
// transactions not in main chain are not currently indexed so we
// might not find out about their coin age. Older transactions are
// guaranteed to be in main chain by sync-checkpoint. This rule is
// introduced to help nodes establish a consistent view of the coin
// age (trust score) of competing branches.
bool GetCoinAge(const CTransaction& tx, const unsigned int nTxTime, uint64_t& nCoinAge)
{
    uint256 bnCentSecond = 0; // coin age in the unit of cent-seconds
    nCoinAge = 0;

    CBlockIndex* pindex = NULL;
    BOOST_FOREACH (const CTxIn& txin, tx.vin) {
        // First try finding the previous transaction in database
        CTransaction txPrev;
        uint256 hashBlockPrev;
        if (!GetTransaction(txin.prevout.hash, txPrev, hashBlockPrev, true)) {
            LogPrintf("GetCoinAge: failed to find vin transaction \n");
            continue; // previous transaction not in main chain
        }

        BlockMap::iterator it = mapBlockIndex.find(hashBlockPrev);
        if (it != mapBlockIndex.end())
            pindex = it->second;
        else {
            LogPrintf("GetCoinAge() failed to find block index \n");
            continue;
        }

        // Read block header
        CBlockHeader prevblock = pindex->GetBlockHeader();

        if (prevblock.nTime + nStakeMinAge > nTxTime)
            continue; // only count coins meeting min age requirement

        if (nTxTime < prevblock.nTime) {
            LogPrintf("GetCoinAge: Timestamp Violation: txtime less than txPrev.nTime");
            return false; // Transaction timestamp violation
        }

        int64_t nValueIn = txPrev.vout[txin.prevout.n].nValue;
        bnCentSecond += uint256(nValueIn) * (nTxTime - prevblock.nTime);
    }

    uint256 bnCoinDay = bnCentSecond / COIN / (24 * 60 * 60);
    LogPrintf("coin age bnCoinDay=%s\n", bnCoinDay.ToString().c_str());
    nCoinAge = bnCoinDay.GetCompact();
    return true;
}

bool CheckTransaction(const CTransaction& tx, CValidationState& state)
{
    // Basic checks that don't depend on any context
    if (tx.vin.empty())
        return state.DoS(10, error("CheckTransaction() : vin empty"),
            REJECT_INVALID, "bad-txns-vin-empty");
    if (tx.vout.empty())
        return state.DoS(10, error("CheckTransaction() : vout empty"),
            REJECT_INVALID, "bad-txns-vout-empty");
    // Size limits
    if (::GetSerializeSize(tx, SER_NETWORK, PROTOCOL_VERSION) > MAX_BLOCK_SIZE)
        return state.DoS(100, error("CheckTransaction() : size limits failed"),
            REJECT_INVALID, "bad-txns-oversize");

    // Check for negative or overflow output values
    CAmount nValueOut = 0;
    BOOST_FOREACH (const CTxOut& txout, tx.vout) {
        if (txout.IsEmpty() && !tx.IsCoinBase() && !tx.IsCoinStake())
            return state.DoS(100, error("CheckTransaction(): txout empty for user transaction"));

        if (txout.nValue < 0)
            return state.DoS(100, error("CheckTransaction() : txout.nValue negative"),
                REJECT_INVALID, "bad-txns-vout-negative");
        if (txout.nValue > MAX_MONEY)
            return state.DoS(100, error("CheckTransaction() : txout.nValue too high"),
                REJECT_INVALID, "bad-txns-vout-toolarge");
        nValueOut += txout.nValue;
        if (!MoneyRange(nValueOut))
            return state.DoS(100, error("CheckTransaction() : txout total out of range"),
                REJECT_INVALID, "bad-txns-txouttotal-toolarge");
    }

    // Check for duplicate inputs
    set<COutPoint> vInOutPoints;
    BOOST_FOREACH (const CTxIn& txin, tx.vin) {
        if (vInOutPoints.count(txin.prevout))
            return state.DoS(100, error("CheckTransaction() : duplicate inputs"),
                REJECT_INVALID, "bad-txns-inputs-duplicate");
        vInOutPoints.insert(txin.prevout);
    }

    if (tx.IsCoinBase()) {
        if (/*tx.vin[0].scriptSig.size() < 2 || */ tx.vin[0].scriptSig.size() > 150)
            return state.DoS(100, error("CheckTransaction() : coinbase script size=%d", tx.vin[0].scriptSig.size()),
                REJECT_INVALID, "bad-cb-length");
    } else {
        BOOST_FOREACH (const CTxIn& txin, tx.vin)
            if (txin.prevout.IsNull())
                return state.DoS(10, error("CheckTransaction() : prevout is null"),
                    REJECT_INVALID, "bad-txns-prevout-null");
    }

    return true;
}

bool CheckFinalTx(const CTransaction& tx, int flags)
{
    AssertLockHeld(cs_main);

    // By convention a negative value for flags indicates that the
    // current network-enforced consensus rules should be used. In
    // a future soft-fork scenario that would mean checking which
    // rules would be enforced for the next block and setting the
    // appropriate flags. At the present time no soft-forks are
    // scheduled, so no flags are set.
    flags = std::max(flags, 0);

    // CheckFinalTx() uses chainActive.Height()+1 to evaluate
    // nLockTime because when IsFinalTx() is called within
    // CBlock::AcceptBlock(), the height of the block *being*
    // evaluated is what is used. Thus if we want to know if a
    // transaction can be part of the *next* block, we need to call
    // IsFinalTx() with one more than chainActive.Height().
    const int nBlockHeight = chainActive.Height() + 1;

    // BIP113 will require that time-locked transactions have nLockTime set to
    // less than the median time of the previous block they're contained in.
    // When the next block is created its previous block will be the current
    // chain tip, so we use that to calculate the median time passed to
    // IsFinalTx() if LOCKTIME_MEDIAN_TIME_PAST is set.
    const int64_t nBlockTime = (flags & LOCKTIME_MEDIAN_TIME_PAST) ? chainActive.Tip()->GetMedianTimePast() : GetAdjustedTime();

    return IsFinalTx(tx, nBlockHeight, nBlockTime);
}

CAmount GetMinRelayFee(const CTransaction& tx, unsigned int nBytes, bool fAllowFree)
{
    {
        LOCK(mempool.cs);
        uint256 hash = tx.GetHash();
        double dPriorityDelta = 0;
        CAmount nFeeDelta = 0;
        mempool.ApplyDeltas(hash, dPriorityDelta, nFeeDelta);
        if (dPriorityDelta > 0 || nFeeDelta > 0)
            return 0;
    }

    CAmount nMinFee = ::minRelayTxFee.GetFee(nBytes);

    if (fAllowFree) {
        // There is a free transaction area in blocks created by most miners,
        // * If we are relaying we allow transactions up to DEFAULT_BLOCK_PRIORITY_SIZE - 1000
        //   to be considered to fall into this category. We don't want to encourage sending
        //   multiple transactions instead of one big transaction to avoid fees.
        if (nBytes < (DEFAULT_BLOCK_PRIORITY_SIZE - 1000))
            nMinFee = 0;
    }

    if (!MoneyRange(nMinFee))
        nMinFee = MAX_MONEY;
    return nMinFee;
}


bool AcceptToMemoryPool(CTxMemPool& pool, CValidationState& state, const CTransaction& tx, bool fLimitFree, bool* pfMissingInputs, bool fRejectInsaneFee, bool ignoreFees)
{
    AssertLockHeld(cs_main);
    if (pfMissingInputs)
        *pfMissingInputs = false;

    if (!CheckTransaction(tx, state))
        return error("AcceptToMemoryPool: : CheckTransaction failed");

    // Coinbase is only valid in a block, not as a loose transaction
    if (tx.IsCoinBase())
        return state.DoS(100, error("AcceptToMemoryPool: : coinbase as individual tx"),
            REJECT_INVALID, "coinbase");

    //Coinstake is also only valid in a block, not as a loose transaction
    if (tx.IsCoinStake())
        return state.DoS(100, error("AcceptToMemoryPool: coinstake as individual tx"),
            REJECT_INVALID, "coinstake");

    // Rather not work on nonstandard transactions (unless -testnet/-regtest)
    string reason;
    if (Params().RequireStandard() && !IsStandardTx(tx, reason))
        return state.DoS(0,
            error("AcceptToMemoryPool : nonstandard transaction: %s", reason),
            REJECT_NONSTANDARD, reason);

    // is it already in the memory pool?
    uint256 hash = tx.GetHash();
    if (pool.exists(hash))
        return false;

    // ----------- swiftTX transaction scanning -----------

    BOOST_FOREACH (const CTxIn& in, tx.vin) {
        if (mapLockedInputs.count(in.prevout)) {
            if (mapLockedInputs[in.prevout] != tx.GetHash()) {
                return state.DoS(0,
                    error("AcceptToMemoryPool : conflicts with existing transaction lock: %s", reason),
                    REJECT_INVALID, "tx-lock-conflict");
            }
        }
    }

    // Check for conflicts with in-memory transactions
    {
        LOCK(pool.cs); // protect pool.mapNextTx
        for (unsigned int i = 0; i < tx.vin.size(); i++) {
            COutPoint outpoint = tx.vin[i].prevout;
            if (pool.mapNextTx.count(outpoint)) {
                // Disable replacement feature for now
                return false;
            }
        }
    }


    {
        CCoinsView dummy;
        CCoinsViewCache view(&dummy);

        CAmount nValueIn = 0;
        {
            LOCK(pool.cs);
            CCoinsViewMemPool viewMemPool(pcoinsTip, pool);
            view.SetBackend(viewMemPool);

            // do we already have it?
            if (view.HaveCoins(hash))
                return false;

            // do all inputs exist?
            // Note that this does not check for the presence of actual outputs (see the next check for that),
            // only helps filling in pfMissingInputs (to determine missing vs spent).
            BOOST_FOREACH (const CTxIn txin, tx.vin) {
                if (!view.HaveCoins(txin.prevout.hash)) {
                    if (pfMissingInputs)
                        *pfMissingInputs = true;
                    return false;
                }
            }

            // are the actual inputs available?
            if (!view.HaveInputs(tx))
                return state.Invalid(error("AcceptToMemoryPool : inputs already spent"),
                    REJECT_DUPLICATE, "bad-txns-inputs-spent");

            // Bring the best block into scope
            view.GetBestBlock();

            nValueIn = view.GetValueIn(tx);

            // we have all inputs cached now, so switch back to dummy, so we don't need to keep lock on mempool
            view.SetBackend(dummy);

            // Only accept BIP68 sequence locked transactions that can be mined in the next
            // block; we don't want our mempool filled up with transactions that can't
            // be mined yet.
            // Must keep pool.cs for this unless we change CheckSequenceLocks to take a
            // CoinsViewCache instead of create its own
//            if (!CheckSequenceLocks(tx, STANDARD_LOCKTIME_VERIFY_FLAGS, &lp))
//                return state.DoS(0, false, REJECT_NONSTANDARD, "non-BIP68-final");
        }

        // Check for non-standard pay-to-script-hash in inputs
        if (Params().RequireStandard() && !AreInputsStandard(tx, view))
            return error("AcceptToMemoryPool: : nonstandard transaction input");

        // Check that the transaction doesn't have an excessive number of
        // sigops, making it impossible to mine. Since the coinbase transaction
        // itself can contain sigops MAX_TX_SIGOPS is less than
        // MAX_BLOCK_SIGOPS; we still consider this an invalid rather than
        // merely non-standard transaction.
        unsigned int nSigOps = GetLegacySigOpCount(tx);
        nSigOps += GetP2SHSigOpCount(tx, view);
        if (nSigOps > MAX_TX_SIGOPS)
            return state.DoS(0,
                error("AcceptToMemoryPool : too many sigops %s, %d > %d",
                    hash.ToString(), nSigOps, MAX_TX_SIGOPS),
                REJECT_NONSTANDARD, "bad-txns-too-many-sigops");

        CAmount nValueOut = tx.GetValueOut();
        CAmount nFees = nValueIn - nValueOut;
        double dPriority = view.GetPriority(tx, chainActive.Height());

        CTxMemPoolEntry entry(tx, nFees, GetTime(), dPriority, chainActive.Height());
        unsigned int nSize = entry.GetTxSize();

        // Don't accept it if it can't get into a block
        // but prioritise dstx and don't check fees for it
        if (mapObfuscationBroadcastTxes.count(hash)) {
            mempool.PrioritiseTransaction(hash, hash.ToString(), 1000, 0.1 * COIN);
        } else if (!ignoreFees) {
            CAmount txMinFee = GetMinRelayFee(tx, nSize, true);
            if (fLimitFree && nFees < txMinFee)
                return state.DoS(0, error("AcceptToMemoryPool : not enough fees %s, %d < %d",
                                        hash.ToString(), nFees, txMinFee),
                    REJECT_INSUFFICIENTFEE, "insufficient fee");

            // Require that free transactions have sufficient priority to be mined in the next block.
            if (GetBoolArg("-relaypriority", true) && nFees < ::minRelayTxFee.GetFee(nSize) && !AllowFree(view.GetPriority(tx, chainActive.Height() + 1))) {
                return state.DoS(0, false, REJECT_INSUFFICIENTFEE, "insufficient priority");
            }

            // Continuously rate-limit free (really, very-low-fee) transactions
            // This mitigates 'penny-flooding' -- sending thousands of free transactions just to
            // be annoying or make others' transactions take longer to confirm.
            if (fLimitFree && nFees < ::minRelayTxFee.GetFee(nSize)) {
                static CCriticalSection csFreeLimiter;
                static double dFreeCount;
                static int64_t nLastTime;
                int64_t nNow = GetTime();

                LOCK(csFreeLimiter);

                // Use an exponentially decaying ~10-minute window:
                dFreeCount *= pow(1.0 - 1.0 / 600.0, (double)(nNow - nLastTime));
                nLastTime = nNow;
                // -limitfreerelay unit is thousand-bytes-per-minute
                // At default rate it would take over a month to fill 1GB
                if (dFreeCount >= GetArg("-limitfreerelay", 15) * 10 * 1000)
                    return state.DoS(0, error("AcceptToMemoryPool : free transaction rejected by rate limiter"),
                        REJECT_INSUFFICIENTFEE, "rate limited free transaction");
                LogPrint("mempool", "Rate limit dFreeCount: %g => %g\n", dFreeCount, dFreeCount + nSize);
                dFreeCount += nSize;
            }
        }

        if (fRejectInsaneFee && nFees > ::minRelayTxFee.GetFee(nSize) * 10000)
            return error("AcceptToMemoryPool: : insane fees %s, %d > %d",
                hash.ToString(),
                nFees, ::minRelayTxFee.GetFee(nSize) * 10000);

        // Check against previous transactions
        // This is done last to help prevent CPU exhaustion denial-of-service attacks.
        if (!CheckInputs(tx, state, view, true, STANDARD_SCRIPT_VERIFY_FLAGS, true)) {
            return error("AcceptToMemoryPool: : ConnectInputs failed %s", hash.ToString());
        }

        // Check again against just the consensus-critical mandatory script
        // verification flags, in case of bugs in the standard flags that cause
        // transactions to pass as valid when they're actually invalid. For
        // instance the STRICTENC flag was incorrectly allowing certain
        // CHECKSIG NOT scripts to pass, even though they were invalid.
        //
        // There is a similar check in CreateNewBlock() to prevent creating
        // invalid blocks, however allowing such transactions into the mempool
        // can be exploited as a DoS attack.
        if (!CheckInputs(tx, state, view, true, MANDATORY_SCRIPT_VERIFY_FLAGS, true)) {
            return error("AcceptToMemoryPool: : BUG! PLEASE REPORT THIS! ConnectInputs failed against MANDATORY but not STANDARD flags %s", hash.ToString());
        }

        // Store transaction in memory
        pool.addUnchecked(hash, entry);
    }

    SyncWithWallets(tx, NULL);

    return true;
}

bool AcceptableInputs(CTxMemPool& pool, CValidationState& state, const CTransaction& tx, bool fLimitFree, bool* pfMissingInputs, bool fRejectInsaneFee, bool isDSTX)
{
    AssertLockHeld(cs_main);
    if (pfMissingInputs)
        *pfMissingInputs = false;

    if (!CheckTransaction(tx, state))
        return error("AcceptableInputs: : CheckTransaction failed");

    // Coinbase is only valid in a block, not as a loose transaction
    if (tx.IsCoinBase())
        return state.DoS(100, error("AcceptableInputs: : coinbase as individual tx"),
            REJECT_INVALID, "coinbase");

    // Rather not work on nonstandard transactions (unless -testnet/-regtest)
    string reason;
    // for any real tx this will be checked on AcceptToMemoryPool anyway
    //    if (Params().RequireStandard() && !IsStandardTx(tx, reason))
    //        return state.DoS(0,
    //                         error("AcceptableInputs : nonstandard transaction: %s", reason),
    //                         REJECT_NONSTANDARD, reason);

    // is it already in the memory pool?
    uint256 hash = tx.GetHash();
    if (pool.exists(hash))
        return false;

    // ----------- swiftTX transaction scanning -----------

    BOOST_FOREACH (const CTxIn& in, tx.vin) {
        if (mapLockedInputs.count(in.prevout)) {
            if (mapLockedInputs[in.prevout] != tx.GetHash()) {
                return state.DoS(0,
                    error("AcceptableInputs : conflicts with existing transaction lock: %s", reason),
                    REJECT_INVALID, "tx-lock-conflict");
            }
        }
    }

    // Check for conflicts with in-memory transactions
    {
        LOCK(pool.cs); // protect pool.mapNextTx
        for (unsigned int i = 0; i < tx.vin.size(); i++) {
            COutPoint outpoint = tx.vin[i].prevout;
            if (pool.mapNextTx.count(outpoint)) {
                // Disable replacement feature for now
                return false;
            }
        }
    }


    {
        CCoinsView dummy;
        CCoinsViewCache view(&dummy);

        CAmount nValueIn = 0;
        {
            LOCK(pool.cs);
            CCoinsViewMemPool viewMemPool(pcoinsTip, pool);
            view.SetBackend(viewMemPool);

            // do we already have it?
            if (view.HaveCoins(hash))
                return false;

            // do all inputs exist?
            // Note that this does not check for the presence of actual outputs (see the next check for that),
            // only helps filling in pfMissingInputs (to determine missing vs spent).
            BOOST_FOREACH (const CTxIn txin, tx.vin) {
                if (!view.HaveCoins(txin.prevout.hash)) {
                    if (pfMissingInputs)
                        *pfMissingInputs = true;
                    return false;
                }
            }

            // are the actual inputs available?
            if (!view.HaveInputs(tx))
                return state.Invalid(error("AcceptableInputs : inputs already spent"),
                    REJECT_DUPLICATE, "bad-txns-inputs-spent");

            // Bring the best block into scope
            view.GetBestBlock();

            nValueIn = view.GetValueIn(tx);

            // we have all inputs cached now, so switch back to dummy, so we don't need to keep lock on mempool
            view.SetBackend(dummy);
        }

        // Check for non-standard pay-to-script-hash in inputs
        // for any real tx this will be checked on AcceptToMemoryPool anyway
        //        if (Params().RequireStandard() && !AreInputsStandard(tx, view))
        //            return error("AcceptableInputs: : nonstandard transaction input");

        // Check that the transaction doesn't have an excessive number of
        // sigops, making it impossible to mine. Since the coinbase transaction
        // itself can contain sigops MAX_TX_SIGOPS is less than
        // MAX_BLOCK_SIGOPS; we still consider this an invalid rather than
        // merely non-standard transaction.
        unsigned int nSigOps = GetLegacySigOpCount(tx);
        nSigOps += GetP2SHSigOpCount(tx, view);
        if (nSigOps > MAX_TX_SIGOPS)
            return state.DoS(0,
                error("AcceptableInputs : too many sigops %s, %d > %d",
                    hash.ToString(), nSigOps, MAX_TX_SIGOPS),
                REJECT_NONSTANDARD, "bad-txns-too-many-sigops");

        CAmount nValueOut = tx.GetValueOut();
        CAmount nFees = nValueIn - nValueOut;
        double dPriority = view.GetPriority(tx, chainActive.Height());

        CTxMemPoolEntry entry(tx, nFees, GetTime(), dPriority, chainActive.Height());
        unsigned int nSize = entry.GetTxSize();

        // Don't accept it if it can't get into a block
        // but prioritise dstx and don't check fees for it
        if (isDSTX) {
            mempool.PrioritiseTransaction(hash, hash.ToString(), 1000, 0.1 * COIN);
        } else { // same as !ignoreFees for AcceptToMemoryPool
            CAmount txMinFee = GetMinRelayFee(tx, nSize, true);
            if (fLimitFree && nFees < txMinFee)
                return state.DoS(0, error("AcceptableInputs : not enough fees %s, %d < %d",
                                        hash.ToString(), nFees, txMinFee),
                    REJECT_INSUFFICIENTFEE, "insufficient fee");

            // Require that free transactions have sufficient priority to be mined in the next block.
            if (GetBoolArg("-relaypriority", true) && nFees < ::minRelayTxFee.GetFee(nSize) && !AllowFree(view.GetPriority(tx, chainActive.Height() + 1))) {
                return state.DoS(0, false, REJECT_INSUFFICIENTFEE, "insufficient priority");
            }

            // Continuously rate-limit free (really, very-low-fee) transactions
            // This mitigates 'penny-flooding' -- sending thousands of free transactions just to
            // be annoying or make others' transactions take longer to confirm.
            if (fLimitFree && nFees < ::minRelayTxFee.GetFee(nSize)) {
                static CCriticalSection csFreeLimiter;
                static double dFreeCount;
                static int64_t nLastTime;
                int64_t nNow = GetTime();

                LOCK(csFreeLimiter);

                // Use an exponentially decaying ~10-minute window:
                dFreeCount *= pow(1.0 - 1.0 / 600.0, (double)(nNow - nLastTime));
                nLastTime = nNow;
                // -limitfreerelay unit is thousand-bytes-per-minute
                // At default rate it would take over a month to fill 1GB
                if (dFreeCount >= GetArg("-limitfreerelay", 15) * 10 * 1000)
                    return state.DoS(0, error("AcceptableInputs : free transaction rejected by rate limiter"),
                        REJECT_INSUFFICIENTFEE, "rate limited free transaction");
                LogPrint("mempool", "Rate limit dFreeCount: %g => %g\n", dFreeCount, dFreeCount + nSize);
                dFreeCount += nSize;
            }
        }

        if (fRejectInsaneFee && nFees > ::minRelayTxFee.GetFee(nSize) * 10000)
            return error("AcceptableInputs: : insane fees %s, %d > %d",
                hash.ToString(),
                nFees, ::minRelayTxFee.GetFee(nSize) * 10000);

        // Check against previous transactions
        // This is done last to help prevent CPU exhaustion denial-of-service attacks.
        if (!CheckInputs(tx, state, view, false, STANDARD_SCRIPT_VERIFY_FLAGS, true)) {
            return error("AcceptableInputs: : ConnectInputs failed %s", hash.ToString());
        }

        // Check again against just the consensus-critical mandatory script
        // verification flags, in case of bugs in the standard flags that cause
        // transactions to pass as valid when they're actually invalid. For
        // instance the STRICTENC flag was incorrectly allowing certain
        // CHECKSIG NOT scripts to pass, even though they were invalid.
        //
        // There is a similar check in CreateNewBlock() to prevent creating
        // invalid blocks, however allowing such transactions into the mempool
        // can be exploited as a DoS attack.
        // for any real tx this will be checked on AcceptToMemoryPool anyway
        //        if (!CheckInputs(tx, state, view, false, MANDATORY_SCRIPT_VERIFY_FLAGS, true))
        //        {
        //            return error("AcceptableInputs: : BUG! PLEASE REPORT THIS! ConnectInputs failed against MANDATORY but not STANDARD flags %s", hash.ToString());
        //        }

        // Store transaction in memory
        // pool.addUnchecked(hash, entry);
    }

    // SyncWithWallets(tx, NULL);

    return true;
}

/** Return transaction in tx, and if it was found inside a block, its hash is placed in hashBlock */
bool GetTransaction(const uint256& hash, CTransaction& txOut, uint256& hashBlock, bool fAllowSlow)
{
    CBlockIndex* pindexSlow = NULL;
    {
        LOCK(cs_main);
        {
            if (mempool.lookup(hash, txOut)) {
                return true;
            }
        }

        if (fTxIndex) {
            CDiskTxPos postx;
            if (pblocktree->ReadTxIndex(hash, postx)) {
                CAutoFile file(OpenBlockFile(postx, true), SER_DISK, CLIENT_VERSION);
                if (file.IsNull())
                    return error("%s: OpenBlockFile failed", __func__);
                CBlockHeader header;
                try {
                    file >> header;
                    fseek(file.Get(), postx.nTxOffset, SEEK_CUR);
                    file >> txOut;
                } catch (std::exception& e) {
                    return error("%s : Deserialize or I/O error - %s", __func__, e.what());
                }
                hashBlock = header.GetHash();
                if (txOut.GetHash() != hash)
                    return error("%s : txid mismatch", __func__);
                return true;
            }
        }

        if (fAllowSlow) { // use coin database to locate block that contains transaction, and scan it
            int nHeight = -1;
            {
                CCoinsViewCache& view = *pcoinsTip;
                const CCoins* coins = view.AccessCoins(hash);
                if (coins)
                    nHeight = coins->nHeight;
            }
            if (nHeight > 0)
                pindexSlow = chainActive[nHeight];
        }
    }

    if (pindexSlow) {
        CBlock block;
        if (ReadBlockFromDisk(block, pindexSlow)) {
            BOOST_FOREACH (const CTransaction& tx, block.vtx) {
                if (tx.GetHash() == hash) {
                    txOut = tx;
                    hashBlock = pindexSlow->GetBlockHash();
                    return true;
                }
            }
        }
    }

    return false;
}


//////////////////////////////////////////////////////////////////////////////
//
// CBlock and CBlockIndex
//

bool WriteBlockToDisk(CBlock& block, CDiskBlockPos& pos)
{
    // Open history file to append
    CAutoFile fileout(OpenBlockFile(pos), SER_DISK, CLIENT_VERSION);
    if (fileout.IsNull())
        return error("WriteBlockToDisk : OpenBlockFile failed");

    // Write index header
    unsigned int nSize = fileout.GetSerializeSize(block);
    fileout << FLATDATA(Params().MessageStart()) << nSize;

    // Write block
    long fileOutPos = ftell(fileout.Get());
    if (fileOutPos < 0)
        return error("WriteBlockToDisk : ftell failed");
    pos.nPos = (unsigned int)fileOutPos;
    fileout << block;

    return true;
}

bool ReadBlockFromDisk(CBlock& block, const CDiskBlockPos& pos)
{
    block.SetNull();

    // Open history file to read
    CAutoFile filein(OpenBlockFile(pos, true), SER_DISK, CLIENT_VERSION);
    if (filein.IsNull())
        return error("ReadBlockFromDisk : OpenBlockFile failed");

    // Read block
    try {
        filein >> block;
    } catch (std::exception& e) {
        return error("%s : Deserialize or I/O error - %s", __func__, e.what());
    }

    // Check the header
    if (block.IsProofOfWork()) {
        if (!CheckProofOfWork(block.GetHash(), block.nBits))
            return error("ReadBlockFromDisk : Errors in block header");
    }

    return true;
}

bool ReadBlockFromDisk(CBlock& block, const CBlockIndex* pindex)
{
    if (!ReadBlockFromDisk(block, pindex->GetBlockPos()))
        return false;
    if (block.GetHash() != pindex->GetBlockHash()) {
        LogPrintf("%s : block=%s index=%s\n", __func__, block.GetHash().ToString().c_str(), pindex->GetBlockHash().ToString().c_str());
        return error("ReadBlockFromDisk(CBlock&, CBlockIndex*) : GetHash() doesn't match index");
    }
    return true;
}


double ConvertBitsToDouble(unsigned int nBits)
{
    int nShift = (nBits >> 24) & 0xff;

    double dDiff =
        (double)0x0000ffff / (double)(nBits & 0x00ffffff);

    while (nShift < 29) {
        dDiff *= 256.0;
        nShift++;
    }
    while (nShift > 29) {
        dDiff /= 256.0;
        nShift--;
    }

    return dDiff;
}

int64_t GetBlockValue(int nHeight)
{
    int64_t nSubsidy = 0;

    if (Params().NetworkID() == CBaseChainParams::TESTNET) {
        if (nHeight < 200 && nHeight > 0)
            return 250000 * COIN;
    }

<<<<<<< HEAD

    if (nHeight == 0) {
        nSubsidy = 4060024 * COIN;
    } else if (nHeight < 525600 && nHeight > 0) {
	nSubsidy = 1 * COIN;
    } else if (nHeight <= 1051200 && nHeight >= 525600) {
	nSubsidy = 0.5 * COIN;
    } else if (nHeight >= 1051201) {
=======
    // Reduce Reward starting year 1
    if (nHeight == 0) {
        nSubsidy = 4160024 * COIN;
    } else if (nHeight < 525600 && nHeight > 0) {
	nSubsidy = 1 * COIN;
    } else if (nHeight <= 1051200 && nHeight >= 525600) {
	nSubsidy = 0.75 * COIN;
    } else if (nHeight <= 1576800 && nHeight >= 1051201) {
	nSubsidy = 0.50 * COIN;
    } else if (nHeight >= 1576801) {
>>>>>>> 39dd0398
	nSubsidy = 0.25 * COIN;
    } else {
        nSubsidy = 1 * COIN;
    }

    return nSubsidy;

}

int64_t GetServicenodePayment(int nHeight, int64_t blockValue, int nServicenodeCount)
{
    int64_t ret = 0;

    if (Params().NetworkID() == CBaseChainParams::TESTNET) {
        if (nHeight < 200)
            return 0;
    }

    if (nHeight <= 2650) {
        ret = blockValue / 5;
    } else if (nHeight > 2650) {
        int64_t nMoneySupply = chainActive.Tip()->nMoneySupply;
        int64_t mNodeCoins = mnodeman.size() * 10000 * COIN;

        //if a mn count is inserted into the function we are looking for a specific result for a servicenode count
        if(nServicenodeCount)
            mNodeCoins = nServicenodeCount * 10000 * COIN;

        if (fDebug)
            LogPrintf("GetServicenodePayment(): moneysupply=%s, nodecoins=%s \n", FormatMoney(nMoneySupply).c_str(),
                FormatMoney(mNodeCoins).c_str());

        if (mNodeCoins == 0) {
            ret = 0;
	}
	ret = blockValue * .7;

    }

    return ret;
}

bool IsInitialBlockDownload()
{
    LOCK(cs_main);
    if (fImporting || fReindex || chainActive.Height() < Checkpoints::GetTotalBlocksEstimate())
        return true;
    static bool lockIBDState = false;
    if (lockIBDState)
        return false;
    bool state = (chainActive.Height() < pindexBestHeader->nHeight - 24 * 6 ||
                  pindexBestHeader->GetBlockTime() < GetTime() - 6 * 60 * 60); // ~144 blocks behind -> 2 x fork detection time
    if (!state)
        lockIBDState = true;
    return state;
}

bool fLargeWorkForkFound = false;
bool fLargeWorkInvalidChainFound = false;
CBlockIndex *pindexBestForkTip = NULL, *pindexBestForkBase = NULL;

void CheckForkWarningConditions()
{
    AssertLockHeld(cs_main);
    // Before we get past initial download, we cannot reliably alert about forks
    // (we assume we don't get stuck on a fork before the last checkpoint)
    if (IsInitialBlockDownload())
        return;

    // If our best fork is no longer within 72 blocks (+/- 3 hours if no one mines it)
    // of our head, drop it
    if (pindexBestForkTip && chainActive.Height() - pindexBestForkTip->nHeight >= 72)
        pindexBestForkTip = NULL;

    if (pindexBestForkTip || (pindexBestInvalid && pindexBestInvalid->nChainWork > chainActive.Tip()->nChainWork + (GetBlockProof(*chainActive.Tip()) * 6))) {
        if (!fLargeWorkForkFound && pindexBestForkBase) {
            if (pindexBestForkBase->phashBlock) {
                std::string warning = std::string("'Warning: Large-work fork detected, forking after block ") +
                                      pindexBestForkBase->phashBlock->ToString() + std::string("'");
                CAlert::Notify(warning, true);
            }
        }
        if (pindexBestForkTip && pindexBestForkBase) {
            if (pindexBestForkBase->phashBlock) {
                LogPrintf("CheckForkWarningConditions: Warning: Large valid fork found\n  forking the chain at height %d (%s)\n  lasting to height %d (%s).\nChain state database corruption likely.\n",
                    pindexBestForkBase->nHeight, pindexBestForkBase->phashBlock->ToString(),
                    pindexBestForkTip->nHeight, pindexBestForkTip->phashBlock->ToString());
                fLargeWorkForkFound = true;
            }
        } else {
            LogPrintf("CheckForkWarningConditions: Warning: Found invalid chain at least ~6 blocks longer than our best chain.\nChain state database corruption likely.\n");
            fLargeWorkInvalidChainFound = true;
        }
    } else {
        fLargeWorkForkFound = false;
        fLargeWorkInvalidChainFound = false;
    }
}

void CheckForkWarningConditionsOnNewFork(CBlockIndex* pindexNewForkTip)
{
    AssertLockHeld(cs_main);
    // If we are on a fork that is sufficiently large, set a warning flag
    CBlockIndex* pfork = pindexNewForkTip;
    CBlockIndex* plonger = chainActive.Tip();
    while (pfork && pfork != plonger) {
        while (plonger && plonger->nHeight > pfork->nHeight)
            plonger = plonger->pprev;
        if (pfork == plonger)
            break;
        pfork = pfork->pprev;
    }

    // We define a condition which we should warn the user about as a fork of at least 7 blocks
    // who's tip is within 72 blocks (+/- 3 hours if no one mines it) of ours
    // or a chain that is entirely longer than ours and invalid (note that this should be detected by both)
    // We use 7 blocks rather arbitrarily as it represents just under 10% of sustained network
    // hash rate operating on the fork.
    // We define it this way because it allows us to only store the highest fork tip (+ base) which meets
    // the 7-block condition and from this always have the most-likely-to-cause-warning fork
    if (pfork && (!pindexBestForkTip || (pindexBestForkTip && pindexNewForkTip->nHeight > pindexBestForkTip->nHeight)) &&
        pindexNewForkTip->nChainWork - pfork->nChainWork > (GetBlockProof(*pfork) * 7) &&
        chainActive.Height() - pindexNewForkTip->nHeight < 72) {
        pindexBestForkTip = pindexNewForkTip;
        pindexBestForkBase = pfork;
    }

    CheckForkWarningConditions();
}

// Requires cs_main.
void Misbehaving(NodeId pnode, int howmuch)
{
    if (howmuch == 0)
        return;

    CNodeState* state = State(pnode);
    if (state == NULL)
        return;

    state->nMisbehavior += howmuch;
    int banscore = GetArg("-banscore", 100);
    if (state->nMisbehavior >= banscore && state->nMisbehavior - howmuch < banscore) {
        LogPrintf("Misbehaving: %s (%d -> %d) BAN THRESHOLD EXCEEDED\n", state->name, state->nMisbehavior - howmuch, state->nMisbehavior);
        state->fShouldBan = true;
    } else
        LogPrintf("Misbehaving: %s (%d -> %d)\n", state->name, state->nMisbehavior - howmuch, state->nMisbehavior);
}

void static InvalidChainFound(CBlockIndex* pindexNew)
{
    if (!pindexBestInvalid || pindexNew->nChainWork > pindexBestInvalid->nChainWork)
        pindexBestInvalid = pindexNew;

    LogPrintf("InvalidChainFound: invalid block=%s  height=%d  log2_work=%.8g  date=%s\n",
        pindexNew->GetBlockHash().ToString(), pindexNew->nHeight,
        log(pindexNew->nChainWork.getdouble()) / log(2.0), DateTimeStrFormat("%Y-%m-%d %H:%M:%S",
                                                               pindexNew->GetBlockTime()));
    LogPrintf("InvalidChainFound:  current best=%s  height=%d  log2_work=%.8g  date=%s\n",
        chainActive.Tip()->GetBlockHash().ToString(), chainActive.Height(), log(chainActive.Tip()->nChainWork.getdouble()) / log(2.0),
        DateTimeStrFormat("%Y-%m-%d %H:%M:%S", chainActive.Tip()->GetBlockTime()));
    CheckForkWarningConditions();
}

void static InvalidBlockFound(CBlockIndex* pindex, const CValidationState& state)
{
    int nDoS = 0;
    if (state.IsInvalid(nDoS)) {
        std::map<uint256, NodeId>::iterator it = mapBlockSource.find(pindex->GetBlockHash());
        if (it != mapBlockSource.end() && State(it->second)) {
            CBlockReject reject = {state.GetRejectCode(), state.GetRejectReason().substr(0, MAX_REJECT_MESSAGE_LENGTH), pindex->GetBlockHash()};
            State(it->second)->rejects.push_back(reject);
            if (nDoS > 0)
                Misbehaving(it->second, nDoS);
        }
    }
    if (!state.CorruptionPossible()) {
        pindex->nStatus |= BLOCK_FAILED_VALID;
        setDirtyBlockIndex.insert(pindex);
        setBlockIndexCandidates.erase(pindex);
        InvalidChainFound(pindex);
    }
}

void UpdateCoins(const CTransaction& tx, CValidationState& /*state*/, CCoinsViewCache& inputs, CTxUndo& txundo, int nHeight)
{
    // mark inputs spent
    if (!tx.IsCoinBase()) {
        txundo.vprevout.reserve(tx.vin.size());
        BOOST_FOREACH (const CTxIn& txin, tx.vin) {
            txundo.vprevout.push_back(CTxInUndo());
            bool ret = inputs.ModifyCoins(txin.prevout.hash)->Spend(txin.prevout, txundo.vprevout.back());
            assert(ret);
        }
    }

    // add outputs
    inputs.ModifyCoins(tx.GetHash())->FromTx(tx, nHeight);
}

bool CScriptCheck::operator()()
{
    const CScript& scriptSig = ptxTo->vin[nIn].scriptSig;
    if (!VerifyScript(scriptSig, scriptPubKey, nFlags, CachingTransactionSignatureChecker(ptxTo, nIn, cacheStore), &error)) {
        return ::error("CScriptCheck(): %s:%d VerifySignature failed: %s", ptxTo->GetHash().ToString(), nIn, ScriptErrorString(error));
    }
    return true;
}

bool CheckInputs(const CTransaction& tx, CValidationState& state, const CCoinsViewCache& inputs, bool fScriptChecks, unsigned int flags, bool cacheStore, std::vector<CScriptCheck>* pvChecks)
{
    if (!tx.IsCoinBase()) {
        if (pvChecks)
            pvChecks->reserve(tx.vin.size());

        // This doesn't trigger the DoS code on purpose; if it did, it would make it easier
        // for an attacker to attempt to split the network.
        if (!inputs.HaveInputs(tx))
            return state.Invalid(error("CheckInputs() : %s inputs unavailable", tx.GetHash().ToString()));

        // While checking, GetBestBlock() refers to the parent block.
        // This is also true for mempool checks.
        CBlockIndex* pindexPrev = mapBlockIndex.find(inputs.GetBestBlock())->second;
        int nSpendHeight = pindexPrev->nHeight + 1;
        CAmount nValueIn = 0;
        CAmount nFees = 0;
        for (unsigned int i = 0; i < tx.vin.size(); i++) {
            const COutPoint& prevout = tx.vin[i].prevout;
            const CCoins* coins = inputs.AccessCoins(prevout.hash);
            assert(coins);

            // If prev is coinbase, check that it's matured
            if (coins->IsCoinBase() || coins->IsCoinStake()) {
                if (nSpendHeight - coins->nHeight < Params().COINBASE_MATURITY())
                    return state.Invalid(
                        error("CheckInputs() : tried to spend coinbase at depth %d, coinstake=%d", nSpendHeight - coins->nHeight, coins->IsCoinStake()),
                        REJECT_INVALID, "bad-txns-premature-spend-of-coinbase");
            }

            // Check for negative or overflow input values
            nValueIn += coins->vout[prevout.n].nValue;
            if (!MoneyRange(coins->vout[prevout.n].nValue) || !MoneyRange(nValueIn))
                return state.DoS(100, error("CheckInputs() : txin values out of range"),
                    REJECT_INVALID, "bad-txns-inputvalues-outofrange");
        }

        if (!tx.IsCoinStake()) {
            if (nValueIn < tx.GetValueOut())
                return state.DoS(100, error("CheckInputs() : %s value in (%s) < value out (%s)",
                                          tx.GetHash().ToString(), FormatMoney(nValueIn), FormatMoney(tx.GetValueOut())),
                    REJECT_INVALID, "bad-txns-in-belowout");

            // Tally transaction fees
            CAmount nTxFee = nValueIn - tx.GetValueOut();
            if (nTxFee < 0)
                return state.DoS(100, error("CheckInputs() : %s nTxFee < 0", tx.GetHash().ToString()),
                    REJECT_INVALID, "bad-txns-fee-negative");
            nFees += nTxFee;
            if (!MoneyRange(nFees))
                return state.DoS(100, error("CheckInputs() : nFees out of range"),
                    REJECT_INVALID, "bad-txns-fee-outofrange");
        }
        // The first loop above does all the inexpensive checks.
        // Only if ALL inputs pass do we perform expensive ECDSA signature checks.
        // Helps prevent CPU exhaustion attacks.

        // Skip ECDSA signature verification when connecting blocks
        // before the last block chain checkpoint. This is safe because block merkle hashes are
        // still computed and checked, and any change will be caught at the next checkpoint.
        if (fScriptChecks) {
            for (unsigned int i = 0; i < tx.vin.size(); i++) {
                const COutPoint& prevout = tx.vin[i].prevout;
                const CCoins* coins = inputs.AccessCoins(prevout.hash);
                assert(coins);

                // Verify signature
                CScriptCheck check(*coins, tx, i, flags, cacheStore);
                if (pvChecks) {
                    pvChecks->push_back(CScriptCheck());
                    check.swap(pvChecks->back());
                } else if (!check()) {
                    if (flags & STANDARD_NOT_MANDATORY_VERIFY_FLAGS) {
                        // Check whether the failure was caused by a
                        // non-mandatory script verification check, such as
                        // non-standard DER encodings or non-null dummy
                        // arguments; if so, don't trigger DoS protection to
                        // avoid splitting the network between upgraded and
                        // non-upgraded nodes.
                        CScriptCheck check(*coins, tx, i,
                            flags & ~STANDARD_NOT_MANDATORY_VERIFY_FLAGS, cacheStore);
                        if (check())
                            return state.Invalid(false, REJECT_NONSTANDARD, strprintf("non-mandatory-script-verify-flag (%s)", ScriptErrorString(check.GetScriptError())));
                    }
                    // Failures of other flags indicate a transaction that is
                    // invalid in new blocks, e.g. a invalid P2SH. We DoS ban
                    // such nodes as they are not following the protocol. That
                    // said during an upgrade careful thought should be taken
                    // as to the correct behavior - we may want to continue
                    // peering with non-upgraded nodes even after a soft-fork
                    // super-majority vote has passed.
                    return state.DoS(100, false, REJECT_INVALID, strprintf("mandatory-script-verify-flag-failed (%s)", ScriptErrorString(check.GetScriptError())));
                }
            }
        }
    }

    return true;
}

bool DisconnectBlock(CBlock& block, CValidationState& /*state*/, CBlockIndex* pindex, CCoinsViewCache& view, bool* pfClean)
{
    assert(pindex->GetBlockHash() == view.GetBestBlock());

    if (pfClean)
        *pfClean = false;

    bool fClean = true;

    CBlockUndo blockUndo;
    CDiskBlockPos pos = pindex->GetUndoPos();
    if (pos.IsNull())
        return error("DisconnectBlock() : no undo data available");
    if (!blockUndo.ReadFromDisk(pos, pindex->pprev->GetBlockHash()))
        return error("DisconnectBlock() : failure reading undo data");

    if (blockUndo.vtxundo.size() + 1 != block.vtx.size())
        return error("DisconnectBlock() : block and undo data inconsistent");

    // undo transactions in reverse order
    for (int i = block.vtx.size() - 1; i >= 0; i--) {
        const CTransaction& tx = block.vtx[i];
        uint256 hash = tx.GetHash();

        // Check that all outputs are available and match the outputs in the block itself
        // exactly. Note that transactions with only provably unspendable outputs won't
        // have outputs available even in the block itself, so we handle that case
        // specially with outsEmpty.
        {
            CCoins outsEmpty;
            CCoinsModifier outs = view.ModifyCoins(hash);
            outs->ClearUnspendable();

            CCoins outsBlock(tx, pindex->nHeight);
            // The CCoins serialization does not serialize negative numbers.
            // No network rules currently depend on the version here, so an inconsistency is harmless
            // but it must be corrected before txout nversion ever influences a network rule.
            if (outsBlock.nVersion < 0)
                outs->nVersion = outsBlock.nVersion;
            if (*outs != outsBlock)
                fClean = fClean && error("DisconnectBlock() : added transaction mismatch? database corrupted");

            // remove outputs
            outs->Clear();
        }

        // restore inputs
        if (i > 0) { // not coinbases
            const CTxUndo& txundo = blockUndo.vtxundo[i - 1];
            if (txundo.vprevout.size() != tx.vin.size())
                return error("DisconnectBlock() : transaction and undo data inconsistent - txundo.vprevout.siz=%d tx.vin.siz=%d", txundo.vprevout.size(), tx.vin.size());
            for (unsigned int j = tx.vin.size(); j-- > 0;) {
                const COutPoint& out = tx.vin[j].prevout;
                const CTxInUndo& undo = txundo.vprevout[j];
                CCoinsModifier coins = view.ModifyCoins(out.hash);
                if (undo.nHeight != 0) {
                    // undo data contains height: this is the last output of the prevout tx being spent
                    if (!coins->IsPruned())
                        fClean = fClean && error("DisconnectBlock() : undo data overwriting existing transaction");
                    coins->Clear();
                    coins->fCoinBase = undo.fCoinBase;
                    coins->nHeight = undo.nHeight;
                    coins->nVersion = undo.nVersion;
                } else {
                    if (coins->IsPruned())
                        fClean = fClean && error("DisconnectBlock() : undo data adding output to missing transaction");
                }
                if (coins->IsAvailable(out.n))
                    fClean = fClean && error("DisconnectBlock() : undo data overwriting existing output");
                if (coins->vout.size() < out.n + 1)
                    coins->vout.resize(out.n + 1);
                coins->vout[out.n] = undo.txout;
            }
        }
    }

    // move best block pointer to prevout block
    view.SetBestBlock(pindex->pprev->GetBlockHash());

    if (pfClean) {
        *pfClean = fClean;
        return true;
    } else {
        return fClean;
    }
}

void static FlushBlockFile(bool fFinalize = false)
{
    LOCK(cs_LastBlockFile);

    CDiskBlockPos posOld(nLastBlockFile, 0);

    FILE* fileOld = OpenBlockFile(posOld);
    if (fileOld) {
        if (fFinalize)
            TruncateFile(fileOld, vinfoBlockFile[nLastBlockFile].nSize);
        FileCommit(fileOld);
        fclose(fileOld);
    }

    fileOld = OpenUndoFile(posOld);
    if (fileOld) {
        if (fFinalize)
            TruncateFile(fileOld, vinfoBlockFile[nLastBlockFile].nUndoSize);
        FileCommit(fileOld);
        fclose(fileOld);
    }
}

bool FindUndoPos(CValidationState& state, int nFile, CDiskBlockPos& pos, unsigned int nAddSize);

static CCheckQueue<CScriptCheck> scriptcheckqueue(128);

void ThreadScriptCheck()
{
    RenameThread("blocknetdx-scriptch");
    scriptcheckqueue.Thread();
}

//static unsigned int GetBlockScriptFlags(const CBlockIndex* pindex) {
//    AssertLockHeld(cs_main);

//    // BIP16 didn't become active until Apr 1 2012
//    int64_t nBIP16SwitchTime = 1333238400;
//    bool fStrictPayToScriptHash = (pindex->GetBlockTime() >= nBIP16SwitchTime);

//    unsigned int flags = fStrictPayToScriptHash ? SCRIPT_VERIFY_P2SH : SCRIPT_VERIFY_NONE;

    // Start enforcing the DERSIG (BIP66) rule
//    if (pindex->nHeight >= consensusparams.BIP66Height) {
//        flags |= SCRIPT_VERIFY_DERSIG;
//    }

    // Start enforcing CHECKLOCKTIMEVERIFY (BIP65) rule
//    if (pindex->nHeight >= consensusparams.BIP65Height) {
//        flags |= SCRIPT_VERIFY_CHECKLOCKTIMEVERIFY;
//    }

    // Start enforcing BIP68 (sequence locks) and BIP112 (CHECKSEQUENCEVERIFY) using versionbits logic.
//    if (VersionBitsState(pindex->pprev, consensusparams, Consensus::DEPLOYMENT_CSV, versionbitscache) == THRESHOLD_ACTIVE) {
//        flags |= SCRIPT_VERIFY_CHECKSEQUENCEVERIFY;
//    }

    // Start enforcing WITNESS rules using versionbits logic.
//    if (IsWitnessEnabled(pindex->pprev, consensusparams)) {
//        flags |= SCRIPT_VERIFY_WITNESS;
//        flags |= SCRIPT_VERIFY_NULLDUMMY;
//    }

//    return flags;
//}

static int64_t nTimeVerify = 0;
static int64_t nTimeConnect = 0;
static int64_t nTimeIndex = 0;
static int64_t nTimeCallbacks = 0;
static int64_t nTimeTotal = 0;

bool ConnectBlock(const CBlock& block, CValidationState& state, CBlockIndex* pindex, CCoinsViewCache& view, bool fJustCheck)
{
    AssertLockHeld(cs_main);
    // Check it again in case a previous version let a bad block in
    if (!CheckBlock(block, state, !fJustCheck, !fJustCheck))
        return false;

    // verify that the view's current state corresponds to the previous block
    uint256 hashPrevBlock = pindex->pprev == NULL ? uint256() : pindex->pprev->GetBlockHash();
    if (hashPrevBlock != view.GetBestBlock())
        LogPrintf("%s: hashPrev=%s view=%s\n", __func__, hashPrevBlock.ToString().c_str(), view.GetBestBlock().ToString().c_str());
    assert(hashPrevBlock == view.GetBestBlock());

    // Special case for the genesis block, skipping connection of its transactions
    // (its coinbase is unspendable)
    if (block.GetHash() == Params().HashGenesisBlock()) {
        view.SetBestBlock(pindex->GetBlockHash());
        return true;
    }

    if (pindex->nHeight <= Params().LAST_POW_BLOCK() && block.IsProofOfStake())
        return state.DoS(100, error("ConnectBlock() : PoS period not active"),
            REJECT_INVALID, "PoS-early");

    if (pindex->nHeight > Params().LAST_POW_BLOCK() && block.IsProofOfWork())
        return state.DoS(100, error("ConnectBlock() : PoW period ended"),
            REJECT_INVALID, "PoW-ended");

    bool fScriptChecks = pindex->nHeight >= Checkpoints::GetTotalBlocksEstimate();

    // Do not allow blocks that contain transactions which 'overwrite' older transactions,
    // unless those are already completely spent.
    // If such overwrites are allowed, coinbases and transactions depending upon those
    // can be duplicated to remove the ability to spend the first instance -- even after
    // being sent to another address.
    // See BIP30 and http://r6.ca/blog/20120206T005236Z.html for more information.
    // This logic is not necessary for memory pool transactions, as AcceptToMemoryPool
    // already refuses previously-known transaction ids entirely.
    // This rule was originally applied all blocks whose timestamp was after March 15, 2012, 0:00 UTC.
    // Now that the whole chain is irreversibly beyond that time it is applied to all blocks except the
    // two in the chain that violate it. This prevents exploiting the issue against nodes in their
    // initial block download.
    bool fEnforceBIP30 = (!pindex->phashBlock) || // Enforce on CreateNewBlock invocations which don't have a hash.
                         !((pindex->nHeight == 91842 && pindex->GetBlockHash() == uint256("0x00000000000a4d0a398161ffc163c503763b1f4360639393e0e4c8e300e0caec")) ||
                             (pindex->nHeight == 91880 && pindex->GetBlockHash() == uint256("0x00000000000743f190a18c5577a3c2d2a1f610ae9601ac046a38084ccb7cd721")));
    if (fEnforceBIP30) {
        BOOST_FOREACH (const CTransaction& tx, block.vtx) {
            const CCoins* coins = view.AccessCoins(tx.GetHash());
            if (coins && !coins->IsPruned())
                return state.DoS(100, error("ConnectBlock() : tried to overwrite transaction"),
                    REJECT_INVALID, "bad-txns-BIP30");
        }
    }

    // BIP16 didn't become active until Apr 1 2012
    int64_t nBIP16SwitchTime = 1333238400;
    bool fStrictPayToScriptHash = (pindex->GetBlockTime() >= nBIP16SwitchTime);

    unsigned int flags = fStrictPayToScriptHash ? SCRIPT_VERIFY_P2SH : SCRIPT_VERIFY_NONE;

    // unsigned int flags = fStrictPayToScriptHash ? SCRIPT_VERIFY_P2SH : SCRIPT_VERIFY_NONE;
    // Get the script flags for this block
    // unsigned int flags = GetBlockScriptFlags(pindex);


    // Start enforcing the DERSIG (BIP66) rules, for block.nVersion=3 blocks, when 75% of the network has upgraded:
    if (block.nVersion >= 3 && CBlockIndex::IsSuperMajority(3, pindex->pprev, Params().EnforceBlockUpgradeMajority())) {
        flags |= SCRIPT_VERIFY_DERSIG;
    }

    CBlockUndo blockundo;

    CCheckQueueControl<CScriptCheck> control(fScriptChecks && nScriptCheckThreads ? &scriptcheckqueue : NULL);

    int64_t nTimeStart = GetTimeMicros();
    CAmount nFees = 0;
    int nInputs = 0;
    unsigned int nSigOps = 0;
    CDiskTxPos pos(pindex->GetBlockPos(), GetSizeOfCompactSize(block.vtx.size()));
    std::vector<std::pair<uint256, CDiskTxPos> > vPos;
    vPos.reserve(block.vtx.size());
    blockundo.vtxundo.reserve(block.vtx.size() - 1);
    int64_t nValueOut = 0;
    int64_t nValueIn = 0;
    for (unsigned int i = 0; i < block.vtx.size(); i++) {
        const CTransaction& tx = block.vtx[i];

        nInputs += tx.vin.size();
        nSigOps += GetLegacySigOpCount(tx);
        if (nSigOps > MAX_BLOCK_SIGOPS)
            return state.DoS(100, error("ConnectBlock() : too many sigops"),
                REJECT_INVALID, "bad-blk-sigops");

        if (!tx.IsCoinBase()) {
            if (!view.HaveInputs(tx))
                return state.DoS(100, error("ConnectBlock() : inputs missing/spent"),
                    REJECT_INVALID, "bad-txns-inputs-missingorspent");

            if (fStrictPayToScriptHash) {
                // Add in sigops done by pay-to-script-hash inputs;
                // this is to prevent a "rogue miner" from creating
                // an incredibly-expensive-to-validate block.
                nSigOps += GetP2SHSigOpCount(tx, view);
                if (nSigOps > MAX_BLOCK_SIGOPS)
                    return state.DoS(100, error("ConnectBlock() : too many sigops"),
                        REJECT_INVALID, "bad-blk-sigops");
            }

            nFees += view.GetValueIn(tx) - tx.GetValueOut();
            nValueIn += view.GetValueIn(tx);

            std::vector<CScriptCheck> vChecks;
            if (!CheckInputs(tx, state, view, fScriptChecks, flags, false, nScriptCheckThreads ? &vChecks : NULL))
                return false;
            control.Add(vChecks);
        }
        nValueOut += tx.GetValueOut();

        CTxUndo undoDummy;
        if (i > 0) {
            blockundo.vtxundo.push_back(CTxUndo());
        }
        UpdateCoins(tx, state, view, i == 0 ? undoDummy : blockundo.vtxundo.back(), pindex->nHeight);

        vPos.push_back(std::make_pair(tx.GetHash(), pos));
        pos.nTxOffset += ::GetSerializeSize(tx, SER_DISK, CLIENT_VERSION);
    }

    // ppcoin: track money supply and mint amount info
    pindex->nMint = nValueOut - nValueIn + nFees;
    pindex->nMoneySupply = (pindex->pprev ? pindex->pprev->nMoneySupply : 0) + nValueOut - nValueIn;

    if (!pblocktree->WriteBlockIndex(CDiskBlockIndex(pindex)))
        return error("Connect() : WriteBlockIndex for pindex failed");

    int64_t nTime1 = GetTimeMicros();
    nTimeConnect += nTime1 - nTimeStart;
    LogPrint("bench", "      - Connect %u transactions: %.2fms (%.3fms/tx, %.3fms/txin) [%.2fs]\n", (unsigned)block.vtx.size(), 0.001 * (nTime1 - nTimeStart), 0.001 * (nTime1 - nTimeStart) / block.vtx.size(), nInputs <= 1 ? 0 : 0.001 * (nTime1 - nTimeStart) / (nInputs - 1), nTimeConnect * 0.000001);

    /* disabled
    if (!IsInitialBlockDownload() && !IsBlockValueValid(block, GetBlockValue(pindex->pprev->nHeight))) {
        return state.DoS(100,
            error("ConnectBlock() : reward pays too much (actual=%d vs limit=%d)",
                block.vtx[0].GetValueOut(), GetBlockValue(pindex->pprev->nHeight)),
            REJECT_INVALID, "bad-cb-amount");
    }
    */
    if (!control.Wait())
        return state.DoS(100, false);
    int64_t nTime2 = GetTimeMicros();
    nTimeVerify += nTime2 - nTimeStart;
    LogPrint("bench", "    - Verify %u txins: %.2fms (%.3fms/txin) [%.2fs]\n", nInputs - 1, 0.001 * (nTime2 - nTimeStart), nInputs <= 1 ? 0 : 0.001 * (nTime2 - nTimeStart) / (nInputs - 1), nTimeVerify * 0.000001);

    if (fJustCheck)
        return true;

    // Write undo information to disk
    if (pindex->GetUndoPos().IsNull() || !pindex->IsValid(BLOCK_VALID_SCRIPTS)) {
        if (pindex->GetUndoPos().IsNull()) {
            CDiskBlockPos pos;
            if (!FindUndoPos(state, pindex->nFile, pos, ::GetSerializeSize(blockundo, SER_DISK, CLIENT_VERSION) + 40))
                return error("ConnectBlock() : FindUndoPos failed");
            if (!blockundo.WriteToDisk(pos, pindex->pprev->GetBlockHash()))
                return state.Abort("Failed to write undo data");

            // update nUndoPos in block index
            pindex->nUndoPos = pos.nPos;
            pindex->nStatus |= BLOCK_HAVE_UNDO;
        }

        pindex->RaiseValidity(BLOCK_VALID_SCRIPTS);
        setDirtyBlockIndex.insert(pindex);
    }

    if (fTxIndex)
        if (!pblocktree->WriteTxIndex(vPos))
            return state.Abort("Failed to write transaction index");

    // add this block to the view's block chain
    view.SetBestBlock(pindex->GetBlockHash());

    int64_t nTime3 = GetTimeMicros();
    nTimeIndex += nTime3 - nTime2;
    LogPrint("bench", "    - Index writing: %.2fms [%.2fs]\n", 0.001 * (nTime3 - nTime2), nTimeIndex * 0.000001);

    // Watch for changes to the previous coinbase transaction.
    static uint256 hashPrevBestCoinBase;
    g_signals.UpdatedTransaction(hashPrevBestCoinBase);
    hashPrevBestCoinBase = block.vtx[0].GetHash();

    int64_t nTime4 = GetTimeMicros();
    nTimeCallbacks += nTime4 - nTime3;
    LogPrint("bench", "    - Callbacks: %.2fms [%.2fs]\n", 0.001 * (nTime4 - nTime3), nTimeCallbacks * 0.000001);

    return true;
}

enum FlushStateMode {
    FLUSH_STATE_IF_NEEDED,
    FLUSH_STATE_PERIODIC,
    FLUSH_STATE_ALWAYS
};

/**
 * Update the on-disk chain state.
 * The caches and indexes are flushed if either they're too large, forceWrite is set, or
 * fast is not set and it's been a while since the last write.
 */
bool static FlushStateToDisk(CValidationState& state, FlushStateMode mode)
{
    LOCK(cs_main);
    static int64_t nLastWrite = 0;
    try {
        if ((mode == FLUSH_STATE_ALWAYS) ||
            ((mode == FLUSH_STATE_PERIODIC || mode == FLUSH_STATE_IF_NEEDED) && pcoinsTip->GetCacheSize() > nCoinCacheSize) ||
            (mode == FLUSH_STATE_PERIODIC && GetTimeMicros() > nLastWrite + DATABASE_WRITE_INTERVAL * 1000000)) {
            // Typical CCoins structures on disk are around 100 bytes in size.
            // Pushing a new one to the database can cause it to be written
            // twice (once in the log, and once in the tables). This is already
            // an overestimation, as most will delete an existing entry or
            // overwrite one. Still, use a conservative safety factor of 2.
            if (!CheckDiskSpace(100 * 2 * 2 * pcoinsTip->GetCacheSize()))
                return state.Error("out of disk space");
            // First make sure all block and undo data is flushed to disk.
            FlushBlockFile();
            // Then update all block file information (which may refer to block and undo files).
            bool fileschanged = false;
            for (set<int>::iterator it = setDirtyFileInfo.begin(); it != setDirtyFileInfo.end();) {
                if (!pblocktree->WriteBlockFileInfo(*it, vinfoBlockFile[*it])) {
                    return state.Abort("Failed to write to block index");
                }
                fileschanged = true;
                setDirtyFileInfo.erase(it++);
            }
            if (fileschanged && !pblocktree->WriteLastBlockFile(nLastBlockFile)) {
                return state.Abort("Failed to write to block index");
            }
            for (set<CBlockIndex*>::iterator it = setDirtyBlockIndex.begin(); it != setDirtyBlockIndex.end();) {
                if (!pblocktree->WriteBlockIndex(CDiskBlockIndex(*it))) {
                    return state.Abort("Failed to write to block index");
                }
                setDirtyBlockIndex.erase(it++);
            }
            pblocktree->Sync();
            // Finally flush the chainstate (which may refer to block index entries).
            if (!pcoinsTip->Flush())
                return state.Abort("Failed to write to coin database");
            // Update best block in wallet (so we can detect restored wallets).
            if (mode != FLUSH_STATE_IF_NEEDED) {
                g_signals.SetBestChain(chainActive.GetLocator());
            }
            nLastWrite = GetTimeMicros();
        }
    } catch (const std::runtime_error& e) {
        return state.Abort(std::string("System error while flushing: ") + e.what());
    }
    return true;
}

void FlushStateToDisk()
{
    CValidationState state;
    FlushStateToDisk(state, FLUSH_STATE_ALWAYS);
}

/** Update chainActive and related internal data structures. */
void static UpdateTip(CBlockIndex* pindexNew)
{
    chainActive.SetTip(pindexNew);

    // New best block
    nTimeBestReceived = GetTime();
    mempool.AddTransactionsUpdated(1);

    LogPrintf("UpdateTip: new best=%s  height=%d  log2_work=%.8g  tx=%lu  date=%s progress=%f  cache=%u\n",
        chainActive.Tip()->GetBlockHash().ToString(), chainActive.Height(), log(chainActive.Tip()->nChainWork.getdouble()) / log(2.0), (unsigned long)chainActive.Tip()->nChainTx,
        DateTimeStrFormat("%Y-%m-%d %H:%M:%S", chainActive.Tip()->GetBlockTime()),
        Checkpoints::GuessVerificationProgress(chainActive.Tip()), (unsigned int)pcoinsTip->GetCacheSize());

    cvBlockChange.notify_all();

    // Check the version of the last 100 blocks to see if we need to upgrade:
    static bool fWarned = false;
    if (!IsInitialBlockDownload() && !fWarned) {
        int nUpgraded = 0;
        const CBlockIndex* pindex = chainActive.Tip();
        for (int i = 0; i < 100 && pindex != NULL; i++) {
            if (pindex->nVersion > CBlock::CURRENT_VERSION)
                ++nUpgraded;
            pindex = pindex->pprev;
        }
        if (nUpgraded > 0)
            LogPrintf("SetBestChain: %d of last 100 blocks above version %d\n", nUpgraded, (int)CBlock::CURRENT_VERSION);
        if (nUpgraded > 100 / 2) {
            // strMiscWarning is read by GetWarnings(), called by Qt and the JSON-RPC code to warn the user:
            strMiscWarning = _("Warning: This version is obsolete, upgrade required!");
            CAlert::Notify(strMiscWarning, true);
            fWarned = true;
        }
    }
}

/** Disconnect chainActive's tip. */
bool static DisconnectTip(CValidationState& state)
{
    CBlockIndex* pindexDelete = chainActive.Tip();
    assert(pindexDelete);
    mempool.check(pcoinsTip);
    // Read block from disk.
    CBlock block;
    if (!ReadBlockFromDisk(block, pindexDelete))
        return state.Abort("Failed to read block");
    // Apply the block atomically to the chain state.
    int64_t nStart = GetTimeMicros();
    {
        CCoinsViewCache view(pcoinsTip);
        if (!DisconnectBlock(block, state, pindexDelete, view))
            return error("DisconnectTip() : DisconnectBlock %s failed", pindexDelete->GetBlockHash().ToString());
        assert(view.Flush());
    }
    LogPrint("bench", "- Disconnect block: %.2fms\n", (GetTimeMicros() - nStart) * 0.001);
    // Write the chain state to disk, if necessary.
    if (!FlushStateToDisk(state, FLUSH_STATE_ALWAYS))
        return false;
    // Resurrect mempool transactions from the disconnected block.
    BOOST_FOREACH (const CTransaction& tx, block.vtx) {
        // ignore validation errors in resurrected transactions
        list<CTransaction> removed;
        CValidationState stateDummy;
        if (tx.IsCoinBase() || tx.IsCoinStake() || !AcceptToMemoryPool(mempool, stateDummy, tx, false, NULL))
            mempool.remove(tx, removed, true);
    }
    mempool.removeCoinbaseSpends(pcoinsTip, pindexDelete->nHeight);
    mempool.check(pcoinsTip);
    // Update chainActive and related variables.
    UpdateTip(pindexDelete->pprev);
    // Let wallets know transactions went from 1-confirmed to
    // 0-confirmed or conflicted:
    BOOST_FOREACH (const CTransaction& tx, block.vtx) {
        SyncWithWallets(tx, NULL);
    }
    return true;
}

static int64_t nTimeReadFromDisk = 0;
static int64_t nTimeConnectTotal = 0;
static int64_t nTimeFlush = 0;
static int64_t nTimeChainState = 0;
static int64_t nTimePostConnect = 0;

/**
 * Connect a new block to chainActive. pblock is either NULL or a pointer to a CBlock
 * corresponding to pindexNew, to bypass loading it again from disk.
 */
bool static ConnectTip(CValidationState& state, CBlockIndex* pindexNew, CBlock* pblock)
{
    assert(pindexNew->pprev == chainActive.Tip());
    mempool.check(pcoinsTip);
    CCoinsViewCache view(pcoinsTip);

    // Read block from disk.
    int64_t nTime1 = GetTimeMicros();
    CBlock block;
    if (!pblock) {
        if (!ReadBlockFromDisk(block, pindexNew))
            return state.Abort("Failed to read block");
        pblock = &block;
    }
    // Apply the block atomically to the chain state.
    int64_t nTime2 = GetTimeMicros();
    nTimeReadFromDisk += nTime2 - nTime1;
    int64_t nTime3;
    LogPrint("bench", "  - Load block from disk: %.2fms [%.2fs]\n", (nTime2 - nTime1) * 0.001, nTimeReadFromDisk * 0.000001);
    {
        CInv inv(MSG_BLOCK, pindexNew->GetBlockHash());
        bool rv = ConnectBlock(*pblock, state, pindexNew, view);
        g_signals.BlockChecked(*pblock, state);
        if (!rv) {
            if (state.IsInvalid())
                InvalidBlockFound(pindexNew, state);
            return error("ConnectTip() : ConnectBlock %s failed", pindexNew->GetBlockHash().ToString());
        }
        mapBlockSource.erase(inv.hash);
        nTime3 = GetTimeMicros();
        nTimeConnectTotal += nTime3 - nTime2;
        LogPrint("bench", "  - Connect total: %.2fms [%.2fs]\n", (nTime3 - nTime2) * 0.001, nTimeConnectTotal * 0.000001);
        assert(view.Flush());
    }
    int64_t nTime4 = GetTimeMicros();
    nTimeFlush += nTime4 - nTime3;
    LogPrint("bench", "  - Flush: %.2fms [%.2fs]\n", (nTime4 - nTime3) * 0.001, nTimeFlush * 0.000001);

    // Write the chain state to disk, if necessary. Always write to disk if this is the first of a new file.
    FlushStateMode flushMode = FLUSH_STATE_IF_NEEDED;
    if (pindexNew->pprev && (pindexNew->GetBlockPos().nFile != pindexNew->pprev->GetBlockPos().nFile))
        flushMode = FLUSH_STATE_ALWAYS;
    if (!FlushStateToDisk(state, flushMode))
        return false;
    int64_t nTime5 = GetTimeMicros();
    nTimeChainState += nTime5 - nTime4;
    LogPrint("bench", "  - Writing chainstate: %.2fms [%.2fs]\n", (nTime5 - nTime4) * 0.001, nTimeChainState * 0.000001);

    // Remove conflicting transactions from the mempool.
    list<CTransaction> txConflicted;
    mempool.removeForBlock(pblock->vtx, pindexNew->nHeight, txConflicted);
    mempool.check(pcoinsTip);
    // Update chainActive & related variables.
    UpdateTip(pindexNew);
    // Tell wallet about transactions that went from mempool
    // to conflicted:
    BOOST_FOREACH (const CTransaction& tx, txConflicted) {
        SyncWithWallets(tx, NULL);
    }
    // ... and about transactions that got confirmed:
    BOOST_FOREACH (const CTransaction& tx, pblock->vtx) {
        SyncWithWallets(tx, pblock);
    }

    int64_t nTime6 = GetTimeMicros();
    nTimePostConnect += nTime6 - nTime5;
    nTimeTotal += nTime6 - nTime1;
    LogPrint("bench", "  - Connect postprocess: %.2fms [%.2fs]\n", (nTime6 - nTime5) * 0.001, nTimePostConnect * 0.000001);
    LogPrint("bench", "- Connect block: %.2fms [%.2fs]\n", (nTime6 - nTime1) * 0.001, nTimeTotal * 0.000001);
    return true;
}

bool DisconnectBlocksAndReprocess(int blocks)
{
    LOCK(cs_main);

    CValidationState state;

    LogPrintf("DisconnectBlocksAndReprocess: Got command to replay %d blocks\n", blocks);
    for (int i = 0; i <= blocks; i++)
        DisconnectTip(state);

    return true;
}

/*
    DisconnectBlockAndInputs

    Remove conflicting blocks for successful SwiftTX transaction locks
    This should be very rare (Probably will never happen)
*/
// ***TODO*** clean up here
bool DisconnectBlockAndInputs(CValidationState& state, CTransaction txLock)
{
    // All modifications to the coin state will be done in this cache.
    // Only when all have succeeded, we push it to pcoinsTip.
    //    CCoinsViewCache view(*pcoinsTip, true);

    CBlockIndex* BlockReading = chainActive.Tip();
    CBlockIndex* pindexNew = NULL;

    bool foundConflictingTx = false;

    //remove anything conflicting in the memory pool
    list<CTransaction> txConflicted;
    mempool.removeConflicts(txLock, txConflicted);


    // List of what to disconnect (typically nothing)
    vector<CBlockIndex*> vDisconnect;

    for (unsigned int i = 1; BlockReading && BlockReading->nHeight > 0 && !foundConflictingTx && i < 6; i++) {
        vDisconnect.push_back(BlockReading);
        pindexNew = BlockReading->pprev; //new best block

        CBlock block;
        if (!ReadBlockFromDisk(block, BlockReading))
            return state.Abort(_("Failed to read block"));

        // Queue memory transactions to resurrect.
        // We only do this for blocks after the last checkpoint (reorganisation before that
        // point should only happen with -reindex/-loadblock, or a misbehaving peer.
        BOOST_FOREACH (const CTransaction& tx, block.vtx) {
            if (!tx.IsCoinBase()) {
                BOOST_FOREACH (const CTxIn& in1, txLock.vin) {
                    BOOST_FOREACH (const CTxIn& in2, tx.vin) {
                        if (in1.prevout == in2.prevout) foundConflictingTx = true;
                    }
                }
            }
        }

        if (BlockReading->pprev == NULL) {
            assert(BlockReading);
            break;
        }
        BlockReading = BlockReading->pprev;
    }

    if (!foundConflictingTx) {
        LogPrintf("DisconnectBlockAndInputs: Can't find a conflicting transaction to inputs\n");
        return false;
    }

    if (vDisconnect.size() > 0) {
        LogPrintf("REORGANIZE: Disconnect Conflicting Blocks %lli blocks; %s..\n", vDisconnect.size(), pindexNew->GetBlockHash().ToString());
        BOOST_FOREACH (CBlockIndex* pindex, vDisconnect) {
            LogPrintf(" -- disconnect %s\n", pindex->GetBlockHash().ToString());
            DisconnectTip(state);
        }
    }

    return true;
}


/**
 * Return the tip of the chain with the most work in it, that isn't
 * known to be invalid (it's however far from certain to be valid).
 */
static CBlockIndex* FindMostWorkChain()
{
    do {
        CBlockIndex* pindexNew = NULL;

        // Find the best candidate header.
        {
            std::set<CBlockIndex*, CBlockIndexWorkComparator>::reverse_iterator it = setBlockIndexCandidates.rbegin();
            if (it == setBlockIndexCandidates.rend())
                return NULL;
            pindexNew = *it;
        }

        // Check whether all blocks on the path between the currently active chain and the candidate are valid.
        // Just going until the active chain is an optimization, as we know all blocks in it are valid already.
        CBlockIndex* pindexTest = pindexNew;
        bool fInvalidAncestor = false;
        while (pindexTest && !chainActive.Contains(pindexTest)) {
            assert(pindexTest->nChainTx || pindexTest->nHeight == 0);

            // Pruned nodes may have entries in setBlockIndexCandidates for
            // which block files have been deleted.  Remove those as candidates
            // for the most work chain if we come across them; we can't switch
            // to a chain unless we have all the non-active-chain parent blocks.
            bool fFailedChain = pindexTest->nStatus & BLOCK_FAILED_MASK;
            bool fMissingData = !(pindexTest->nStatus & BLOCK_HAVE_DATA);
            if (fFailedChain || fMissingData) {
                // Candidate chain is not usable (either invalid or missing data)
                if (fFailedChain && (pindexBestInvalid == NULL || pindexNew->nChainWork > pindexBestInvalid->nChainWork))
                    pindexBestInvalid = pindexNew;
                CBlockIndex* pindexFailed = pindexNew;
                // Remove the entire chain from the set.
                while (pindexTest != pindexFailed) {
                    if (fFailedChain) {
                        pindexFailed->nStatus |= BLOCK_FAILED_CHILD;
                    } else if (fMissingData) {
                        // If we're missing data, then add back to mapBlocksUnlinked,
                        // so that if the block arrives in the future we can try adding
                        // to setBlockIndexCandidates again.
                        mapBlocksUnlinked.insert(std::make_pair(pindexFailed->pprev, pindexFailed));
                    }
                    setBlockIndexCandidates.erase(pindexFailed);
                    pindexFailed = pindexFailed->pprev;
                }
                setBlockIndexCandidates.erase(pindexTest);
                fInvalidAncestor = true;
                break;
            }
            pindexTest = pindexTest->pprev;
        }
        if (!fInvalidAncestor)
            return pindexNew;
    } while (true);
}

/** Delete all entries in setBlockIndexCandidates that are worse than the current tip. */
static void PruneBlockIndexCandidates()
{
    // Note that we can't delete the current block itself, as we may need to return to it later in case a
    // reorganization to a better block fails.
    std::set<CBlockIndex*, CBlockIndexWorkComparator>::iterator it = setBlockIndexCandidates.begin();
    while (it != setBlockIndexCandidates.end() && setBlockIndexCandidates.value_comp()(*it, chainActive.Tip())) {
        setBlockIndexCandidates.erase(it++);
    }
    // Either the current tip or a successor of it we're working towards is left in setBlockIndexCandidates.
    assert(!setBlockIndexCandidates.empty());
}

/**
 * Try to make some progress towards making pindexMostWork the active block.
 * pblock is either NULL or a pointer to a CBlock corresponding to pindexMostWork.
 */
static bool ActivateBestChainStep(CValidationState& state, CBlockIndex* pindexMostWork, CBlock* pblock)
{
    AssertLockHeld(cs_main);
    bool fInvalidFound = false;
    const CBlockIndex* pindexOldTip = chainActive.Tip();
    const CBlockIndex* pindexFork = chainActive.FindFork(pindexMostWork);

    // Disconnect active blocks which are no longer in the best chain.
    while (chainActive.Tip() && chainActive.Tip() != pindexFork) {
        if (!DisconnectTip(state))
            return false;
    }

    // Build list of new blocks to connect.
    std::vector<CBlockIndex*> vpindexToConnect;
    bool fContinue = true;
    int nHeight = pindexFork ? pindexFork->nHeight : -1;
    while (fContinue && nHeight != pindexMostWork->nHeight) {
        // Don't iterate the entire list of potential improvements toward the best tip, as we likely only need
        // a few blocks along the way.
        int nTargetHeight = std::min(nHeight + 32, pindexMostWork->nHeight);
        vpindexToConnect.clear();
        vpindexToConnect.reserve(nTargetHeight - nHeight);
        CBlockIndex* pindexIter = pindexMostWork->GetAncestor(nTargetHeight);
        while (pindexIter && pindexIter->nHeight != nHeight) {
            vpindexToConnect.push_back(pindexIter);
            pindexIter = pindexIter->pprev;
        }
        nHeight = nTargetHeight;

        // Connect new blocks.
        BOOST_REVERSE_FOREACH (CBlockIndex* pindexConnect, vpindexToConnect) {
            if (!ConnectTip(state, pindexConnect, pindexConnect == pindexMostWork ? pblock : NULL)) {
                if (state.IsInvalid()) {
                    // The block violates a consensus rule.
                    if (!state.CorruptionPossible())
                        InvalidChainFound(vpindexToConnect.back());
                    state = CValidationState();
                    fInvalidFound = true;
                    fContinue = false;
                    break;
                } else {
                    // A system error occurred (disk space, database error, ...).
                    return false;
                }
            } else {
                PruneBlockIndexCandidates();
                if (!pindexOldTip || chainActive.Tip()->nChainWork > pindexOldTip->nChainWork) {
                    // We're in a better position than we were. Return temporarily to release the lock.
                    fContinue = false;
                    break;
                }
            }
        }
    }

    // Callbacks/notifications for a new best chain.
    if (fInvalidFound)
        CheckForkWarningConditionsOnNewFork(vpindexToConnect.back());
    else
        CheckForkWarningConditions();

    return true;
}

/**
 * Make the best chain active, in multiple steps. The result is either failure
 * or an activated best chain. pblock is either NULL or a pointer to a block
 * that is already loaded (to avoid loading it again from disk).
 */
bool ActivateBestChain(CValidationState& state, CBlock* pblock)
{
    CBlockIndex* pindexNewTip = NULL;
    CBlockIndex* pindexMostWork = NULL;
    do {
        boost::this_thread::interruption_point();

        bool fInitialDownload;
        while (true) {
            TRY_LOCK(cs_main, lockMain);
            if (!lockMain) {
                MilliSleep(50);
                continue;
            }

            pindexMostWork = FindMostWorkChain();

            // Whether we have anything to do at all.
            if (pindexMostWork == NULL || pindexMostWork == chainActive.Tip())
                return true;

            if (!ActivateBestChainStep(state, pindexMostWork, pblock && pblock->GetHash() == pindexMostWork->GetBlockHash() ? pblock : NULL))
                return false;

            pindexNewTip = chainActive.Tip();
            fInitialDownload = IsInitialBlockDownload();
            break;
        }
        // When we reach this point, we switched to a new tip (stored in pindexNewTip).

        // Notifications/callbacks that can run without cs_main
        if (!fInitialDownload) {
            uint256 hashNewTip = pindexNewTip->GetBlockHash();
            // Relay inventory, but don't relay old inventory during initial block download.
            int nBlockEstimate = Checkpoints::GetTotalBlocksEstimate();
            {
                LOCK(cs_vNodes);
                BOOST_FOREACH (CNode* pnode, vNodes)
                    if (chainActive.Height() > (pnode->nStartingHeight != -1 ? pnode->nStartingHeight - 2000 : nBlockEstimate))
                        pnode->PushInventory(CInv(MSG_BLOCK, hashNewTip));
            }
            // Notify external listeners about the new tip.
            uiInterface.NotifyBlockTip(hashNewTip);
        }
    } while (pindexMostWork != chainActive.Tip());
    CheckBlockIndex();

    // Write changes periodically to disk, after relay.
    if (!FlushStateToDisk(state, FLUSH_STATE_PERIODIC)) {
        return false;
    }

    return true;
}

bool InvalidateBlock(CValidationState& state, CBlockIndex* pindex)
{
    AssertLockHeld(cs_main);

    // Mark the block itself as invalid.
    pindex->nStatus |= BLOCK_FAILED_VALID;
    setDirtyBlockIndex.insert(pindex);
    setBlockIndexCandidates.erase(pindex);

    while (chainActive.Contains(pindex)) {
        CBlockIndex* pindexWalk = chainActive.Tip();
        pindexWalk->nStatus |= BLOCK_FAILED_CHILD;
        setDirtyBlockIndex.insert(pindexWalk);
        setBlockIndexCandidates.erase(pindexWalk);
        // ActivateBestChain considers blocks already in chainActive
        // unconditionally valid already, so force disconnect away from it.
        if (!DisconnectTip(state)) {
            return false;
        }
    }

    // The resulting new best tip may not be in setBlockIndexCandidates anymore, so
    // add them again.
    BlockMap::iterator it = mapBlockIndex.begin();
    while (it != mapBlockIndex.end()) {
        if (it->second->IsValid(BLOCK_VALID_TRANSACTIONS) && it->second->nChainTx && !setBlockIndexCandidates.value_comp()(it->second, chainActive.Tip())) {
            setBlockIndexCandidates.insert(it->second);
        }
        it++;
    }

    InvalidChainFound(pindex);
    return true;
}

bool ReconsiderBlock(CValidationState& /*state*/, CBlockIndex* pindex)
{
    AssertLockHeld(cs_main);

    int nHeight = pindex->nHeight;

    // Remove the invalidity flag from this block and all its descendants.
    BlockMap::iterator it = mapBlockIndex.begin();
    while (it != mapBlockIndex.end()) {
        if (!it->second->IsValid() && it->second->GetAncestor(nHeight) == pindex) {
            it->second->nStatus &= ~BLOCK_FAILED_MASK;
            setDirtyBlockIndex.insert(it->second);
            if (it->second->IsValid(BLOCK_VALID_TRANSACTIONS) && it->second->nChainTx && setBlockIndexCandidates.value_comp()(chainActive.Tip(), it->second)) {
                setBlockIndexCandidates.insert(it->second);
            }
            if (it->second == pindexBestInvalid) {
                // Reset invalid block marker if it was pointing to one of those.
                pindexBestInvalid = NULL;
            }
        }
        it++;
    }

    // Remove the invalidity flag from all ancestors too.
    while (pindex != NULL) {
        if (pindex->nStatus & BLOCK_FAILED_MASK) {
            pindex->nStatus &= ~BLOCK_FAILED_MASK;
            setDirtyBlockIndex.insert(pindex);
        }
        pindex = pindex->pprev;
    }
    return true;
}

CBlockIndex* AddToBlockIndex(const CBlock& block)
{
    // Check for duplicate
    uint256 hash = block.GetHash();
    BlockMap::iterator it = mapBlockIndex.find(hash);
    if (it != mapBlockIndex.end())
        return it->second;

    // Construct new block index object
    CBlockIndex* pindexNew = new CBlockIndex(block);
    assert(pindexNew);
    // We assign the sequence id to blocks only when the full data is available,
    // to avoid miners withholding blocks but broadcasting headers, to get a
    // competitive advantage.
    pindexNew->nSequenceId = 0;
    BlockMap::iterator mi = mapBlockIndex.insert(make_pair(hash, pindexNew)).first;

    //mark as PoS seen
    if (pindexNew->IsProofOfStake())
        setStakeSeen.insert(make_pair(pindexNew->prevoutStake, pindexNew->nStakeTime));

    pindexNew->phashBlock = &((*mi).first);
    BlockMap::iterator miPrev = mapBlockIndex.find(block.hashPrevBlock);
    if (miPrev != mapBlockIndex.end()) {
        pindexNew->pprev = (*miPrev).second;
        pindexNew->nHeight = pindexNew->pprev->nHeight + 1;
        pindexNew->BuildSkip();

        //update previous block pointer
        pindexNew->pprev->pnext = pindexNew;

        // ppcoin: compute chain trust score
        pindexNew->bnChainTrust = (pindexNew->pprev ? pindexNew->pprev->bnChainTrust : 0) + pindexNew->GetBlockTrust();

        // ppcoin: compute stake entropy bit for stake modifier
        if (!pindexNew->SetStakeEntropyBit(pindexNew->GetStakeEntropyBit()))
            LogPrintf("AddToBlockIndex() : SetStakeEntropyBit() failed \n");

        // ppcoin: record proof-of-stake hash value
        if (pindexNew->IsProofOfStake()) {
            if (!mapProofOfStake.count(hash))
                LogPrintf("AddToBlockIndex() : hashProofOfStake not found in map \n");
            pindexNew->hashProofOfStake = mapProofOfStake[hash];
        }

        // ppcoin: compute stake modifier
        uint64_t nStakeModifier = 0;
        bool fGeneratedStakeModifier = false;
        if (!ComputeNextStakeModifier(pindexNew->pprev, nStakeModifier, fGeneratedStakeModifier))
            LogPrintf("AddToBlockIndex() : ComputeNextStakeModifier() failed \n");
        pindexNew->SetStakeModifier(nStakeModifier, fGeneratedStakeModifier);
        pindexNew->nStakeModifierChecksum = GetStakeModifierChecksum(pindexNew);
        if (!CheckStakeModifierCheckpoints(pindexNew->nHeight, pindexNew->nStakeModifierChecksum))
            LogPrintf("AddToBlockIndex() : Rejected by stake modifier checkpoint height=%d, modifier=%s \n", pindexNew->nHeight, boost::lexical_cast<std::string>(nStakeModifier));
    }
    pindexNew->nChainWork = (pindexNew->pprev ? pindexNew->pprev->nChainWork : 0) + GetBlockProof(*pindexNew);
    pindexNew->RaiseValidity(BLOCK_VALID_TREE);
    if (pindexBestHeader == NULL || pindexBestHeader->nChainWork < pindexNew->nChainWork)
        pindexBestHeader = pindexNew;

    //update previous block pointer
    if (pindexNew->nHeight)
        pindexNew->pprev->pnext = pindexNew;

    setDirtyBlockIndex.insert(pindexNew);

    return pindexNew;
}

/** Mark a block as having its data received and checked (up to BLOCK_VALID_TRANSACTIONS). */
bool ReceivedBlockTransactions(const CBlock& block, CValidationState& /*state*/, CBlockIndex* pindexNew, const CDiskBlockPos& pos)
{
    if (block.IsProofOfStake())
        pindexNew->SetProofOfStake();
    pindexNew->nTx = block.vtx.size();
    pindexNew->nChainTx = 0;
    pindexNew->nFile = pos.nFile;
    pindexNew->nDataPos = pos.nPos;
    pindexNew->nUndoPos = 0;
    pindexNew->nStatus |= BLOCK_HAVE_DATA;
    pindexNew->RaiseValidity(BLOCK_VALID_TRANSACTIONS);
    setDirtyBlockIndex.insert(pindexNew);

    if (pindexNew->pprev == NULL || pindexNew->pprev->nChainTx) {
        // If pindexNew is the genesis block or all parents are BLOCK_VALID_TRANSACTIONS.
        deque<CBlockIndex*> queue;
        queue.push_back(pindexNew);

        // Recursively process any descendant blocks that now may be eligible to be connected.
        while (!queue.empty()) {
            CBlockIndex* pindex = queue.front();
            queue.pop_front();
            pindex->nChainTx = (pindex->pprev ? pindex->pprev->nChainTx : 0) + pindex->nTx;
            {
                LOCK(cs_nBlockSequenceId);
                pindex->nSequenceId = nBlockSequenceId++;
            }
            if (chainActive.Tip() == NULL || !setBlockIndexCandidates.value_comp()(pindex, chainActive.Tip())) {
                setBlockIndexCandidates.insert(pindex);
            }
            std::pair<std::multimap<CBlockIndex*, CBlockIndex*>::iterator, std::multimap<CBlockIndex*, CBlockIndex*>::iterator> range = mapBlocksUnlinked.equal_range(pindex);
            while (range.first != range.second) {
                std::multimap<CBlockIndex*, CBlockIndex*>::iterator it = range.first;
                queue.push_back(it->second);
                range.first++;
                mapBlocksUnlinked.erase(it);
            }
        }
    } else {
        if (pindexNew->pprev && pindexNew->pprev->IsValid(BLOCK_VALID_TREE)) {
            mapBlocksUnlinked.insert(std::make_pair(pindexNew->pprev, pindexNew));
        }
    }

    return true;
}

bool FindBlockPos(CValidationState& state, CDiskBlockPos& pos, unsigned int nAddSize, unsigned int nHeight, uint64_t nTime, bool fKnown = false)
{
    LOCK(cs_LastBlockFile);

    unsigned int nFile = fKnown ? pos.nFile : nLastBlockFile;
    if (vinfoBlockFile.size() <= nFile) {
        vinfoBlockFile.resize(nFile + 1);
    }

    if (!fKnown) {
        while (vinfoBlockFile[nFile].nSize + nAddSize >= MAX_BLOCKFILE_SIZE) {
            LogPrintf("Leaving block file %i: %s\n", nFile, vinfoBlockFile[nFile].ToString());
            FlushBlockFile(true);
            nFile++;
            if (vinfoBlockFile.size() <= nFile) {
                vinfoBlockFile.resize(nFile + 1);
            }
        }
        pos.nFile = nFile;
        pos.nPos = vinfoBlockFile[nFile].nSize;
    }

    nLastBlockFile = nFile;
    vinfoBlockFile[nFile].AddBlock(nHeight, nTime);
    if (fKnown)
        vinfoBlockFile[nFile].nSize = std::max(pos.nPos + nAddSize, vinfoBlockFile[nFile].nSize);
    else
        vinfoBlockFile[nFile].nSize += nAddSize;

    if (!fKnown) {
        unsigned int nOldChunks = (pos.nPos + BLOCKFILE_CHUNK_SIZE - 1) / BLOCKFILE_CHUNK_SIZE;
        unsigned int nNewChunks = (vinfoBlockFile[nFile].nSize + BLOCKFILE_CHUNK_SIZE - 1) / BLOCKFILE_CHUNK_SIZE;
        if (nNewChunks > nOldChunks) {
            if (CheckDiskSpace(nNewChunks * BLOCKFILE_CHUNK_SIZE - pos.nPos)) {
                FILE* file = OpenBlockFile(pos);
                if (file) {
                    LogPrintf("Pre-allocating up to position 0x%x in blk%05u.dat\n", nNewChunks * BLOCKFILE_CHUNK_SIZE, pos.nFile);
                    AllocateFileRange(file, pos.nPos, nNewChunks * BLOCKFILE_CHUNK_SIZE - pos.nPos);
                    fclose(file);
                }
            } else
                return state.Error("out of disk space");
        }
    }

    setDirtyFileInfo.insert(nFile);
    return true;
}

bool FindUndoPos(CValidationState& state, int nFile, CDiskBlockPos& pos, unsigned int nAddSize)
{
    pos.nFile = nFile;

    LOCK(cs_LastBlockFile);

    unsigned int nNewSize;
    pos.nPos = vinfoBlockFile[nFile].nUndoSize;
    nNewSize = vinfoBlockFile[nFile].nUndoSize += nAddSize;
    setDirtyFileInfo.insert(nFile);

    unsigned int nOldChunks = (pos.nPos + UNDOFILE_CHUNK_SIZE - 1) / UNDOFILE_CHUNK_SIZE;
    unsigned int nNewChunks = (nNewSize + UNDOFILE_CHUNK_SIZE - 1) / UNDOFILE_CHUNK_SIZE;
    if (nNewChunks > nOldChunks) {
        if (CheckDiskSpace(nNewChunks * UNDOFILE_CHUNK_SIZE - pos.nPos)) {
            FILE* file = OpenUndoFile(pos);
            if (file) {
                LogPrintf("Pre-allocating up to position 0x%x in rev%05u.dat\n", nNewChunks * UNDOFILE_CHUNK_SIZE, pos.nFile);
                AllocateFileRange(file, pos.nPos, nNewChunks * UNDOFILE_CHUNK_SIZE - pos.nPos);
                fclose(file);
            }
        } else
            return state.Error("out of disk space");
    }

    return true;
}

bool CheckBlockHeader(const CBlockHeader& block, CValidationState& state, bool fCheckPOW)
{
    // Check proof of work matches claimed amount
    if (fCheckPOW && !CheckProofOfWork(block.GetHash(), block.nBits))
        return state.DoS(50, error("CheckBlockHeader() : proof of work failed"),
            REJECT_INVALID, "high-hash");

    return true;
}

bool CheckBlock(const CBlock& block, CValidationState& state, bool /*fCheckPOW*/, bool fCheckMerkleRoot, bool /*fCheckSig*/)
{
    // These are checks that are independent of context.

    // Check that the header is valid (particularly PoW).  This is mostly
    // redundant with the call in AcceptBlockHeader.
    if (!CheckBlockHeader(block, state, block.IsProofOfWork()))
        return state.DoS(100, error("CheckBlock() : CheckBlockHeader failed"),
            REJECT_INVALID, "bad-header", true);

    // Check timestamp
    LogPrint("debug", "%s: block=%s  is proof of stake=%d\n", __func__, block.GetHash().ToString().c_str(), block.IsProofOfStake());
    if (block.GetBlockTime() > GetAdjustedTime() + (block.IsProofOfStake() ? 180 : 7200)) // 3 minute future drift for PoS
        return state.Invalid(error("CheckBlock() : block timestamp too far in the future"),
            REJECT_INVALID, "time-too-new");


    // Check the merkle root.
    if (fCheckMerkleRoot) {
        bool mutated;
        uint256 hashMerkleRoot2 = block.BuildMerkleTree(&mutated);
        if (block.hashMerkleRoot != hashMerkleRoot2)
            return state.DoS(100, error("CheckBlock() : hashMerkleRoot mismatch"),
                REJECT_INVALID, "bad-txnmrklroot", true);

        // Check for merkle tree malleability (CVE-2012-2459): repeating sequences
        // of transactions in a block without affecting the merkle root of a block,
        // while still invalidating it.
        if (mutated)
            return state.DoS(100, error("CheckBlock() : duplicate transaction"),
                REJECT_INVALID, "bad-txns-duplicate", true);
    }

    // All potential-corruption validation must be done before we do any
    // transaction validation, as otherwise we may mark the header as invalid
    // because we receive the wrong transactions for it.

    // Size limits
    if (block.vtx.empty() || block.vtx.size() > MAX_BLOCK_SIZE || ::GetSerializeSize(block, SER_NETWORK, PROTOCOL_VERSION) > MAX_BLOCK_SIZE)
        return state.DoS(100, error("CheckBlock() : size limits failed"),
            REJECT_INVALID, "bad-blk-length");

    // First transaction must be coinbase, the rest must not be
    if (block.vtx.empty() || !block.vtx[0].IsCoinBase())
        return state.DoS(100, error("CheckBlock() : first tx is not coinbase"),
            REJECT_INVALID, "bad-cb-missing");
    for (unsigned int i = 1; i < block.vtx.size(); i++)
        if (block.vtx[i].IsCoinBase())
            return state.DoS(100, error("CheckBlock() : more than one coinbase"),
                REJECT_INVALID, "bad-cb-multiple");

    if (block.IsProofOfStake()) {
        // Coinbase output should be empty if proof-of-stake block
        if (block.vtx[0].vout.size() != 1 || !block.vtx[0].vout[0].IsEmpty())
            return state.DoS(100, error("CheckBlock() : coinbase output not empty for proof-of-stake block"));

        // Second transaction must be coinstake, the rest must not be
        if (block.vtx.empty() || !block.vtx[1].IsCoinStake())
            return state.DoS(100, error("CheckBlock() : second tx is not coinstake"));
        for (unsigned int i = 2; i < block.vtx.size(); i++)
            if (block.vtx[i].IsCoinStake())
                return state.DoS(100, error("CheckBlock() : more than one coinstake"));
    }

    // ----------- swiftTX transaction scanning -----------

    if (IsSporkActive(SPORK_3_SWIFTTX_BLOCK_FILTERING)) {
        BOOST_FOREACH (const CTransaction& tx, block.vtx) {
            if (!tx.IsCoinBase()) {
                //only reject blocks when it's based on complete consensus
                BOOST_FOREACH (const CTxIn& in, tx.vin) {
                    if (mapLockedInputs.count(in.prevout)) {
                        if (mapLockedInputs[in.prevout] != tx.GetHash()) {
                            mapRejectedBlocks.insert(make_pair(block.GetHash(), GetTime()));
                            LogPrintf("CheckBlock() : found conflicting transaction with transaction lock %s %s\n", mapLockedInputs[in.prevout].ToString(), tx.GetHash().ToString());
                            return state.DoS(0, error("CheckBlock() : found conflicting transaction with transaction lock"),
                                REJECT_INVALID, "conflicting-tx-ix");
                        }
                    }
                }
            }
        }
    } else {
        LogPrintf("CheckBlock() : skipping transaction locking checks\n");
    }


    // ----------- servicenode payments / budgets -----------

    CBlockIndex* pindexPrev = chainActive.Tip();
    if (pindexPrev != NULL) {
        int nHeight = 0;
        if (pindexPrev->GetBlockHash() == block.hashPrevBlock) {
            nHeight = pindexPrev->nHeight + 1;
        } else { //out of order
            BlockMap::iterator mi = mapBlockIndex.find(block.hashPrevBlock);
            if (mi != mapBlockIndex.end() && (*mi).second)
                nHeight = (*mi).second->nHeight + 1;
        }

        if (nHeight != 0 && !IsInitialBlockDownload()) {
            if (!IsBlockPayeeValid(block, nHeight)) {
                mapRejectedBlocks.insert(make_pair(block.GetHash(), GetTime()));
                return state.DoS(100, error("CheckBlock() : Couldn't find servicenode/budget payment"));
            }
        } else {
            if (fDebug)
                LogPrintf("CheckBlock(): Servicenode payment check skipped on sync - skipping IsBlockPayeeValid()\n");
        }
    }

    // -------------------------------------------

    // Check transactions
    BOOST_FOREACH (const CTransaction& tx, block.vtx)
        if (!CheckTransaction(tx, state))
            return error("CheckBlock() : CheckTransaction failed");

    unsigned int nSigOps = 0;
    BOOST_FOREACH (const CTransaction& tx, block.vtx) {
        nSigOps += GetLegacySigOpCount(tx);
    }
    if (nSigOps > MAX_BLOCK_SIGOPS)
        return state.DoS(100, error("CheckBlock() : out-of-bounds SigOpCount"),
            REJECT_INVALID, "bad-blk-sigops", true);

    return true;
}

bool CheckWork(const CBlock block, CBlockIndex* const pindexPrev)
{
    if (pindexPrev == NULL)
        return error("%s : null pindexPrev for block %s", __func__, block.GetHash().ToString().c_str());

    unsigned int nBitsRequired = GetNextWorkRequired(pindexPrev, &block);

    if (block.IsProofOfWork() && (pindexPrev->nHeight + 1 <= 68589)) {
        double n1 = ConvertBitsToDouble(block.nBits);
        double n2 = ConvertBitsToDouble(nBitsRequired);

        if (abs(n1 - n2) > n1 * 0.5)
            return error("%s : incorrect proof of work (DGW pre-fork) - %f %f %f at %d", __func__, abs(n1 - n2), n1, n2, pindexPrev->nHeight + 1);

        return true;
    }

    if (block.nBits != nBitsRequired)
        return error("%s : incorrect proof of work at %d", __func__, pindexPrev->nHeight + 1);

    if (block.IsProofOfStake()) {
        uint256 hashProofOfStake;
        uint256 hash = block.GetHash();

        if(!CheckProofOfStake(block, hashProofOfStake)) {
            LogPrintf("WARNING: ProcessBlock(): check proof-of-stake failed for block %s\n", hash.ToString().c_str());
            return false;
        }
        if(!mapProofOfStake.count(hash)) // add to mapProofOfStake
            mapProofOfStake.insert(make_pair(hash, hashProofOfStake));
    }

    return true;
}

bool ContextualCheckBlockHeader(const CBlockHeader& block, CValidationState& state, CBlockIndex* const pindexPrev)
{
    uint256 hash = block.GetHash();

    if (hash == Params().HashGenesisBlock())
        return true;

    assert(pindexPrev);

    int nHeight = pindexPrev->nHeight + 1;

    //If this is a reorg, check that it is not too depp
    if (chainActive.Height() - nHeight >= Params().MaxReorganizationDepth())
        return state.DoS(1, error("%s: forked chain older than max reorganization depth (height %d)", __func__, nHeight));

    // Check timestamp against prev
    if (block.GetBlockTime() <= pindexPrev->GetMedianTimePast()) {
        LogPrintf("Block time = %d , GetMedianTimePast = %d \n", block.GetBlockTime(), pindexPrev->GetMedianTimePast());
        return state.Invalid(error("%s : block's timestamp is too early", __func__),
            REJECT_INVALID, "time-too-old");
    }

    // Check that the block chain matches the known block chain up to a checkpoint
    if (!Checkpoints::CheckBlock(nHeight, hash))
        return state.DoS(100, error("%s : rejected by checkpoint lock-in at %d", __func__, nHeight),
            REJECT_CHECKPOINT, "checkpoint mismatch");

    // Don't accept any forks from the main chain prior to last checkpoint
    CBlockIndex* pcheckpoint = Checkpoints::GetLastCheckpoint();
    if (pcheckpoint && nHeight < pcheckpoint->nHeight)
        return state.DoS(0, error("%s : forked chain older than last checkpoint (height %d)", __func__, nHeight));

    // Reject block.nVersion=1 blocks when 95% (75% on testnet) of the network has upgraded:
    if (block.nVersion < 2 &&
        CBlockIndex::IsSuperMajority(2, pindexPrev, Params().RejectBlockOutdatedMajority())) {
        return state.Invalid(error("%s : rejected nVersion=1 block", __func__),
            REJECT_OBSOLETE, "bad-version");
    }

    // Reject block.nVersion=2 blocks when 95% (75% on testnet) of the network has upgraded:
    if (block.nVersion < 3 && CBlockIndex::IsSuperMajority(3, pindexPrev, Params().RejectBlockOutdatedMajority())) {
        return state.Invalid(error("%s : rejected nVersion=2 block", __func__),
            REJECT_OBSOLETE, "bad-version");
    }

    return true;
}

bool ContextualCheckBlock(const CBlock& block, CValidationState& state, CBlockIndex* const pindexPrev)
{
    const int nHeight = pindexPrev == NULL ? 0 : pindexPrev->nHeight + 1;

    // Check that all transactions are finalized
    BOOST_FOREACH (const CTransaction& tx, block.vtx)
        if (!IsFinalTx(tx, nHeight, block.GetBlockTime())) {
            return state.DoS(10, error("%s : contains a non-final transaction", __func__), REJECT_INVALID, "bad-txns-nonfinal");
        }

    // Enforce block.nVersion=2 rule that the coinbase starts with serialized block height
    // if 750 of the last 1,000 blocks are version 2 or greater (51/100 if testnet):
    if (block.nVersion >= 2 &&
        CBlockIndex::IsSuperMajority(2, pindexPrev, Params().EnforceBlockUpgradeMajority())) {
        CScript expect = CScript() << nHeight;
        if (block.vtx[0].vin[0].scriptSig.size() < expect.size() ||
            !std::equal(expect.begin(), expect.end(), block.vtx[0].vin[0].scriptSig.begin())) {
            return state.DoS(100, error("%s : block height mismatch in coinbase", __func__), REJECT_INVALID, "bad-cb-height");
        }
    }

    return true;
}

bool AcceptBlockHeader(const CBlock& block, CValidationState& state, CBlockIndex** ppindex)
{
    AssertLockHeld(cs_main);
    // Check for duplicate
    uint256 hash = block.GetHash();
    BlockMap::iterator miSelf = mapBlockIndex.find(hash);
    CBlockIndex* pindex = NULL;

    // TODO : ENABLE BLOCK CACHE IN SPECIFIC CASES
    if (miSelf != mapBlockIndex.end()) {
        // Block header is already known.
        pindex = miSelf->second;
        if (ppindex)
            *ppindex = pindex;
        if (pindex->nStatus & BLOCK_FAILED_MASK)
            return state.Invalid(error("%s : block is marked invalid", __func__), 0, "duplicate");
        return true;
    }

    if (!CheckBlockHeader(block, state, false)) {
        LogPrintf("AcceptBlockHeader(): CheckBlockHeader failed \n");
        return false;
    }

    // Get prev block index
    CBlockIndex* pindexPrev = NULL;
    if (hash != Params().HashGenesisBlock()) {
        BlockMap::iterator mi = mapBlockIndex.find(block.hashPrevBlock);
        if (mi == mapBlockIndex.end())
            return state.DoS(0, error("%s : prev block %s not found", __func__, block.hashPrevBlock.ToString().c_str()), 0, "bad-prevblk");
        pindexPrev = (*mi).second;
        if (pindexPrev->nStatus & BLOCK_FAILED_MASK)
            return state.DoS(100, error("%s : prev block invalid", __func__), REJECT_INVALID, "bad-prevblk");
    }

    if (!ContextualCheckBlockHeader(block, state, pindexPrev))
        return false;

    if (pindex == NULL)
        pindex = AddToBlockIndex(block);

    if (ppindex)
        *ppindex = pindex;

    return true;
}

bool AcceptBlock(CBlock& block, CValidationState& state, CBlockIndex** ppindex, CDiskBlockPos* dbp)
{
    AssertLockHeld(cs_main);

    CBlockIndex*& pindex = *ppindex;

    // Get prev block index
    CBlockIndex* pindexPrev = NULL;
    if (block.GetHash() != Params().HashGenesisBlock()) {
        BlockMap::iterator mi = mapBlockIndex.find(block.hashPrevBlock);
        if (mi == mapBlockIndex.end())
            return state.DoS(0, error("%s : prev block %s not found", __func__, block.hashPrevBlock.ToString().c_str()), 0, "bad-prevblk");
        pindexPrev = (*mi).second;
        if (pindexPrev->nStatus & BLOCK_FAILED_MASK)
            return state.DoS(100, error("%s : prev block invalid", __func__), REJECT_INVALID, "bad-prevblk");
    }

    if (block.GetHash() != Params().HashGenesisBlock() && !CheckWork(block, pindexPrev))
        return false;

    if (!AcceptBlockHeader(block, state, &pindex))
        return false;

    if (pindex->nStatus & BLOCK_HAVE_DATA) {
        // TODO: deal better with duplicate blocks.
        // return state.DoS(20, error("AcceptBlock() : already have block %d %s", pindex->nHeight, pindex->GetBlockHash().ToString()), REJECT_DUPLICATE, "duplicate");
        return true;
    }

    if ((!CheckBlock(block, state)) || !ContextualCheckBlock(block, state, pindex->pprev)) {
        if (state.IsInvalid() && !state.CorruptionPossible()) {
            pindex->nStatus |= BLOCK_FAILED_VALID;
            setDirtyBlockIndex.insert(pindex);
        }
        return false;
    }

    int nHeight = pindex->nHeight;

    // Write block to history file
    try {
        unsigned int nBlockSize = ::GetSerializeSize(block, SER_DISK, CLIENT_VERSION);
        CDiskBlockPos blockPos;
        if (dbp != NULL)
            blockPos = *dbp;
        if (!FindBlockPos(state, blockPos, nBlockSize + 8, nHeight, block.GetBlockTime(), dbp != NULL))
            return error("AcceptBlock() : FindBlockPos failed");
        if (dbp == NULL)
            if (!WriteBlockToDisk(block, blockPos))
                return state.Abort("Failed to write block");
        if (!ReceivedBlockTransactions(block, state, pindex, blockPos))
            return error("AcceptBlock() : ReceivedBlockTransactions failed");
    } catch (std::runtime_error& e) {
        return state.Abort(std::string("System error: ") + e.what());
    }

    return true;
}

bool CBlockIndex::IsSuperMajority(int minVersion, const CBlockIndex* pstart, unsigned int nRequired)
{
    unsigned int nToCheck = Params().ToCheckBlockUpgradeMajority();
    unsigned int nFound = 0;
    for (unsigned int i = 0; i < nToCheck && nFound < nRequired && pstart != NULL; i++) {
        if (pstart->nVersion >= minVersion)
            ++nFound;
        pstart = pstart->pprev;
    }
    return (nFound >= nRequired);
}

/** Turn the lowest '1' bit in the binary representation of a number into a '0'. */
int static inline InvertLowestOne(int n) { return n & (n - 1); }

/** Compute what height to jump back to with the CBlockIndex::pskip pointer. */
int static inline GetSkipHeight(int height)
{
    if (height < 2)
        return 0;

    // Determine which height to jump back to. Any number strictly lower than height is acceptable,
    // but the following expression seems to perform well in simulations (max 110 steps to go back
    // up to 2**18 blocks).
    return (height & 1) ? InvertLowestOne(InvertLowestOne(height - 1)) + 1 : InvertLowestOne(height);
}

CBlockIndex* CBlockIndex::GetAncestor(int height)
{
    if (height > nHeight || height < 0)
        return NULL;

    CBlockIndex* pindexWalk = this;
    int heightWalk = nHeight;
    while (heightWalk > height) {
        int heightSkip = GetSkipHeight(heightWalk);
        int heightSkipPrev = GetSkipHeight(heightWalk - 1);
        if (heightSkip == height ||
            (heightSkip > height && !(heightSkipPrev < heightSkip - 2 && heightSkipPrev >= height))) {
            // Only follow pskip if pprev->pskip isn't better than pskip->pprev.
            pindexWalk = pindexWalk->pskip;
            heightWalk = heightSkip;
        } else {
            pindexWalk = pindexWalk->pprev;
            heightWalk--;
        }
    }
    return pindexWalk;
}

const CBlockIndex* CBlockIndex::GetAncestor(int height) const
{
    return const_cast<CBlockIndex*>(this)->GetAncestor(height);
}

void CBlockIndex::BuildSkip()
{
    if (pprev)
        pskip = pprev->GetAncestor(GetSkipHeight(nHeight));
}

bool ProcessNewBlock(CValidationState& state, CNode* pfrom, CBlock* pblock, CDiskBlockPos* dbp)
{
    // Preliminary checks
    bool checked = CheckBlock(*pblock, state);

    // ppcoin: check proof-of-stake
    // Limited duplicity on stake: prevents block flood attack
    // Duplicate stake allowed only when there is orphan child block
    //if (pblock->IsProofOfStake() && setStakeSeen.count(pblock->GetProofOfStake())/* && !mapOrphanBlocksByPrev.count(hash)*/)
    //    return error("ProcessNewBlock() : duplicate proof-of-stake (%s, %d) for block %s", pblock->GetProofOfStake().first.ToString().c_str(), pblock->GetProofOfStake().second, pblock->GetHash().ToString().c_str());

    // NovaCoin: check proof-of-stake block signature
    if (!pblock->CheckBlockSignature())
        return error("ProcessNewBlock() : bad proof-of-stake block signature");

    if (pblock->GetHash() != Params().HashGenesisBlock() && pfrom != NULL) {
        //if we get this far, check if the prev block is our prev block, if not then request sync and return false
        BlockMap::iterator mi = mapBlockIndex.find(pblock->hashPrevBlock);
        if (mi == mapBlockIndex.end()) {
            pfrom->PushMessage("getblocks", chainActive.GetLocator(), uint256());
            return false;
        }
    }

    while (true) {
        TRY_LOCK(cs_main, lockMain);
        if (!lockMain) {
            MilliSleep(50);
            continue;
        }

        MarkBlockAsReceived(pblock->GetHash());
        if (!checked) {
            return error("%s : CheckBlock FAILED", __func__);
        }

        // Store to disk
        CBlockIndex* pindex = NULL;
        bool ret = AcceptBlock(*pblock, state, &pindex, dbp);
        if (pindex && pfrom) {
            mapBlockSource[pindex->GetBlockHash()] = pfrom->GetId();
        }
        CheckBlockIndex();
        if (!ret)
            return error("%s : AcceptBlock FAILED", __func__);
        break;
    }

    if (!ActivateBestChain(state, pblock))
        return error("%s : ActivateBestChain failed", __func__);

    if (!fLiteMode) {
        if (servicenodeSync.RequestedServicenodeAssets > SERVICENODE_SYNC_LIST) {
            obfuScationPool.NewBlock();
            servicenodePayments.ProcessBlock(GetHeight() + 10);
            budget.NewBlock();
        }
    }

    if (pwalletMain) {
        // If turned on MultiSend will send a transaction (or more) on the after maturity of a stake
        if (pwalletMain->isMultiSendEnabled())
            pwalletMain->MultiSend();

        //If turned on Auto Combine will scan wallet for dust to combine
        if (pwalletMain->fCombineDust)
            pwalletMain->AutoCombineDust();
    }

    LogPrintf("%s : ACCEPTED\n", __func__);

    return true;
}

bool TestBlockValidity(CValidationState& state, const CBlock& block, CBlockIndex* const pindexPrev, bool fCheckPOW, bool fCheckMerkleRoot)
{
    AssertLockHeld(cs_main);
    assert(pindexPrev == chainActive.Tip());

    CCoinsViewCache viewNew(pcoinsTip);
    CBlockIndex indexDummy(block);
    indexDummy.pprev = pindexPrev;
    indexDummy.nHeight = pindexPrev->nHeight + 1;

    // NOTE: CheckBlockHeader is called by CheckBlock
    if (!ContextualCheckBlockHeader(block, state, pindexPrev))
        return false;
    if (!CheckBlock(block, state, fCheckPOW, fCheckMerkleRoot))
        return false;
    if (!ContextualCheckBlock(block, state, pindexPrev))
        return false;
    if (!ConnectBlock(block, state, &indexDummy, viewNew, true))
        return false;
    assert(state.IsValid());

    return true;
}


bool AbortNode(const std::string& strMessage, const std::string& userMessage)
{
    strMiscWarning = strMessage;
    LogPrintf("*** %s\n", strMessage);
    uiInterface.ThreadSafeMessageBox(
        userMessage.empty() ? _("Error: A fatal internal error occured, see debug.log for details") : userMessage,
        "", CClientUIInterface::MSG_ERROR);
    StartShutdown();
    return false;
}

bool CheckDiskSpace(uint64_t nAdditionalBytes)
{
    uint64_t nFreeBytesAvailable = filesystem::space(GetDataDir()).available;

    // Check for nMinDiskSpace bytes (currently 50MB)
    if (nFreeBytesAvailable < nMinDiskSpace + nAdditionalBytes)
        return AbortNode("Disk space is low!", _("Error: Disk space is low!"));

    return true;
}

FILE* OpenDiskFile(const CDiskBlockPos& pos, const char* prefix, bool fReadOnly)
{
    if (pos.IsNull())
        return NULL;
    boost::filesystem::path path = GetBlockPosFilename(pos, prefix);
    boost::filesystem::create_directories(path.parent_path());
    FILE* file = fopen(path.string().c_str(), "rb+");
    if (!file && !fReadOnly)
        file = fopen(path.string().c_str(), "wb+");
    if (!file) {
        LogPrintf("Unable to open file %s\n", path.string());
        return NULL;
    }
    if (pos.nPos) {
        if (fseek(file, pos.nPos, SEEK_SET)) {
            LogPrintf("Unable to seek to position %u of %s\n", pos.nPos, path.string());
            fclose(file);
            return NULL;
        }
    }
    return file;
}

FILE* OpenBlockFile(const CDiskBlockPos& pos, bool fReadOnly)
{
    return OpenDiskFile(pos, "blk", fReadOnly);
}

FILE* OpenUndoFile(const CDiskBlockPos& pos, bool fReadOnly)
{
    return OpenDiskFile(pos, "rev", fReadOnly);
}

boost::filesystem::path GetBlockPosFilename(const CDiskBlockPos& pos, const char* prefix)
{
    return GetDataDir() / "blocks" / strprintf("%s%05u.dat", prefix, pos.nFile);
}

CBlockIndex* InsertBlockIndex(uint256 hash)
{
    if (hash == 0)
        return NULL;

    // Return existing
    BlockMap::iterator mi = mapBlockIndex.find(hash);
    if (mi != mapBlockIndex.end())
        return (*mi).second;

    // Create new
    CBlockIndex* pindexNew = new CBlockIndex();
    if (!pindexNew)
        throw runtime_error("LoadBlockIndex() : new CBlockIndex failed");
    mi = mapBlockIndex.insert(make_pair(hash, pindexNew)).first;

    //mark as PoS seen
    if (pindexNew->IsProofOfStake())
        setStakeSeen.insert(make_pair(pindexNew->prevoutStake, pindexNew->nStakeTime));

    pindexNew->phashBlock = &((*mi).first);

    return pindexNew;
}

bool static LoadBlockIndexDB()
{
    if (!pblocktree->LoadBlockIndexGuts())
        return false;

    boost::this_thread::interruption_point();

    // Calculate nChainWork
    vector<pair<int, CBlockIndex*> > vSortedByHeight;
    vSortedByHeight.reserve(mapBlockIndex.size());
    BOOST_FOREACH (const PAIRTYPE(uint256, CBlockIndex*) & item, mapBlockIndex) {
        CBlockIndex* pindex = item.second;
        vSortedByHeight.push_back(make_pair(pindex->nHeight, pindex));
    }
    sort(vSortedByHeight.begin(), vSortedByHeight.end());
    BOOST_FOREACH (const PAIRTYPE(int, CBlockIndex*) & item, vSortedByHeight) {
        CBlockIndex* pindex = item.second;
        pindex->nChainWork = (pindex->pprev ? pindex->pprev->nChainWork : 0) + GetBlockProof(*pindex);
        if (pindex->nStatus & BLOCK_HAVE_DATA) {
            if (pindex->pprev) {
                if (pindex->pprev->nChainTx) {
                    pindex->nChainTx = pindex->pprev->nChainTx + pindex->nTx;
                } else {
                    pindex->nChainTx = 0;
                    mapBlocksUnlinked.insert(std::make_pair(pindex->pprev, pindex));
                }
            } else {
                pindex->nChainTx = pindex->nTx;
            }
        }
        if (pindex->IsValid(BLOCK_VALID_TRANSACTIONS) && (pindex->nChainTx || pindex->pprev == NULL))
            setBlockIndexCandidates.insert(pindex);
        if (pindex->nStatus & BLOCK_FAILED_MASK && (!pindexBestInvalid || pindex->nChainWork > pindexBestInvalid->nChainWork))
            pindexBestInvalid = pindex;
        if (pindex->pprev)
            pindex->BuildSkip();
        if (pindex->IsValid(BLOCK_VALID_TREE) && (pindexBestHeader == NULL || CBlockIndexWorkComparator()(pindexBestHeader, pindex)))
            pindexBestHeader = pindex;
    }

    // Load block file info
    pblocktree->ReadLastBlockFile(nLastBlockFile);
    vinfoBlockFile.resize(nLastBlockFile + 1);
    LogPrintf("%s: last block file = %i\n", __func__, nLastBlockFile);
    for (int nFile = 0; nFile <= nLastBlockFile; nFile++) {
        pblocktree->ReadBlockFileInfo(nFile, vinfoBlockFile[nFile]);
    }
    LogPrintf("%s: last block file info: %s\n", __func__, vinfoBlockFile[nLastBlockFile].ToString());
    for (int nFile = nLastBlockFile + 1; true; nFile++) {
        CBlockFileInfo info;
        if (pblocktree->ReadBlockFileInfo(nFile, info)) {
            vinfoBlockFile.push_back(info);
        } else {
            break;
        }
    }

    // Check presence of blk files
    LogPrintf("Checking all blk files are present...\n");
    set<int> setBlkDataFiles;
    BOOST_FOREACH (const PAIRTYPE(uint256, CBlockIndex*) & item, mapBlockIndex) {
        CBlockIndex* pindex = item.second;
        if (pindex->nStatus & BLOCK_HAVE_DATA) {
            setBlkDataFiles.insert(pindex->nFile);
        }
    }
    for (std::set<int>::iterator it = setBlkDataFiles.begin(); it != setBlkDataFiles.end(); it++) {
        CDiskBlockPos pos(*it, 0);
        if (CAutoFile(OpenBlockFile(pos, true), SER_DISK, CLIENT_VERSION).IsNull()) {
            return false;
        }
    }

    //Check if the shutdown procedure was followed on last client exit
    bool fLastShutdownWasPrepared = true;
    pblocktree->ReadFlag("shutdown", fLastShutdownWasPrepared);
    LogPrintf("%s: Last shutdown was prepared: %s\n", __func__, fLastShutdownWasPrepared);

    //Check for inconsistency with block file info and internal state
    if (!fLastShutdownWasPrepared && !GetBoolArg("-forcestart", false) && !GetBoolArg("-reindex", false) && (vSortedByHeight.size() != vinfoBlockFile[nLastBlockFile].nHeightLast + 1) && (vinfoBlockFile[nLastBlockFile].nHeightLast != 0)) {
        //The database is in a state where a block has been accepted and written to disk, but not
        //all of the block has perculated through the code. The block and the index should both be
        //intact (although assertions are added if they are not), and the block will be reprocessed
        //to ensure all data will be accounted for.
        LogPrintf("%s: Inconsistent State Detected mapBlockIndex.size()=%d blockFileBlocks=%d\n", __func__, vSortedByHeight.size(), vinfoBlockFile[nLastBlockFile].nHeightLast + 1);
        LogPrintf("%s: lastIndexPos=%d blockFileSize=%d\n", __func__, vSortedByHeight[vSortedByHeight.size() - 1].second->GetBlockPos().nPos,
            vinfoBlockFile[nLastBlockFile].nSize);

        //try reading the block from the last index we have
        bool isFixed = true;
        string strError = "";
        LogPrintf("%s: Attempting to re-add last block that was recorded to disk\n", __func__);

        //get the last block that was properly recorded to the block info file
        CBlockIndex* pindexLastMeta = vSortedByHeight[vinfoBlockFile[nLastBlockFile].nHeightLast + 1].second;

        //fix Assertion `hashPrevBlock == view.GetBestBlock()' failed. By adjusting height to the last recorded by coinsview
        CBlockIndex* pindexCoinsView = mapBlockIndex[pcoinsTip->GetBestBlock()];
        for(unsigned int i = vinfoBlockFile[nLastBlockFile].nHeightLast + 1; i < vSortedByHeight.size(); i++)
        {
            pindexLastMeta = vSortedByHeight[i].second;
            if(pindexLastMeta->nHeight > pindexCoinsView->nHeight)
                break;
        }

        LogPrintf("%s: Last block properly recorded: #%d %s\n", __func__, pindexLastMeta->nHeight, pindexLastMeta->GetBlockHash().ToString().c_str());

        CBlock lastMetaBlock;
        if (!ReadBlockFromDisk(lastMetaBlock, pindexLastMeta)) {
            isFixed = false;
            strError = strprintf("failed to read block %d from disk", pindexLastMeta->nHeight);
        }

        //set the chain to the block before lastMeta so that the meta block will be seen as new
        chainActive.SetTip(pindexLastMeta->pprev);

        //Process the lastMetaBlock again, using the known location on disk
        CDiskBlockPos blockPos = pindexLastMeta->GetBlockPos();
        CValidationState state;
        ProcessNewBlock(state, NULL, &lastMetaBlock, &blockPos);

        //ensure that everything is as it should be
        if (pcoinsTip->GetBestBlock() != vSortedByHeight[vSortedByHeight.size() - 1].second->GetBlockHash()) {
            isFixed = false;
            strError = "pcoinsTip best block is not correct";
        }

        //properly account for all of the blocks that were not in the meta data. If this is not done the file
        //positioning will be wrong and blocks will be overwritten and later cause serialization errors
        CBlockIndex *pindexLast = vSortedByHeight[vSortedByHeight.size() - 1].second;
        CBlock lastBlock;
        if (!ReadBlockFromDisk(lastBlock, pindexLast)) {
            isFixed = false;
            strError = strprintf("failed to read block %d from disk", pindexLast->nHeight);
        }
        vinfoBlockFile[nLastBlockFile].nHeightLast = pindexLast->nHeight;
        vinfoBlockFile[nLastBlockFile].nSize = pindexLast->GetBlockPos().nPos + ::GetSerializeSize(lastBlock, SER_DISK, CLIENT_VERSION);;
        setDirtyFileInfo.insert(nLastBlockFile);
        FlushStateToDisk(state, FLUSH_STATE_ALWAYS);

        //Print out file info again
        pblocktree->ReadLastBlockFile(nLastBlockFile);
        vinfoBlockFile.resize(nLastBlockFile + 1);
        LogPrintf("%s: last block file = %i\n", __func__, nLastBlockFile);
        for (int nFile = 0; nFile <= nLastBlockFile; nFile++) {
            pblocktree->ReadBlockFileInfo(nFile, vinfoBlockFile[nFile]);
        }
        LogPrintf("%s: last block file info: %s\n", __func__, vinfoBlockFile[nLastBlockFile].ToString());

        if (!isFixed) {
            strError = "Failed reading from database. " + strError + ". The block database is in an inconsistent state and may cause issues in the future."
                                                                     "To force start use -forcestart";
            uiInterface.ThreadSafeMessageBox(strError, "", CClientUIInterface::MSG_ERROR);
            abort();
        }
        LogPrintf("Passed corruption fix\n");
    }

    // Check whether we need to continue reindexing
    bool fReindexing = false;
    pblocktree->ReadReindexing(fReindexing);
    fReindex |= fReindexing;

    // Check whether we have a transaction index
    pblocktree->ReadFlag("txindex", fTxIndex);
    LogPrintf("LoadBlockIndexDB(): transaction index %s\n", fTxIndex ? "enabled" : "disabled");

    // If this is written true before the next client init, then we know the shutdown process failed
    pblocktree->WriteFlag("shutdown", false);

    // Load pointer to end of best chain
    BlockMap::iterator it = mapBlockIndex.find(pcoinsTip->GetBestBlock());
    if (it == mapBlockIndex.end())
        return true;
    chainActive.SetTip(it->second);

    PruneBlockIndexCandidates();

    LogPrintf("LoadBlockIndexDB(): hashBestChain=%s height=%d date=%s progress=%f\n",
        chainActive.Tip()->GetBlockHash().ToString(), chainActive.Height(),
        DateTimeStrFormat("%Y-%m-%d %H:%M:%S", chainActive.Tip()->GetBlockTime()),
        Checkpoints::GuessVerificationProgress(chainActive.Tip()));

    return true;
}

CVerifyDB::CVerifyDB()
{
    uiInterface.ShowProgress(_("Verifying blocks..."), 0);
}

CVerifyDB::~CVerifyDB()
{
    uiInterface.ShowProgress("", 100);
}

bool CVerifyDB::VerifyDB(CCoinsView* coinsview, int nCheckLevel, int nCheckDepth)
{
    LOCK(cs_main);
    if (chainActive.Tip() == NULL || chainActive.Tip()->pprev == NULL)
        return true;

    // Verify blocks in the best chain
    if (nCheckDepth <= 0)
        nCheckDepth = 1000000000; // suffices until the year 19000
    if (nCheckDepth > chainActive.Height())
        nCheckDepth = chainActive.Height();
    nCheckLevel = std::max(0, std::min(4, nCheckLevel));
    LogPrintf("Verifying last %i blocks at level %i\n", nCheckDepth, nCheckLevel);
    CCoinsViewCache coins(coinsview);
    CBlockIndex* pindexState = chainActive.Tip();
    CBlockIndex* pindexFailure = NULL;
    int nGoodTransactions = 0;
    CValidationState state;
    for (CBlockIndex* pindex = chainActive.Tip(); pindex && pindex->pprev; pindex = pindex->pprev) {
        boost::this_thread::interruption_point();
        uiInterface.ShowProgress(_("Verifying blocks..."), std::max(1, std::min(99, (int)(((double)(chainActive.Height() - pindex->nHeight)) / (double)nCheckDepth * (nCheckLevel >= 4 ? 50 : 100)))));
        if (pindex->nHeight < chainActive.Height() - nCheckDepth)
            break;
        CBlock block;
        // check level 0: read from disk
        if (!ReadBlockFromDisk(block, pindex))
            return error("VerifyDB() : *** ReadBlockFromDisk failed at %d, hash=%s", pindex->nHeight, pindex->GetBlockHash().ToString());
        // check level 1: verify block validity
        if (nCheckLevel >= 1 && !CheckBlock(block, state))
            return error("VerifyDB() : *** found bad block at %d, hash=%s\n", pindex->nHeight, pindex->GetBlockHash().ToString());
        // check level 2: verify undo validity
        if (nCheckLevel >= 2 && pindex) {
            CBlockUndo undo;
            CDiskBlockPos pos = pindex->GetUndoPos();
            if (!pos.IsNull()) {
                if (!undo.ReadFromDisk(pos, pindex->pprev->GetBlockHash()))
                    return error("VerifyDB() : *** found bad undo data at %d, hash=%s\n", pindex->nHeight, pindex->GetBlockHash().ToString());
            }
        }
        // check level 3: check for inconsistencies during memory-only disconnect of tip blocks
        if (nCheckLevel >= 3 && pindex == pindexState && (coins.GetCacheSize() + pcoinsTip->GetCacheSize()) <= nCoinCacheSize) {
            bool fClean = true;
            if (!DisconnectBlock(block, state, pindex, coins, &fClean))
                return error("VerifyDB() : *** irrecoverable inconsistency in block data at %d, hash=%s", pindex->nHeight, pindex->GetBlockHash().ToString());
            pindexState = pindex->pprev;
            if (!fClean) {
                nGoodTransactions = 0;
                pindexFailure = pindex;
            } else
                nGoodTransactions += block.vtx.size();
        }
        if (ShutdownRequested())
            return true;
    }
    if (pindexFailure)
        return error("VerifyDB() : *** coin database inconsistencies found (last %i blocks, %i good transactions before that)\n", chainActive.Height() - pindexFailure->nHeight + 1, nGoodTransactions);

    // check level 4: try reconnecting blocks
    if (nCheckLevel >= 4) {
        CBlockIndex* pindex = pindexState;
        while (pindex != chainActive.Tip()) {
            boost::this_thread::interruption_point();
            uiInterface.ShowProgress(_("Verifying blocks..."), std::max(1, std::min(99, 100 - (int)(((double)(chainActive.Height() - pindex->nHeight)) / (double)nCheckDepth * 50))));
            pindex = chainActive.Next(pindex);
            CBlock block;
            if (!ReadBlockFromDisk(block, pindex))
                return error("VerifyDB() : *** ReadBlockFromDisk failed at %d, hash=%s", pindex->nHeight, pindex->GetBlockHash().ToString());
            if (!ConnectBlock(block, state, pindex, coins))
                return error("VerifyDB() : *** found unconnectable block at %d, hash=%s", pindex->nHeight, pindex->GetBlockHash().ToString());
        }
    }

    LogPrintf("No coin database inconsistencies in last %i blocks (%i transactions)\n", chainActive.Height() - pindexState->nHeight, nGoodTransactions);

    return true;
}

void UnloadBlockIndex()
{
    mapBlockIndex.clear();
    setBlockIndexCandidates.clear();
    chainActive.SetTip(NULL);
    pindexBestInvalid = NULL;
}

bool LoadBlockIndex()
{
    // Load block index from databases
    if (!fReindex && !LoadBlockIndexDB())
        return false;
    return true;
}


bool InitBlockIndex()
{
    LOCK(cs_main);
    // Check whether we're already initialized
    if (chainActive.Genesis() != NULL)
        return true;

    // Use the provided setting for -txindex in the new database
    fTxIndex = GetBoolArg("-txindex", true);
    pblocktree->WriteFlag("txindex", fTxIndex);
    LogPrintf("Initializing databases...\n");

    // Only add the genesis block if not reindexing (in which case we reuse the one already on disk)
    if (!fReindex) {
        try {
            CBlock& block = const_cast<CBlock&>(Params().GenesisBlock());
            // Start new block file
            unsigned int nBlockSize = ::GetSerializeSize(block, SER_DISK, CLIENT_VERSION);
            CDiskBlockPos blockPos;
            CValidationState state;
            if (!FindBlockPos(state, blockPos, nBlockSize + 8, 0, block.GetBlockTime()))
                return error("LoadBlockIndex() : FindBlockPos failed");
            if (!WriteBlockToDisk(block, blockPos))
                return error("LoadBlockIndex() : writing genesis block to disk failed");
            CBlockIndex* pindex = AddToBlockIndex(block);
            if (!ReceivedBlockTransactions(block, state, pindex, blockPos))
                return error("LoadBlockIndex() : genesis block not accepted");
            if (!ActivateBestChain(state, &block))
                return error("LoadBlockIndex() : genesis block cannot be activated");
            // Force a chainstate write so that when we VerifyDB in a moment, it doesnt check stale data
            return FlushStateToDisk(state, FLUSH_STATE_ALWAYS);
        } catch (std::runtime_error& e) {
            return error("LoadBlockIndex() : failed to initialize block database: %s", e.what());
        }
    }

    return true;
}


bool LoadExternalBlockFile(FILE* fileIn, CDiskBlockPos* dbp)
{
    // Map of disk positions for blocks with unknown parent (only used for reindex)
    static std::multimap<uint256, CDiskBlockPos> mapBlocksUnknownParent;
    int64_t nStart = GetTimeMillis();

    int nLoaded = 0;
    try {
        // This takes over fileIn and calls fclose() on it in the CBufferedFile destructor
        CBufferedFile blkdat(fileIn, 2 * MAX_BLOCK_SIZE, MAX_BLOCK_SIZE + 8, SER_DISK, CLIENT_VERSION);
        uint64_t nRewind = blkdat.GetPos();
        while (!blkdat.eof()) {
            boost::this_thread::interruption_point();

            blkdat.SetPos(nRewind);
            nRewind++;         // start one byte further next time, in case of failure
            blkdat.SetLimit(); // remove former limit
            unsigned int nSize = 0;
            try {
                // locate a header
                unsigned char buf[MESSAGE_START_SIZE];
                blkdat.FindByte(Params().MessageStart()[0]);
                nRewind = blkdat.GetPos() + 1;
                blkdat >> FLATDATA(buf);
                if (memcmp(buf, Params().MessageStart(), MESSAGE_START_SIZE))
                    continue;
                // read size
                blkdat >> nSize;
                if (nSize < 80 || nSize > MAX_BLOCK_SIZE)
                    continue;
            } catch (const std::exception&) {
                // no valid block header found; don't complain
                break;
            }
            try {
                // read block
                uint64_t nBlockPos = blkdat.GetPos();
                if (dbp)
                    dbp->nPos = nBlockPos;
                blkdat.SetLimit(nBlockPos + nSize);
                blkdat.SetPos(nBlockPos);
                CBlock block;
                blkdat >> block;
                nRewind = blkdat.GetPos();

                // detect out of order blocks, and store them for later
                uint256 hash = block.GetHash();
                if (hash != Params().HashGenesisBlock() && mapBlockIndex.find(block.hashPrevBlock) == mapBlockIndex.end()) {
                    LogPrint("reindex", "%s: Out of order block %s, parent %s not known\n", __func__, hash.ToString(),
                        block.hashPrevBlock.ToString());
                    if (dbp)
                        mapBlocksUnknownParent.insert(std::make_pair(block.hashPrevBlock, *dbp));
                    continue;
                }

                // process in case the block isn't known yet
                if (mapBlockIndex.count(hash) == 0 || (mapBlockIndex[hash]->nStatus & BLOCK_HAVE_DATA) == 0) {
                    CValidationState state;
                    if (ProcessNewBlock(state, NULL, &block, dbp))
                        nLoaded++;
                    if (state.IsError())
                        break;
                } else if (hash != Params().HashGenesisBlock() && mapBlockIndex[hash]->nHeight % 1000 == 0) {
                    LogPrintf("Block Import: already had block %s at height %d\n", hash.ToString(), mapBlockIndex[hash]->nHeight);
                }

                // Recursively process earlier encountered successors of this block
                deque<uint256> queue;
                queue.push_back(hash);
                while (!queue.empty()) {
                    uint256 head = queue.front();
                    queue.pop_front();
                    std::pair<std::multimap<uint256, CDiskBlockPos>::iterator, std::multimap<uint256, CDiskBlockPos>::iterator> range = mapBlocksUnknownParent.equal_range(head);
                    while (range.first != range.second) {
                        std::multimap<uint256, CDiskBlockPos>::iterator it = range.first;
                        if (ReadBlockFromDisk(block, it->second)) {
                            LogPrintf("%s: Processing out of order child %s of %s\n", __func__, block.GetHash().ToString(),
                                head.ToString());
                            CValidationState dummy;
                            if (ProcessNewBlock(dummy, NULL, &block, &it->second)) {
                                nLoaded++;
                                queue.push_back(block.GetHash());
                            }
                        }
                        range.first++;
                        mapBlocksUnknownParent.erase(it);
                    }
                }
            } catch (std::exception& e) {
                LogPrintf("%s : Deserialize or I/O error - %s", __func__, e.what());
            }
        }
    } catch (std::runtime_error& e) {
        AbortNode(std::string("System error: ") + e.what());
    }
    if (nLoaded > 0)
        LogPrintf("Loaded %i blocks from external file in %dms\n", nLoaded, GetTimeMillis() - nStart);
    return nLoaded > 0;
}

void static CheckBlockIndex()
{
    if (!fCheckBlockIndex) {
        return;
    }

    LOCK(cs_main);

    // During a reindex, we read the genesis block and call CheckBlockIndex before ActivateBestChain,
    // so we have the genesis block in mapBlockIndex but no active chain.  (A few of the tests when
    // iterating the block tree require that chainActive has been initialized.)
    if (chainActive.Height() < 0) {
        assert(mapBlockIndex.size() <= 1);
        return;
    }

    // Build forward-pointing map of the entire block tree.
    std::multimap<CBlockIndex*, CBlockIndex*> forward;
    for (BlockMap::iterator it = mapBlockIndex.begin(); it != mapBlockIndex.end(); it++) {
        forward.insert(std::make_pair(it->second->pprev, it->second));
    }

    assert(forward.size() == mapBlockIndex.size());

    std::pair<std::multimap<CBlockIndex*, CBlockIndex*>::iterator, std::multimap<CBlockIndex*, CBlockIndex*>::iterator> rangeGenesis = forward.equal_range(NULL);
    CBlockIndex* pindex = rangeGenesis.first->second;
    rangeGenesis.first++;
    assert(rangeGenesis.first == rangeGenesis.second); // There is only one index entry with parent NULL.

    // Iterate over the entire block tree, using depth-first search.
    // Along the way, remember whether there are blocks on the path from genesis
    // block being explored which are the first to have certain properties.
    size_t nNodes = 0;
    int nHeight = 0;
    CBlockIndex* pindexFirstInvalid = NULL;         // Oldest ancestor of pindex which is invalid.
    CBlockIndex* pindexFirstMissing = NULL;         // Oldest ancestor of pindex which does not have BLOCK_HAVE_DATA.
    CBlockIndex* pindexFirstNotTreeValid = NULL;    // Oldest ancestor of pindex which does not have BLOCK_VALID_TREE (regardless of being valid or not).
    CBlockIndex* pindexFirstNotChainValid = NULL;   // Oldest ancestor of pindex which does not have BLOCK_VALID_CHAIN (regardless of being valid or not).
    CBlockIndex* pindexFirstNotScriptsValid = NULL; // Oldest ancestor of pindex which does not have BLOCK_VALID_SCRIPTS (regardless of being valid or not).
    while (pindex != NULL) {
        nNodes++;
        if (pindexFirstInvalid == NULL && pindex->nStatus & BLOCK_FAILED_VALID) pindexFirstInvalid = pindex;
        if (pindexFirstMissing == NULL && !(pindex->nStatus & BLOCK_HAVE_DATA)) pindexFirstMissing = pindex;
        if (pindex->pprev != NULL && pindexFirstNotTreeValid == NULL && (pindex->nStatus & BLOCK_VALID_MASK) < BLOCK_VALID_TREE) pindexFirstNotTreeValid = pindex;
        if (pindex->pprev != NULL && pindexFirstNotChainValid == NULL && (pindex->nStatus & BLOCK_VALID_MASK) < BLOCK_VALID_CHAIN) pindexFirstNotChainValid = pindex;
        if (pindex->pprev != NULL && pindexFirstNotScriptsValid == NULL && (pindex->nStatus & BLOCK_VALID_MASK) < BLOCK_VALID_SCRIPTS) pindexFirstNotScriptsValid = pindex;

        // Begin: actual consistency checks.
        if (pindex->pprev == NULL) {
            // Genesis block checks.
            assert(pindex->GetBlockHash() == Params().HashGenesisBlock()); // Genesis block's hash must match.
            assert(pindex == chainActive.Genesis());                       // The current active chain's genesis block must be this block.
        }
        // HAVE_DATA is equivalent to VALID_TRANSACTIONS and equivalent to nTx > 0 (we stored the number of transactions in the block)
        assert(!(pindex->nStatus & BLOCK_HAVE_DATA) == (pindex->nTx == 0));
        assert(((pindex->nStatus & BLOCK_VALID_MASK) >= BLOCK_VALID_TRANSACTIONS) == (pindex->nTx > 0));
        if (pindex->nChainTx == 0) assert(pindex->nSequenceId == 0); // nSequenceId can't be set for blocks that aren't linked
        // All parents having data is equivalent to all parents being VALID_TRANSACTIONS, which is equivalent to nChainTx being set.
        assert((pindexFirstMissing != NULL) == (pindex->nChainTx == 0));                                             // nChainTx == 0 is used to signal that all parent block's transaction data is available.
        assert(pindex->nHeight == nHeight);                                                                          // nHeight must be consistent.
        assert(pindex->pprev == NULL || pindex->nChainWork >= pindex->pprev->nChainWork);                            // For every block except the genesis block, the chainwork must be larger than the parent's.
        assert(nHeight < 2 || (pindex->pskip && (pindex->pskip->nHeight < nHeight)));                                // The pskip pointer must point back for all but the first 2 blocks.
        assert(pindexFirstNotTreeValid == NULL);                                                                     // All mapBlockIndex entries must at least be TREE valid
        if ((pindex->nStatus & BLOCK_VALID_MASK) >= BLOCK_VALID_TREE) assert(pindexFirstNotTreeValid == NULL);       // TREE valid implies all parents are TREE valid
        if ((pindex->nStatus & BLOCK_VALID_MASK) >= BLOCK_VALID_CHAIN) assert(pindexFirstNotChainValid == NULL);     // CHAIN valid implies all parents are CHAIN valid
        if ((pindex->nStatus & BLOCK_VALID_MASK) >= BLOCK_VALID_SCRIPTS) assert(pindexFirstNotScriptsValid == NULL); // SCRIPTS valid implies all parents are SCRIPTS valid
        if (pindexFirstInvalid == NULL) {
            // Checks for not-invalid blocks.
            assert((pindex->nStatus & BLOCK_FAILED_MASK) == 0); // The failed mask cannot be set for blocks without invalid parents.
        }
        if (!CBlockIndexWorkComparator()(pindex, chainActive.Tip()) && pindexFirstMissing == NULL) {
            if (pindexFirstInvalid == NULL) { // If this block sorts at least as good as the current tip and is valid, it must be in setBlockIndexCandidates.
                assert(setBlockIndexCandidates.count(pindex));
            }
        } else { // If this block sorts worse than the current tip, it cannot be in setBlockIndexCandidates.
            assert(setBlockIndexCandidates.count(pindex) == 0);
        }
        // Check whether this block is in mapBlocksUnlinked.
        std::pair<std::multimap<CBlockIndex*, CBlockIndex*>::iterator, std::multimap<CBlockIndex*, CBlockIndex*>::iterator> rangeUnlinked = mapBlocksUnlinked.equal_range(pindex->pprev);
        bool foundInUnlinked = false;
        while (rangeUnlinked.first != rangeUnlinked.second) {
            assert(rangeUnlinked.first->first == pindex->pprev);
            if (rangeUnlinked.first->second == pindex) {
                foundInUnlinked = true;
                break;
            }
            rangeUnlinked.first++;
        }
        if (pindex->pprev && pindex->nStatus & BLOCK_HAVE_DATA && pindexFirstMissing != NULL) {
            if (pindexFirstInvalid == NULL) { // If this block has block data available, some parent doesn't, and has no invalid parents, it must be in mapBlocksUnlinked.
                assert(foundInUnlinked);
            }
        } else { // If this block does not have block data available, or all parents do, it cannot be in mapBlocksUnlinked.
            assert(!foundInUnlinked);
        }
        // assert(pindex->GetBlockHash() == pindex->GetBlockHeader().GetHash()); // Perhaps too slow
        // End: actual consistency checks.

        // Try descending into the first subnode.
        std::pair<std::multimap<CBlockIndex*, CBlockIndex*>::iterator, std::multimap<CBlockIndex*, CBlockIndex*>::iterator> range = forward.equal_range(pindex);
        if (range.first != range.second) {
            // A subnode was found.
            pindex = range.first->second;
            nHeight++;
            continue;
        }
        // This is a leaf node.
        // Move upwards until we reach a node of which we have not yet visited the last child.
        while (pindex) {
            // We are going to either move to a parent or a sibling of pindex.
            // If pindex was the first with a certain property, unset the corresponding variable.
            if (pindex == pindexFirstInvalid) pindexFirstInvalid = NULL;
            if (pindex == pindexFirstMissing) pindexFirstMissing = NULL;
            if (pindex == pindexFirstNotTreeValid) pindexFirstNotTreeValid = NULL;
            if (pindex == pindexFirstNotChainValid) pindexFirstNotChainValid = NULL;
            if (pindex == pindexFirstNotScriptsValid) pindexFirstNotScriptsValid = NULL;
            // Find our parent.
            CBlockIndex* pindexPar = pindex->pprev;
            // Find which child we just visited.
            std::pair<std::multimap<CBlockIndex*, CBlockIndex*>::iterator, std::multimap<CBlockIndex*, CBlockIndex*>::iterator> rangePar = forward.equal_range(pindexPar);
            while (rangePar.first->second != pindex) {
                assert(rangePar.first != rangePar.second); // Our parent must have at least the node we're coming from as child.
                rangePar.first++;
            }
            // Proceed to the next one.
            rangePar.first++;
            if (rangePar.first != rangePar.second) {
                // Move to the sibling.
                pindex = rangePar.first->second;
                break;
            } else {
                // Move up further.
                pindex = pindexPar;
                nHeight--;
                continue;
            }
        }
    }

    // Check that we actually traversed the entire map.
    assert(nNodes == forward.size());
}

//////////////////////////////////////////////////////////////////////////////
//
// CAlert
//

string GetWarnings(string strFor)
{
    int nPriority = 0;
    string strStatusBar;
    string strRPC;

    if (!CLIENT_VERSION_IS_RELEASE)
        strStatusBar = _("This is a pre-release test build - use at your own risk - do not use for staking or merchant applications!");

    if (GetBoolArg("-testsafemode", false))
        strStatusBar = strRPC = "testsafemode enabled";

    // Misc warnings like out of disk space and clock is wrong
    if (strMiscWarning != "") {
        nPriority = 1000;
        strStatusBar = strMiscWarning;
    }

    if (fLargeWorkForkFound) {
        nPriority = 2000;
        strStatusBar = strRPC = _("Warning: The network does not appear to fully agree! Some miners appear to be experiencing issues.");
    } else if (fLargeWorkInvalidChainFound) {
        nPriority = 2000;
        strStatusBar = strRPC = _("Warning: We do not appear to fully agree with our peers! You may need to upgrade, or other nodes may need to upgrade.");
    }

    // Alerts
    {
        LOCK(cs_mapAlerts);
        BOOST_FOREACH (PAIRTYPE(const uint256, CAlert) & item, mapAlerts) {
            const CAlert& alert = item.second;
            if (alert.AppliesToMe() && alert.nPriority > nPriority) {
                nPriority = alert.nPriority;
                strStatusBar = alert.strStatusBar;
            }
        }
    }

    if (strFor == "statusbar")
        return strStatusBar;
    else if (strFor == "rpc")
        return strRPC;
    assert(!"GetWarnings() : invalid parameter");
    return "error";
}


//////////////////////////////////////////////////////////////////////////////
//
// Messages
//


bool static AlreadyHave(const CInv& inv)
{
    switch (inv.type) {
    case MSG_TX: {
        bool txInMap = false;
        txInMap = mempool.exists(inv.hash);
        return txInMap || mapOrphanTransactions.count(inv.hash) ||
               pcoinsTip->HaveCoins(inv.hash);
    }
    case MSG_DSTX:
        return mapObfuscationBroadcastTxes.count(inv.hash);
    case MSG_BLOCK:
        return mapBlockIndex.count(inv.hash);
    case MSG_TXLOCK_REQUEST:
        return mapTxLockReq.count(inv.hash) ||
               mapTxLockReqRejected.count(inv.hash);
    case MSG_TXLOCK_VOTE:
        return mapTxLockVote.count(inv.hash);
    case MSG_SPORK:
        return mapSporks.count(inv.hash);
    case MSG_SERVICENODE_WINNER:
        if (servicenodePayments.mapServicenodePayeeVotes.count(inv.hash)) {
            servicenodeSync.AddedServicenodeWinner(inv.hash);
            return true;
        }
        return false;
    case MSG_BUDGET_VOTE:
        if (budget.mapSeenServicenodeBudgetVotes.count(inv.hash)) {
            servicenodeSync.AddedBudgetItem(inv.hash);
            return true;
        }
        return false;
    case MSG_BUDGET_PROPOSAL:
        if (budget.mapSeenServicenodeBudgetProposals.count(inv.hash)) {
            servicenodeSync.AddedBudgetItem(inv.hash);
            return true;
        }
        return false;
    case MSG_BUDGET_FINALIZED_VOTE:
        if (budget.mapSeenFinalizedBudgetVotes.count(inv.hash)) {
            servicenodeSync.AddedBudgetItem(inv.hash);
            return true;
        }
        return false;
    case MSG_BUDGET_FINALIZED:
        if (budget.mapSeenFinalizedBudgets.count(inv.hash)) {
            servicenodeSync.AddedBudgetItem(inv.hash);
            return true;
        }
        return false;
    case MSG_SERVICENODE_ANNOUNCE:
        if (mnodeman.mapSeenServicenodeBroadcast.count(inv.hash)) {
            servicenodeSync.AddedServicenodeList(inv.hash);
            return true;
        }
        return false;
    case MSG_SERVICENODE_PING:
        return mnodeman.mapSeenServicenodePing.count(inv.hash);
    }
    // Don't know what it is, just say we already got one
    return true;
}


void static ProcessGetData(CNode* pfrom)
{
    std::deque<CInv>::iterator it = pfrom->vRecvGetData.begin();

    vector<CInv> vNotFound;

    LOCK(cs_main);

    while (it != pfrom->vRecvGetData.end()) {
        // Don't bother if send buffer is too full to respond anyway
        if (pfrom->nSendSize >= SendBufferSize())
            break;

        const CInv& inv = *it;
        {
            boost::this_thread::interruption_point();
            it++;

            if (inv.type == MSG_BLOCK || inv.type == MSG_FILTERED_BLOCK) {
                bool send = false;
                BlockMap::iterator mi = mapBlockIndex.find(inv.hash);
                if (mi != mapBlockIndex.end()) {
                    if (chainActive.Contains(mi->second)) {
                        send = true;
                    } else {
                        // To prevent fingerprinting attacks, only send blocks outside of the active
                        // chain if they are valid, and no more than a max reorg depth than the best header
                        // chain we know about.
                        send = mi->second->IsValid(BLOCK_VALID_SCRIPTS) && (pindexBestHeader != NULL) &&
                               (chainActive.Height() - mi->second->nHeight < Params().MaxReorganizationDepth());
                        if (!send) {
                            LogPrintf("ProcessGetData(): ignoring request from peer=%i for old block that isn't in the main chain\n", pfrom->GetId());
                        }
                    }
                }
                if (send) {
                    // Send block from disk
                    CBlock block;
                    if (!ReadBlockFromDisk(block, (*mi).second))
                        assert(!"cannot load block from disk");
                    if (inv.type == MSG_BLOCK)
                        pfrom->PushMessage("block", block);
                    else // MSG_FILTERED_BLOCK)
                    {
                        LOCK(pfrom->cs_filter);
                        if (pfrom->pfilter) {
                            CMerkleBlock merkleBlock(block, *pfrom->pfilter);
                            pfrom->PushMessage("merkleblock", merkleBlock);
                            // CMerkleBlock just contains hashes, so also push any transactions in the block the client did not see
                            // This avoids hurting performance by pointlessly requiring a round-trip
                            // Note that there is currently no way for a node to request any single transactions we didnt send here -
                            // they must either disconnect and retry or request the full block.
                            // Thus, the protocol spec specified allows for us to provide duplicate txn here,
                            // however we MUST always provide at least what the remote peer needs
                            typedef std::pair<unsigned int, uint256> PairType;
                            BOOST_FOREACH (PairType& pair, merkleBlock.vMatchedTxn)
                                if (!pfrom->setInventoryKnown.count(CInv(MSG_TX, pair.second)))
                                    pfrom->PushMessage("tx", block.vtx[pair.first]);
                        }
                        // else
                        // no response
                    }

                    // Trigger them to send a getblocks request for the next batch of inventory
                    if (inv.hash == pfrom->hashContinue) {
                        // Bypass PushInventory, this must send even if redundant,
                        // and we want it right after the last block so they don't
                        // wait for other stuff first.
                        vector<CInv> vInv;
                        vInv.push_back(CInv(MSG_BLOCK, chainActive.Tip()->GetBlockHash()));
                        pfrom->PushMessage("inv", vInv);
                        pfrom->hashContinue = 0;
                    }
                }
            } else if (inv.IsKnownType()) {
                // Send stream from relay memory
                bool pushed = false;
                {
                    LOCK(cs_mapRelay);
                    map<CInv, CDataStream>::iterator mi = mapRelay.find(inv);
                    if (mi != mapRelay.end()) {
                        pfrom->PushMessage(inv.GetCommand(), (*mi).second);
                        pushed = true;
                    }
                }

                if (!pushed && inv.type == MSG_TX) {
                    CTransaction tx;
                    if (mempool.lookup(inv.hash, tx)) {
                        CDataStream ss(SER_NETWORK, PROTOCOL_VERSION);
                        ss.reserve(1000);
                        ss << tx;
                        pfrom->PushMessage("tx", ss);
                        pushed = true;
                    }
                }
                if (!pushed && inv.type == MSG_TXLOCK_VOTE) {
                    if (mapTxLockVote.count(inv.hash)) {
                        CDataStream ss(SER_NETWORK, PROTOCOL_VERSION);
                        ss.reserve(1000);
                        ss << mapTxLockVote[inv.hash];
                        pfrom->PushMessage("txlvote", ss);
                        pushed = true;
                    }
                }
                if (!pushed && inv.type == MSG_TXLOCK_REQUEST) {
                    if (mapTxLockReq.count(inv.hash)) {
                        CDataStream ss(SER_NETWORK, PROTOCOL_VERSION);
                        ss.reserve(1000);
                        ss << mapTxLockReq[inv.hash];
                        pfrom->PushMessage("ix", ss);
                        pushed = true;
                    }
                }
                if (!pushed && inv.type == MSG_SPORK) {
                    if (mapSporks.count(inv.hash)) {
                        CDataStream ss(SER_NETWORK, PROTOCOL_VERSION);
                        ss.reserve(1000);
                        ss << mapSporks[inv.hash];
                        pfrom->PushMessage("spork", ss);
                        pushed = true;
                    }
                }
                if (!pushed && inv.type == MSG_SERVICENODE_WINNER) {
                    if (servicenodePayments.mapServicenodePayeeVotes.count(inv.hash)) {
                        CDataStream ss(SER_NETWORK, PROTOCOL_VERSION);
                        ss.reserve(1000);
                        ss << servicenodePayments.mapServicenodePayeeVotes[inv.hash];
                        pfrom->PushMessage("mnw", ss);
                        pushed = true;
                    }
                }
                if (!pushed && inv.type == MSG_BUDGET_VOTE) {
                    if (budget.mapSeenServicenodeBudgetVotes.count(inv.hash)) {
                        CDataStream ss(SER_NETWORK, PROTOCOL_VERSION);
                        ss.reserve(1000);
                        ss << budget.mapSeenServicenodeBudgetVotes[inv.hash];
                        pfrom->PushMessage("mvote", ss);
                        pushed = true;
                    }
                }

                if (!pushed && inv.type == MSG_BUDGET_PROPOSAL) {
                    if (budget.mapSeenServicenodeBudgetProposals.count(inv.hash)) {
                        CDataStream ss(SER_NETWORK, PROTOCOL_VERSION);
                        ss.reserve(1000);
                        ss << budget.mapSeenServicenodeBudgetProposals[inv.hash];
                        pfrom->PushMessage("mprop", ss);
                        pushed = true;
                    }
                }

                if (!pushed && inv.type == MSG_BUDGET_FINALIZED_VOTE) {
                    if (budget.mapSeenFinalizedBudgetVotes.count(inv.hash)) {
                        CDataStream ss(SER_NETWORK, PROTOCOL_VERSION);
                        ss.reserve(1000);
                        ss << budget.mapSeenFinalizedBudgetVotes[inv.hash];
                        pfrom->PushMessage("fbvote", ss);
                        pushed = true;
                    }
                }

                if (!pushed && inv.type == MSG_BUDGET_FINALIZED) {
                    if (budget.mapSeenFinalizedBudgets.count(inv.hash)) {
                        CDataStream ss(SER_NETWORK, PROTOCOL_VERSION);
                        ss.reserve(1000);
                        ss << budget.mapSeenFinalizedBudgets[inv.hash];
                        pfrom->PushMessage("fbs", ss);
                        pushed = true;
                    }
                }

                if (!pushed && inv.type == MSG_SERVICENODE_ANNOUNCE) {
                    if (mnodeman.mapSeenServicenodeBroadcast.count(inv.hash)) {
                        CDataStream ss(SER_NETWORK, PROTOCOL_VERSION);
                        ss.reserve(1000);
                        ss << mnodeman.mapSeenServicenodeBroadcast[inv.hash];
                        pfrom->PushMessage("mnb", ss);
                        pushed = true;
                    }
                }

                if (!pushed && inv.type == MSG_SERVICENODE_PING) {
                    if (mnodeman.mapSeenServicenodePing.count(inv.hash)) {
                        CDataStream ss(SER_NETWORK, PROTOCOL_VERSION);
                        ss.reserve(1000);
                        ss << mnodeman.mapSeenServicenodePing[inv.hash];
                        pfrom->PushMessage("mnp", ss);
                        pushed = true;
                    }
                }

                if (!pushed && inv.type == MSG_DSTX) {
                    if (mapObfuscationBroadcastTxes.count(inv.hash)) {
                        CDataStream ss(SER_NETWORK, PROTOCOL_VERSION);
                        ss.reserve(1000);
                        ss << mapObfuscationBroadcastTxes[inv.hash].tx << mapObfuscationBroadcastTxes[inv.hash].vin << mapObfuscationBroadcastTxes[inv.hash].vchSig << mapObfuscationBroadcastTxes[inv.hash].sigTime;

                        pfrom->PushMessage("dstx", ss);
                        pushed = true;
                    }
                }


                if (!pushed) {
                    vNotFound.push_back(inv);
                }
            }

            // Track requests for our stuff.
            g_signals.Inventory(inv.hash);

            if (inv.type == MSG_BLOCK || inv.type == MSG_FILTERED_BLOCK)
                break;
        }
    }

    pfrom->vRecvGetData.erase(pfrom->vRecvGetData.begin(), it);

    if (!vNotFound.empty()) {
        // Let the peer know that we didn't find what it asked for, so it doesn't
        // have to wait around forever. Currently only SPV clients actually care
        // about this message: it's needed when they are recursively walking the
        // dependencies of relevant unconfirmed transactions. SPV clients want to
        // do that because they want to know about (and store and rebroadcast and
        // risk analyze) the dependencies of transactions relevant to them, without
        // having to download the entire memory pool.
        pfrom->PushMessage("notfound", vNotFound);
    }
}

bool static ProcessMessage(CNode* pfrom, string strCommand, CDataStream& vRecv, int64_t nTimeReceived)
{
    RandAddSeedPerfmon();
    if (fDebug)
        LogPrintf("received: %s (%u bytes) peer=%d\n", SanitizeString(strCommand), vRecv.size(), pfrom->id);
    if (mapArgs.count("-dropmessagestest") && GetRand(atoi(mapArgs["-dropmessagestest"])) == 0) {
        LogPrintf("dropmessagestest DROPPING RECV MESSAGE\n");
        return true;
    }

    if (strCommand == "version") {
        // Each connection can only send one version message
        if (pfrom->nVersion != 0) {
            pfrom->PushMessage("reject", strCommand, REJECT_DUPLICATE, string("Duplicate version message"));
            Misbehaving(pfrom->GetId(), 1);
            return false;
        }

        int64_t nTime;
        CAddress addrMe;
        CAddress addrFrom;
        uint64_t nNonce = 1;
        vRecv >> pfrom->nVersion >> pfrom->nServices >> nTime >> addrMe;
        if (pfrom->nVersion < ActiveProtocol()) {
            // disconnect from peers older than this proto version
            LogPrintf("peer=%d using obsolete version %i; disconnecting\n", pfrom->id, pfrom->nVersion);
            pfrom->PushMessage("reject", strCommand, REJECT_OBSOLETE,
                strprintf("Version must be %d or greater", ActiveProtocol()));
            pfrom->fDisconnect = true;
            return false;
        }

        if (pfrom->nVersion == 10300)
            pfrom->nVersion = 300;
        if (!vRecv.empty())
            vRecv >> addrFrom >> nNonce;
        if (!vRecv.empty()) {
            vRecv >> LIMITED_STRING(pfrom->strSubVer, 256);
            pfrom->cleanSubVer = SanitizeString(pfrom->strSubVer);
        }
        if (!vRecv.empty())
            vRecv >> pfrom->nStartingHeight;
        if (!vRecv.empty())
            vRecv >> pfrom->fRelayTxes; // set to true after we get the first filter* message
        else
            pfrom->fRelayTxes = true;

        // Disconnect if we connected to ourself
        if (nNonce == nLocalHostNonce && nNonce > 1) {
            LogPrintf("connected to self at %s, disconnecting\n", pfrom->addr.ToString());
            pfrom->fDisconnect = true;
            return true;
        }

        pfrom->addrLocal = addrMe;
        if (pfrom->fInbound && addrMe.IsRoutable()) {
            SeenLocal(addrMe);
        }

        // Be shy and don't send version until we hear
        if (pfrom->fInbound)
            pfrom->PushVersion();

        pfrom->fClient = !(pfrom->nServices & NODE_NETWORK);

        // Potentially mark this peer as a preferred download peer.
        UpdatePreferredDownload(pfrom, State(pfrom->GetId()));

        // Change version
        pfrom->PushMessage("verack");
        pfrom->ssSend.SetVersion(min(pfrom->nVersion, PROTOCOL_VERSION));

        if (!pfrom->fInbound) {
            // Advertise our address
            if (fListen && !IsInitialBlockDownload()) {
                CAddress addr = GetLocalAddress(&pfrom->addr);
                if (addr.IsRoutable()) {
                    pfrom->PushAddress(addr);
                } else if (IsPeerAddrLocalGood(pfrom)) {
                    addr.SetIP(pfrom->addrLocal);
                    pfrom->PushAddress(addr);
                }
            }

            // Get recent addresses
            if (pfrom->fOneShot || pfrom->nVersion >= CADDR_TIME_VERSION || addrman.size() < 1000) {
                pfrom->PushMessage("getaddr");
                pfrom->fGetAddr = true;
            }
            addrman.Good(pfrom->addr);
        } else {
            if (((CNetAddr)pfrom->addr) == (CNetAddr)addrFrom) {
                addrman.Add(addrFrom, addrFrom);
                addrman.Good(addrFrom);
            }
        }

        // Relay alerts
        {
            LOCK(cs_mapAlerts);
            BOOST_FOREACH (PAIRTYPE(const uint256, CAlert) & item, mapAlerts)
                item.second.RelayTo(pfrom);
        }

        pfrom->fSuccessfullyConnected = true;

        string remoteAddr;
        if (fLogIPs)
            remoteAddr = ", peeraddr=" + pfrom->addr.ToString();

        LogPrintf("receive version message: %s: version %d, blocks=%d, us=%s, peer=%d%s\n",
            pfrom->cleanSubVer, pfrom->nVersion,
            pfrom->nStartingHeight, addrMe.ToString(), pfrom->id,
            remoteAddr);

        AddTimeData(pfrom->addr, nTime);
    }


    else if (pfrom->nVersion == 0) {
        // Must have a version message before anything else
        Misbehaving(pfrom->GetId(), 1);
        return false;
    }


    else if (strCommand == "verack") {
        pfrom->SetRecvVersion(min(pfrom->nVersion, PROTOCOL_VERSION));

        // Mark this node as currently connected, so we update its timestamp later.
        if (pfrom->fNetworkNode) {
            LOCK(cs_main);
            State(pfrom->GetId())->fCurrentlyConnected = true;
        }
    }


    else if (strCommand == "addr") {
        vector<CAddress> vAddr;
        vRecv >> vAddr;

        // Don't want addr from older versions unless seeding
        if (pfrom->nVersion < CADDR_TIME_VERSION && addrman.size() > 1000)
            return true;
        if (vAddr.size() > 1000) {
            Misbehaving(pfrom->GetId(), 20);
            return error("message addr size() = %u", vAddr.size());
        }

        // Store the new addresses
        vector<CAddress> vAddrOk;
        int64_t nNow = GetAdjustedTime();
        int64_t nSince = nNow - 10 * 60;
        BOOST_FOREACH (CAddress& addr, vAddr) {
            boost::this_thread::interruption_point();

            if (addr.nTime <= 100000000 || addr.nTime > nNow + 10 * 60)
                addr.nTime = nNow - 5 * 24 * 60 * 60;
            pfrom->AddAddressKnown(addr);
            bool fReachable = IsReachable(addr);
            if (addr.nTime > nSince && !pfrom->fGetAddr && vAddr.size() <= 10 && addr.IsRoutable()) {
                // Relay to a limited number of other nodes
                {
                    LOCK(cs_vNodes);
                    // Use deterministic randomness to send to the same nodes for 24 hours
                    // at a time so the setAddrKnowns of the chosen nodes prevent repeats
                    static uint256 hashSalt;
                    if (hashSalt == 0)
                        hashSalt = GetRandHash();
                    uint64_t hashAddr = addr.GetHash();
                    uint256 hashRand = hashSalt ^ (hashAddr << 32) ^ ((GetTime() + hashAddr) / (24 * 60 * 60));
                    hashRand = Hash(BEGIN(hashRand), END(hashRand));
                    multimap<uint256, CNode*> mapMix;
                    BOOST_FOREACH (CNode* pnode, vNodes) {
                        if (pnode->nVersion < CADDR_TIME_VERSION)
                            continue;
                        unsigned int nPointer;
                        memcpy(&nPointer, &pnode, sizeof(nPointer));
                        uint256 hashKey = hashRand ^ nPointer;
                        hashKey = Hash(BEGIN(hashKey), END(hashKey));
                        mapMix.insert(make_pair(hashKey, pnode));
                    }
                    int nRelayNodes = fReachable ? 2 : 1; // limited relaying of addresses outside our network(s)
                    for (multimap<uint256, CNode*>::iterator mi = mapMix.begin(); mi != mapMix.end() && nRelayNodes-- > 0; ++mi)
                        ((*mi).second)->PushAddress(addr);
                }
            }
            // Do not store addresses outside our network
            if (fReachable)
                vAddrOk.push_back(addr);
        }
        addrman.Add(vAddrOk, pfrom->addr, 2 * 60 * 60);
        if (vAddr.size() < 1000)
            pfrom->fGetAddr = false;
        if (pfrom->fOneShot)
            pfrom->fDisconnect = true;
    }


    else if (strCommand == "inv") {
        vector<CInv> vInv;
        vRecv >> vInv;
        if (vInv.size() > MAX_INV_SZ) {
            Misbehaving(pfrom->GetId(), 20);
            return error("message inv size() = %u", vInv.size());
        }

        LOCK(cs_main);

        std::vector<CInv> vToFetch;

        for (unsigned int nInv = 0; nInv < vInv.size(); nInv++) {
            const CInv& inv = vInv[nInv];

            boost::this_thread::interruption_point();
            pfrom->AddInventoryKnown(inv);

            bool fAlreadyHave = AlreadyHave(inv);
            LogPrint("net", "got inv: %s  %s peer=%d\n", inv.ToString(), fAlreadyHave ? "have" : "new", pfrom->id);

            if (!fAlreadyHave && !fImporting && !fReindex && inv.type != MSG_BLOCK)
                pfrom->AskFor(inv);


            if (inv.type == MSG_BLOCK) {
                UpdateBlockAvailability(pfrom->GetId(), inv.hash);
                if (!fAlreadyHave && !fImporting && !fReindex && !mapBlocksInFlight.count(inv.hash)) {
                    // Add this to the list of blocks to request
                    vToFetch.push_back(inv);
                    LogPrint("net", "getblocks (%d) %s to peer=%d\n", pindexBestHeader->nHeight, inv.hash.ToString(), pfrom->id);
                }
            }

            // Track requests for our stuff
            g_signals.Inventory(inv.hash);

            if (pfrom->nSendSize > (SendBufferSize() * 2)) {
                Misbehaving(pfrom->GetId(), 50);
                return error("send buffer size() = %u", pfrom->nSendSize);
            }
        }

        if (!vToFetch.empty())
            pfrom->PushMessage("getdata", vToFetch);
    }


    else if (strCommand == "getdata") {
        vector<CInv> vInv;
        vRecv >> vInv;
        if (vInv.size() > MAX_INV_SZ) {
            Misbehaving(pfrom->GetId(), 20);
            return error("message getdata size() = %u", vInv.size());
        }

        if (fDebug || (vInv.size() != 1))
            LogPrint("net", "received getdata (%u invsz) peer=%d\n", vInv.size(), pfrom->id);

        if ((fDebug && vInv.size() > 0) || (vInv.size() == 1))
            LogPrint("net", "received getdata for: %s peer=%d\n", vInv[0].ToString(), pfrom->id);

        pfrom->vRecvGetData.insert(pfrom->vRecvGetData.end(), vInv.begin(), vInv.end());
        ProcessGetData(pfrom);
    }


    else if (strCommand == "getblocks" || strCommand == "getheaders") {
        CBlockLocator locator;
        uint256 hashStop;
        vRecv >> locator >> hashStop;

        LOCK(cs_main);

        // Find the last block the caller has in the main chain
        CBlockIndex* pindex = FindForkInGlobalIndex(chainActive, locator);

        // Send the rest of the chain
        if (pindex)
            pindex = chainActive.Next(pindex);
        int nLimit = 500;
        LogPrintf("getblocks %d to %s limit %d from peer=%d\n", (pindex ? pindex->nHeight : -1), hashStop == uint256() ? "end" : hashStop.ToString(), nLimit, pfrom->id);
        for (; pindex; pindex = chainActive.Next(pindex)) {
            if (pindex->GetBlockHash() == hashStop) {
                LogPrint("net", "  getblocks stopping at %d %s\n", pindex->nHeight, pindex->GetBlockHash().ToString());
                break;
            }
            pfrom->PushInventory(CInv(MSG_BLOCK, pindex->GetBlockHash()));
            if (--nLimit <= 0) {
                // When this block is requested, we'll send an inv that'll make them
                // getblocks the next batch of inventory.
                LogPrint("net", "  getblocks stopping at limit %d %s\n", pindex->nHeight, pindex->GetBlockHash().ToString());
                pfrom->hashContinue = pindex->GetBlockHash();
                break;
            }
        }
    }


    else if (strCommand == "headers" && Params().HeadersFirstSyncingActive()) {
        CBlockLocator locator;
        uint256 hashStop;
        vRecv >> locator >> hashStop;

        LOCK(cs_main);

        if (IsInitialBlockDownload())
            return true;

        CBlockIndex* pindex = NULL;
        if (locator.IsNull()) {
            // If locator is null, return the hashStop block
            BlockMap::iterator mi = mapBlockIndex.find(hashStop);
            if (mi == mapBlockIndex.end())
                return true;
            pindex = (*mi).second;
        } else {
            // Find the last block the caller has in the main chain
            pindex = FindForkInGlobalIndex(chainActive, locator);
            if (pindex)
                pindex = chainActive.Next(pindex);
        }

        // we must use CBlocks, as CBlockHeaders won't include the 0x00 nTx count at the end
        vector<CBlock> vHeaders;
        int nLimit = MAX_HEADERS_RESULTS;
        if (fDebug)
            LogPrintf("getheaders %d to %s from peer=%d\n", (pindex ? pindex->nHeight : -1), hashStop.ToString(), pfrom->id);
        for (; pindex; pindex = chainActive.Next(pindex)) {
            vHeaders.push_back(pindex->GetBlockHeader());
            if (--nLimit <= 0 || pindex->GetBlockHash() == hashStop)
                break;
        }
        pfrom->PushMessage("headers", vHeaders);
    }


    else if (strCommand == "tx" || strCommand == "dstx") {
        vector<uint256> vWorkQueue;
        vector<uint256> vEraseQueue;
        CTransaction tx;

        //servicenode signed transaction
        bool ignoreFees = false;
        CTxIn vin;
        vector<unsigned char> vchSig;
        int64_t sigTime;

        if (strCommand == "tx") {
            vRecv >> tx;
        } else if (strCommand == "dstx") {
            //these allow servicenodes to publish a limited amount of free transactions
            vRecv >> tx >> vin >> vchSig >> sigTime;

            CServicenode* pmn = mnodeman.Find(vin);
            if (pmn != NULL) {
                if (!pmn->allowFreeTx) {
                    //multiple peers can send us a valid servicenode transaction
                    if (fDebug) LogPrintf("dstx: Servicenode sending too many transactions %s\n", tx.GetHash().ToString());
                    return true;
                }

                std::string strMessage = tx.GetHash().ToString() + boost::lexical_cast<std::string>(sigTime);

                std::string errorMessage = "";
                if (!obfuScationSigner.VerifyMessage(pmn->pubKeyServicenode, vchSig, strMessage, errorMessage)) {
                    LogPrintf("dstx: Got bad servicenode address signature %s \n", vin.ToString());
                    //pfrom->Misbehaving(20);
                    return false;
                }

                LogPrintf("dstx: Got Servicenode transaction %s\n", tx.GetHash().ToString());

                ignoreFees = true;
                pmn->allowFreeTx = false;

                if (!mapObfuscationBroadcastTxes.count(tx.GetHash())) {
                    CObfuscationBroadcastTx dstx;
                    dstx.tx = tx;
                    dstx.vin = vin;
                    dstx.vchSig = vchSig;
                    dstx.sigTime = sigTime;

                    mapObfuscationBroadcastTxes.insert(make_pair(tx.GetHash(), dstx));
                }
            }
        }

        CInv inv(MSG_TX, tx.GetHash());
        pfrom->AddInventoryKnown(inv);

        LOCK(cs_main);

        bool fMissingInputs = false;
        CValidationState state;

        mapAlreadyAskedFor.erase(inv);

        if (AcceptToMemoryPool(mempool, state, tx, true, &fMissingInputs, false, ignoreFees)) {
            mempool.check(pcoinsTip);
            RelayTransaction(tx);
            vWorkQueue.push_back(inv.hash);

            LogPrint("mempool", "AcceptToMemoryPool: peer=%d %s : accepted %s (poolsz %u)\n",
                pfrom->id, pfrom->cleanSubVer,
                tx.GetHash().ToString(),
                mempool.mapTx.size());

            // Recursively process any orphan transactions that depended on this one
            set<NodeId> setMisbehaving;
            for (unsigned int i = 0; i < vWorkQueue.size(); i++) {
                map<uint256, set<uint256> >::iterator itByPrev = mapOrphanTransactionsByPrev.find(vWorkQueue[i]);
                if (itByPrev == mapOrphanTransactionsByPrev.end())
                    continue;
                for (set<uint256>::iterator mi = itByPrev->second.begin();
                     mi != itByPrev->second.end();
                     ++mi) {
                    const uint256& orphanHash = *mi;
                    const CTransaction& orphanTx = mapOrphanTransactions[orphanHash].tx;
                    NodeId fromPeer = mapOrphanTransactions[orphanHash].fromPeer;
                    bool fMissingInputs2 = false;
                    // Use a dummy CValidationState so someone can't setup nodes to counter-DoS based on orphan
                    // resolution (that is, feeding people an invalid transaction based on LegitTxX in order to get
                    // anyone relaying LegitTxX banned)
                    CValidationState stateDummy;


                    if (setMisbehaving.count(fromPeer))
                        continue;
                    if (AcceptToMemoryPool(mempool, stateDummy, orphanTx, true, &fMissingInputs2)) {
                        LogPrint("mempool", "   accepted orphan tx %s\n", orphanHash.ToString());
                        RelayTransaction(orphanTx);
                        vWorkQueue.push_back(orphanHash);
                        vEraseQueue.push_back(orphanHash);
                    } else if (!fMissingInputs2) {
                        int nDos = 0;
                        if (stateDummy.IsInvalid(nDos) && nDos > 0) {
                            // Punish peer that gave us an invalid orphan tx
                            Misbehaving(fromPeer, nDos);
                            setMisbehaving.insert(fromPeer);
                            LogPrint("mempool", "   invalid orphan tx %s\n", orphanHash.ToString());
                        }
                        // Has inputs but not accepted to mempool
                        // Probably non-standard or insufficient fee/priority
                        LogPrint("mempool", "   removed orphan tx %s\n", orphanHash.ToString());
                        vEraseQueue.push_back(orphanHash);
                    }
                    mempool.check(pcoinsTip);
                }
            }

            BOOST_FOREACH (uint256 hash, vEraseQueue)
                EraseOrphanTx(hash);
        } else if (fMissingInputs) {
            AddOrphanTx(tx, pfrom->GetId());

            // DoS prevention: do not allow mapOrphanTransactions to grow unbounded
            unsigned int nMaxOrphanTx = (unsigned int)std::max((int64_t)0, GetArg("-maxorphantx", DEFAULT_MAX_ORPHAN_TRANSACTIONS));
            unsigned int nEvicted = LimitOrphanTxSize(nMaxOrphanTx);
            if (nEvicted > 0)
                LogPrint("mempool", "mapOrphan overflow, removed %u tx\n", nEvicted);
        } else if (pfrom->fWhitelisted) {
            // Always relay transactions received from whitelisted peers, even
            // if they are already in the mempool (allowing the node to function
            // as a gateway for nodes hidden behind it).

            RelayTransaction(tx);
        }

        if (strCommand == "dstx") {
            CInv inv(MSG_DSTX, tx.GetHash());
            RelayInv(inv);
        }

        int nDoS = 0;
        if (state.IsInvalid(nDoS)) {
            LogPrint("mempool", "%s from peer=%d %s was not accepted into the memory pool: %s\n", tx.GetHash().ToString(),
                pfrom->id, pfrom->cleanSubVer,
                state.GetRejectReason());
            pfrom->PushMessage("reject", strCommand, state.GetRejectCode(),
                state.GetRejectReason().substr(0, MAX_REJECT_MESSAGE_LENGTH), inv.hash);
            if (nDoS > 0)
                Misbehaving(pfrom->GetId(), nDoS);
        }
    }


    else if (strCommand == "headers" && Params().HeadersFirstSyncingActive() && !fImporting && !fReindex) // Ignore headers received while importing
    {
        std::vector<CBlockHeader> headers;

        // Bypass the normal CBlock deserialization, as we don't want to risk deserializing 2000 full blocks.
        unsigned int nCount = ReadCompactSize(vRecv);
        if (nCount > MAX_HEADERS_RESULTS) {
            Misbehaving(pfrom->GetId(), 20);
            return error("headers message size = %u", nCount);
        }
        headers.resize(nCount);
        for (unsigned int n = 0; n < nCount; n++) {
            vRecv >> headers[n];
            ReadCompactSize(vRecv); // ignore tx count; assume it is 0.
        }

        LOCK(cs_main);

        if (nCount == 0) {
            // Nothing interesting. Stop asking this peers for more headers.
            return true;
        }
        CBlockIndex* pindexLast = NULL;
        BOOST_FOREACH (const CBlockHeader& header, headers) {
            CValidationState state;
            if (pindexLast != NULL && header.hashPrevBlock != pindexLast->GetBlockHash()) {
                Misbehaving(pfrom->GetId(), 20);
                return error("non-continuous headers sequence");
            }

            /*TODO: this has a CBlock cast on it so that it will compile. There should be a solution for this
             * before headers are reimplemented on mainnet
             */
            if (!AcceptBlockHeader((CBlock)header, state, &pindexLast)) {
                int nDoS;
                if (state.IsInvalid(nDoS)) {
                    if (nDoS > 0)
                        Misbehaving(pfrom->GetId(), nDoS);
                    std::string strError = "invalid header received " + header.GetHash().ToString();
                    return error(strError.c_str());
                }
            }
        }

        if (pindexLast)
            UpdateBlockAvailability(pfrom->GetId(), pindexLast->GetBlockHash());

        if (nCount == MAX_HEADERS_RESULTS && pindexLast) {
            // Headers message had its maximum size; the peer may have more headers.
            // TODO: optimize: if pindexLast is an ancestor of chainActive.Tip or pindexBestHeader, continue
            // from there instead.
            LogPrintf("more getheaders (%d) to end to peer=%d (startheight:%d)\n", pindexLast->nHeight, pfrom->id, pfrom->nStartingHeight);
            pfrom->PushMessage("getheaders", chainActive.GetLocator(pindexLast), uint256());
        }

        CheckBlockIndex();
    }

    else if (strCommand == "block" && !fImporting && !fReindex) // Ignore blocks received while importing
    {
        CBlock block;
        vRecv >> block;
        uint256 hashBlock = block.GetHash();
        CInv inv(MSG_BLOCK, hashBlock);
        LogPrint("net", "received block %s peer=%d\n", inv.hash.ToString(), pfrom->id);

        //sometimes we will be sent their most recent block and its not the one we want, in that case tell where we are
        if (!mapBlockIndex.count(block.hashPrevBlock)) {
            if (find(pfrom->vBlockRequested.begin(), pfrom->vBlockRequested.end(), hashBlock) != pfrom->vBlockRequested.end()) {
                //we already asked for this block, so lets work backwards and ask for the previous block
                pfrom->PushMessage("getblocks", chainActive.GetLocator(), block.hashPrevBlock);
                pfrom->vBlockRequested.push_back(block.hashPrevBlock);
            } else {
                //ask to sync to this block
                pfrom->PushMessage("getblocks", chainActive.GetLocator(), hashBlock);
                pfrom->vBlockRequested.push_back(hashBlock);
            }
        } else {
            pfrom->AddInventoryKnown(inv);

            CValidationState state;
            ProcessNewBlock(state, pfrom, &block);
            int nDoS;
            if (state.IsInvalid(nDoS)) {
                pfrom->PushMessage("reject", strCommand, state.GetRejectCode(),
                    state.GetRejectReason().substr(0, MAX_REJECT_MESSAGE_LENGTH), inv.hash);
                if (nDoS > 0) {
                    TRY_LOCK(cs_main, lockMain);
                    if (lockMain) Misbehaving(pfrom->GetId(), nDoS);
                }
            }
        }

    }


    // This asymmetric behavior for inbound and outbound connections was introduced
    // to prevent a fingerprinting attack: an attacker can send specific fake addresses
    // to users' AddrMan and later request them by sending getaddr messages.
    // Making users (which are behind NAT and can only make outgoing connections) ignore
    // getaddr message mitigates the attack.
    else if ((strCommand == "getaddr") && (pfrom->fInbound)) {
        pfrom->vAddrToSend.clear();
        vector<CAddress> vAddr = addrman.GetAddr();
        BOOST_FOREACH (const CAddress& addr, vAddr)
            pfrom->PushAddress(addr);
    }


    else if (strCommand == "mempool") {
        LOCK2(cs_main, pfrom->cs_filter);

        std::vector<uint256> vtxid;
        mempool.queryHashes(vtxid);
        vector<CInv> vInv;
        BOOST_FOREACH (uint256& hash, vtxid) {
            CInv inv(MSG_TX, hash);
            CTransaction tx;
            bool fInMemPool = mempool.lookup(hash, tx);
            if (!fInMemPool) continue; // another thread removed since queryHashes, maybe...
            if ((pfrom->pfilter && pfrom->pfilter->IsRelevantAndUpdate(tx)) ||
                (!pfrom->pfilter))
                vInv.push_back(inv);
            if (vInv.size() == MAX_INV_SZ) {
                pfrom->PushMessage("inv", vInv);
                vInv.clear();
            }
        }
        if (vInv.size() > 0)
            pfrom->PushMessage("inv", vInv);
    }


    else if (strCommand == "ping") {
        if (pfrom->nVersion > BIP0031_VERSION) {
            uint64_t nonce = 0;
            vRecv >> nonce;
            // Echo the message back with the nonce. This allows for two useful features:
            //
            // 1) A remote node can quickly check if the connection is operational
            // 2) Remote nodes can measure the latency of the network thread. If this node
            //    is overloaded it won't respond to pings quickly and the remote node can
            //    avoid sending us more work, like chain download requests.
            //
            // The nonce stops the remote getting confused between different pings: without
            // it, if the remote node sends a ping once per second and this node takes 5
            // seconds to respond to each, the 5th ping the remote sends would appear to
            // return very quickly.
            pfrom->PushMessage("pong", nonce);
        }
    }


    else if (strCommand == "pong") {
        int64_t pingUsecEnd = nTimeReceived;
        uint64_t nonce = 0;
        size_t nAvail = vRecv.in_avail();
        bool bPingFinished = false;
        std::string sProblem;

        if (nAvail >= sizeof(nonce)) {
            vRecv >> nonce;

            // Only process pong message if there is an outstanding ping (old ping without nonce should never pong)
            if (pfrom->nPingNonceSent != 0) {
                if (nonce == pfrom->nPingNonceSent) {
                    // Matching pong received, this ping is no longer outstanding
                    bPingFinished = true;
                    int64_t pingUsecTime = pingUsecEnd - pfrom->nPingUsecStart;
                    if (pingUsecTime > 0) {
                        // Successful ping time measurement, replace previous
                        pfrom->nPingUsecTime = pingUsecTime;
                    } else {
                        // This should never happen
                        sProblem = "Timing mishap";
                    }
                } else {
                    // Nonce mismatches are normal when pings are overlapping
                    sProblem = "Nonce mismatch";
                    if (nonce == 0) {
                        // This is most likely a bug in another implementation somewhere, cancel this ping
                        bPingFinished = true;
                        sProblem = "Nonce zero";
                    }
                }
            } else {
                sProblem = "Unsolicited pong without ping";
            }
        } else {
            // This is most likely a bug in another implementation somewhere, cancel this ping
            bPingFinished = true;
            sProblem = "Short payload";
        }

        if (!(sProblem.empty())) {
            LogPrint("net", "pong peer=%d %s: %s, %x expected, %x received, %u bytes\n",
                pfrom->id,
                pfrom->cleanSubVer,
                sProblem,
                pfrom->nPingNonceSent,
                nonce,
                nAvail);
        }
        if (bPingFinished) {
            pfrom->nPingNonceSent = 0;
        }
    }


    else if (fAlerts && strCommand == "alert") {
        CAlert alert;
        vRecv >> alert;

        uint256 alertHash = alert.GetHash();
        if (pfrom->setKnown.count(alertHash) == 0) {
            if (alert.ProcessAlert()) {
                // Relay
                pfrom->setKnown.insert(alertHash);
                {
                    LOCK(cs_vNodes);
                    BOOST_FOREACH (CNode* pnode, vNodes)
                        alert.RelayTo(pnode);
                }
            } else {
                // Small DoS penalty so peers that send us lots of
                // duplicate/expired/invalid-signature/whatever alerts
                // eventually get banned.
                // This isn't a Misbehaving(100) (immediate ban) because the
                // peer might be an older or different implementation with
                // a different signature key, etc.
                Misbehaving(pfrom->GetId(), 10);
            }
        }
    }

    else if (!(nLocalServices & NODE_BLOOM) &&
             (strCommand == "filterload" ||
                 strCommand == "filteradd" ||
                 strCommand == "filterclear")) {
        LogPrintf("bloom message=%s\n", strCommand);
        Misbehaving(pfrom->GetId(), 100);
    }

    else if (strCommand == "filterload") {
        CBloomFilter filter;
        vRecv >> filter;

        if (!filter.IsWithinSizeConstraints())
            // There is no excuse for sending a too-large filter
            Misbehaving(pfrom->GetId(), 100);
        else {
            LOCK(pfrom->cs_filter);
            delete pfrom->pfilter;
            pfrom->pfilter = new CBloomFilter(filter);
            pfrom->pfilter->UpdateEmptyFull();
        }
        pfrom->fRelayTxes = true;
    }


    else if (strCommand == "filteradd") {
        vector<unsigned char> vData;
        vRecv >> vData;

        // Nodes must NEVER send a data item > 520 bytes (the max size for a script data object,
        // and thus, the maximum size any matched object can have) in a filteradd message
        if (vData.size() > MAX_SCRIPT_ELEMENT_SIZE) {
            Misbehaving(pfrom->GetId(), 100);
        } else {
            LOCK(pfrom->cs_filter);
            if (pfrom->pfilter)
                pfrom->pfilter->insert(vData);
            else
                Misbehaving(pfrom->GetId(), 100);
        }
    }


    else if (strCommand == "filterclear") {
        LOCK(pfrom->cs_filter);
        delete pfrom->pfilter;
        pfrom->pfilter = new CBloomFilter();
        pfrom->fRelayTxes = true;
    }


    else if (strCommand == "reject") {
        if (fDebug) {
            try {
                string strMsg;
                unsigned char ccode;
                string strReason;
                vRecv >> LIMITED_STRING(strMsg, CMessageHeader::COMMAND_SIZE) >> ccode >> LIMITED_STRING(strReason, MAX_REJECT_MESSAGE_LENGTH);

                ostringstream ss;
                ss << strMsg << " code " << itostr(ccode) << ": " << strReason;

                if (strMsg == "block" || strMsg == "tx") {
                    uint256 hash;
                    vRecv >> hash;
                    ss << ": hash " << hash.ToString();
                }
                LogPrint("net", "Reject %s\n", SanitizeString(ss.str()));
            } catch (std::ios_base::failure& e) {
                // Avoid feedback loops by preventing reject messages from triggering a new reject message.
                LogPrint("net", "Unparseable reject message received\n");
            }
        }
    }

    else if (strCommand == "xbridge")
    {
        std::vector<unsigned char> raw;
        vRecv >> raw;

        uint256 hash = Hash(raw.begin(), raw.end());
        if (!pfrom->setKnown.count(hash))
        {
            pfrom->setKnown.insert(hash);

            // Relay
            {
                LOCK(cs_vNodes);
                for  (CNode * pnode : vNodes)
                {
                    if (pnode->setKnown.insert(hash).second)
                    {
                        pnode->PushMessage("xbridge", raw);
                    }
                }
            }

            static bool isEnabled = XBridgeApp::isEnabled();
            if (isEnabled)
            {
                if (raw.size() > 20 + sizeof(time_t))
                {
                    static std::vector<unsigned char> zero(20, 0);
                    std::vector<unsigned char> addr(raw.begin(), raw.begin()+20);
                    // remove addr from raw
                    raw.erase(raw.begin(), raw.begin()+20);
                    // remove timestamp from raw
                    raw.erase(raw.begin(), raw.begin()+sizeof(uint64_t));

                    XBridgeApp & app = XBridgeApp::instance();

                    if (addr != zero)
                    {
                        app.onMessageReceived(addr, raw);
                    }
                    else
                    {
                        app.onBroadcastReceived(raw);
                    }
                }
            }
        } // if (isEnabled)
    }

    // messages
    // TODO move to xbridge packet processing fn
//    else if (strCommand == "message")
//    {
//        // received message
//        Message msg;
//        vRecv >> msg;

//        // check known
//        uint256 hash = msg.getNetworkHash();
//        if (pfrom->setKnown.count(hash) == 0)
//        {
//            pfrom->setKnown.insert(hash);

//            bool isForMe = false;
//            if (!msg.process(isForMe))
//            {
//                pfrom->Misbehaving(10);
//            }

//            if (!isForMe)
//            {
//                // relay, if message not for me
//                msg.broadcast();
//            }
//        }
//    }
//    else if (strCommand == "msgack")
//    {
//        // message delivered
//        uint256 hash;
//        vRecv >> hash;

//        if (pfrom->setKnown.count(hash) == 0)
//        {
//            pfrom->setKnown.insert(hash);

//            if (!Message::processReceived(hash))
//            {
//                // relay, if not for me
//                LOCK(cs_vNodes);
//                for (CNode* pnode : vNodes)
//                {
//                    pnode->PushMessage("msgack", hash);
//                }
//            }
//        }
//    }

    else
    {
        //probably one the extensions
        obfuScationPool.ProcessMessageObfuscation(pfrom, strCommand, vRecv);
        mnodeman.ProcessMessage(pfrom, strCommand, vRecv);
        budget.ProcessMessage(pfrom, strCommand, vRecv);
        servicenodePayments.ProcessMessageServicenodePayments(pfrom, strCommand, vRecv);
        ProcessMessageSwiftTX(pfrom, strCommand, vRecv);
        ProcessSpork(pfrom, strCommand, vRecv);
        servicenodeSync.ProcessMessage(pfrom, strCommand, vRecv);
    }


    return true;
}

int ActiveProtocol()
{
    if (IsSporkActive(SPORK_14_NEW_PROTOCOL_ENFORCEMENT)) {
        if (chainActive.Tip()->nHeight >= Params().ModifierUpgradeBlock())
            return MIN_PEER_PROTO_VERSION_AFTER_ENFORCEMENT;
    }

    return MIN_PEER_PROTO_VERSION_BEFORE_ENFORCEMENT;
}

// requires LOCK(cs_vRecvMsg)
bool ProcessMessages(CNode* pfrom)
{
    //if (fDebug)
    //    LogPrintf("ProcessMessages(%u messages)\n", pfrom->vRecvMsg.size());

    //
    // Message format
    //  (4) message start
    //  (12) command
    //  (4) size
    //  (4) checksum
    //  (x) data
    //
    bool fOk = true;

    if (!pfrom->vRecvGetData.empty())
        ProcessGetData(pfrom);

    // this maintains the order of responses
    if (!pfrom->vRecvGetData.empty()) return fOk;

    std::deque<CNetMessage>::iterator it = pfrom->vRecvMsg.begin();
    while (!pfrom->fDisconnect && it != pfrom->vRecvMsg.end()) {
        // Don't bother if send buffer is too full to respond anyway
        if (pfrom->nSendSize >= SendBufferSize())
            break;

        // get next message
        CNetMessage& msg = *it;

        //if (fDebug)
        //    LogPrintf("ProcessMessages(message %u msgsz, %u bytes, complete:%s)\n",
        //            msg.hdr.nMessageSize, msg.vRecv.size(),
        //            msg.complete() ? "Y" : "N");

        // end, if an incomplete message is found
        if (!msg.complete())
            break;

        // at this point, any failure means we can delete the current message
        it++;

        // Scan for message start
        if (memcmp(msg.hdr.pchMessageStart, Params().MessageStart(), MESSAGE_START_SIZE) != 0) {
            LogPrintf("PROCESSMESSAGE: INVALID MESSAGESTART %s peer=%d\n", SanitizeString(msg.hdr.GetCommand()), pfrom->id);
            fOk = false;
            break;
        }

        // Read header
        CMessageHeader& hdr = msg.hdr;
        if (!hdr.IsValid()) {
            LogPrintf("PROCESSMESSAGE: ERRORS IN HEADER %s peer=%d\n", SanitizeString(hdr.GetCommand()), pfrom->id);
            continue;
        }
        string strCommand = hdr.GetCommand();

        // Message size
        unsigned int nMessageSize = hdr.nMessageSize;

        // Checksum
        CDataStream& vRecv = msg.vRecv;
        uint256 hash = Hash(vRecv.begin(), vRecv.begin() + nMessageSize);
        unsigned int nChecksum = 0;
        memcpy(&nChecksum, &hash, sizeof(nChecksum));
        if (nChecksum != hdr.nChecksum) {
            LogPrintf("ProcessMessages(%s, %u bytes): CHECKSUM ERROR nChecksum=%08x hdr.nChecksum=%08x\n",
                SanitizeString(strCommand), nMessageSize, nChecksum, hdr.nChecksum);
            continue;
        }

        // Process message
        bool fRet = false;
        try {
            fRet = ProcessMessage(pfrom, strCommand, vRecv, msg.nTime);
            boost::this_thread::interruption_point();
        } catch (std::ios_base::failure& e) {
            pfrom->PushMessage("reject", strCommand, REJECT_MALFORMED, string("error parsing message"));
            if (strstr(e.what(), "end of data")) {
                // Allow exceptions from under-length message on vRecv
                LogPrintf("ProcessMessages(%s, %u bytes): Exception '%s' caught, normally caused by a message being shorter than its stated length\n", SanitizeString(strCommand), nMessageSize, e.what());
            } else if (strstr(e.what(), "size too large")) {
                // Allow exceptions from over-long size
                LogPrintf("ProcessMessages(%s, %u bytes): Exception '%s' caught\n", SanitizeString(strCommand), nMessageSize, e.what());
            } else {
                PrintExceptionContinue(&e, "ProcessMessages()");
            }
        } catch (boost::thread_interrupted) {
            throw;
        } catch (std::exception& e) {
            PrintExceptionContinue(&e, "ProcessMessages()");
        } catch (...) {
            PrintExceptionContinue(NULL, "ProcessMessages()");
        }

        if (!fRet)
            LogPrintf("ProcessMessage(%s, %u bytes) FAILED peer=%d\n", SanitizeString(strCommand), nMessageSize, pfrom->id);

        break;
    }

    // In case the connection got shut down, its receive buffer was wiped
    if (!pfrom->fDisconnect)
        pfrom->vRecvMsg.erase(pfrom->vRecvMsg.begin(), it);

    return fOk;
}


bool SendMessages(CNode* pto, bool fSendTrickle)
{
    {
        // Don't send anything until we get their version message
        if (pto->nVersion == 0)
            return true;

        //
        // Message: ping
        //
        bool pingSend = false;
        if (pto->fPingQueued) {
            // RPC ping request by user
            pingSend = true;
        }
        if (pto->nPingNonceSent == 0 && pto->nPingUsecStart + PING_INTERVAL * 1000000 < GetTimeMicros()) {
            // Ping automatically sent as a latency probe & keepalive.
            pingSend = true;
        }
        if (pingSend) {
            uint64_t nonce = 0;
            while (nonce == 0) {
                GetRandBytes((unsigned char*)&nonce, sizeof(nonce));
            }
            pto->fPingQueued = false;
            pto->nPingUsecStart = GetTimeMicros();
            if (pto->nVersion > BIP0031_VERSION) {
                pto->nPingNonceSent = nonce;
                pto->PushMessage("ping", nonce);
            } else {
                // Peer is too old to support ping command with nonce, pong will never arrive.
                pto->nPingNonceSent = 0;
                pto->PushMessage("ping");
            }
        }

        TRY_LOCK(cs_main, lockMain); // Acquire cs_main for IsInitialBlockDownload() and CNodeState()
        if (!lockMain)
            return true;

        // Address refresh broadcast
        static int64_t nLastRebroadcast;
        if (!IsInitialBlockDownload() && (GetTime() - nLastRebroadcast > 24 * 60 * 60)) {
            LOCK(cs_vNodes);
            BOOST_FOREACH (CNode* pnode, vNodes) {
                // Periodically clear setAddrKnown to allow refresh broadcasts
                if (nLastRebroadcast)
                    pnode->setAddrKnown.clear();

                // Rebroadcast our address
                AdvertizeLocal(pnode);
            }
            if (!vNodes.empty())
                nLastRebroadcast = GetTime();
        }

        //
        // Message: addr
        //
        if (fSendTrickle) {
            vector<CAddress> vAddr;
            vAddr.reserve(pto->vAddrToSend.size());
            BOOST_FOREACH (const CAddress& addr, pto->vAddrToSend) {
                // returns true if wasn't already contained in the set
                if (pto->setAddrKnown.insert(addr).second) {
                    vAddr.push_back(addr);
                    // receiver rejects addr messages larger than 1000
                    if (vAddr.size() >= 1000) {
                        pto->PushMessage("addr", vAddr);
                        vAddr.clear();
                    }
                }
            }
            pto->vAddrToSend.clear();
            if (!vAddr.empty())
                pto->PushMessage("addr", vAddr);
        }

        CNodeState& state = *State(pto->GetId());
        if (state.fShouldBan) {
            if (pto->fWhitelisted)
                LogPrintf("Warning: not punishing whitelisted peer %s!\n", pto->addr.ToString());
            else {
                pto->fDisconnect = true;
                if (pto->addr.IsLocal())
                    LogPrintf("Warning: not banning local peer %s!\n", pto->addr.ToString());
                else {
                    CNode::Ban(pto->addr);
                }
            }
            state.fShouldBan = false;
        }

        BOOST_FOREACH (const CBlockReject& reject, state.rejects)
            pto->PushMessage("reject", (string) "block", reject.chRejectCode, reject.strRejectReason, reject.hashBlock);
        state.rejects.clear();

        // Start block sync
        if (pindexBestHeader == NULL)
            pindexBestHeader = chainActive.Tip();
        bool fFetch = state.fPreferredDownload || (nPreferredDownload == 0 && !pto->fClient && !pto->fOneShot); // Download if this is a nice peer, or we have no nice peers and this one might do.
        if (!state.fSyncStarted && !pto->fClient && fFetch /*&& !fImporting*/ && !fReindex) {
            // Only actively request headers from a single peer, unless we're close to end of initial download.
            if (nSyncStarted == 0 || pindexBestHeader->GetBlockTime() > GetAdjustedTime() - 6 * 60 * 60) { // NOTE: was "close to today" and 24h in Bitcoin
                state.fSyncStarted = true;
                nSyncStarted++;
                //CBlockIndex *pindexStart = pindexBestHeader->pprev ? pindexBestHeader->pprev : pindexBestHeader;
                //LogPrint("net", "initial getheaders (%d) to peer=%d (startheight:%d)\n", pindexStart->nHeight, pto->id, pto->nStartingHeight);
                //pto->PushMessage("getheaders", chainActive.GetLocator(pindexStart), uint256(0));
                pto->PushMessage("getblocks", chainActive.GetLocator(chainActive.Tip()), uint256());
            }
        }

        // Resend wallet transactions that haven't gotten in a block yet
        // Except during reindex, importing and IBD, when old wallet
        // transactions become unconfirmed and spams other nodes.
        if (!fReindex /*&& !fImporting && !IsInitialBlockDownload()*/) {
            g_signals.Broadcast();
        }

        //
        // Message: inventory
        //
        vector<CInv> vInv;
        vector<CInv> vInvWait;
        {
            LOCK(pto->cs_inventory);
            vInv.reserve(pto->vInventoryToSend.size());
            vInvWait.reserve(pto->vInventoryToSend.size());
            BOOST_FOREACH (const CInv& inv, pto->vInventoryToSend) {
                if (pto->setInventoryKnown.count(inv))
                    continue;

                // trickle out tx inv to protect privacy
                if (inv.type == MSG_TX && !fSendTrickle) {
                    // 1/4 of tx invs blast to all immediately
                    static uint256 hashSalt;
                    if (hashSalt == 0)
                        hashSalt = GetRandHash();
                    uint256 hashRand = inv.hash ^ hashSalt;
                    hashRand = Hash(BEGIN(hashRand), END(hashRand));
                    bool fTrickleWait = ((hashRand & 3) != 0);

                    if (fTrickleWait) {
                        vInvWait.push_back(inv);
                        continue;
                    }
                }

                // returns true if wasn't already contained in the set
                if (pto->setInventoryKnown.insert(inv).second) {
                    vInv.push_back(inv);
                    if (vInv.size() >= 1000) {
                        pto->PushMessage("inv", vInv);
                        vInv.clear();
                    }
                }
            }
            pto->vInventoryToSend = vInvWait;
        }
        if (!vInv.empty())
            pto->PushMessage("inv", vInv);

        // Detect whether we're stalling
        int64_t nNow = GetTimeMicros();
        if (!pto->fDisconnect && state.nStallingSince && state.nStallingSince < nNow - 1000000 * BLOCK_STALLING_TIMEOUT) {
            // Stalling only triggers when the block download window cannot move. During normal steady state,
            // the download window should be much larger than the to-be-downloaded set of blocks, so disconnection
            // should only happen during initial block download.
            LogPrintf("Peer=%d is stalling block download, disconnecting\n", pto->id);
            pto->fDisconnect = true;
        }
        // In case there is a block that has been in flight from this peer for (2 + 0.5 * N) times the block interval
        // (with N the number of validated blocks that were in flight at the time it was requested), disconnect due to
        // timeout. We compensate for in-flight blocks to prevent killing off peers due to our own downstream link
        // being saturated. We only count validated in-flight blocks so peers can't advertize nonexisting block hashes
        // to unreasonably increase our timeout.
        if (!pto->fDisconnect && state.vBlocksInFlight.size() > 0 && state.vBlocksInFlight.front().nTime < nNow - 500000 * Params().TargetSpacing() * (4 + state.vBlocksInFlight.front().nValidatedQueuedBefore)) {
            LogPrintf("Timeout downloading block %s from peer=%d, disconnecting\n", state.vBlocksInFlight.front().hash.ToString(), pto->id);
            pto->fDisconnect = true;
        }

        //
        // Message: getdata (blocks)
        //
        vector<CInv> vGetData;
        if (!pto->fDisconnect && !pto->fClient && fFetch && state.nBlocksInFlight < MAX_BLOCKS_IN_TRANSIT_PER_PEER) {
            vector<CBlockIndex*> vToDownload;
            NodeId staller = -1;
            FindNextBlocksToDownload(pto->GetId(), MAX_BLOCKS_IN_TRANSIT_PER_PEER - state.nBlocksInFlight, vToDownload, staller);
            BOOST_FOREACH (CBlockIndex* pindex, vToDownload) {
                vGetData.push_back(CInv(MSG_BLOCK, pindex->GetBlockHash()));
                MarkBlockAsInFlight(pto->GetId(), pindex->GetBlockHash(), pindex);
                LogPrintf("Requesting block %s (%d) peer=%d\n", pindex->GetBlockHash().ToString(),
                    pindex->nHeight, pto->id);
            }
            if (state.nBlocksInFlight == 0 && staller != -1) {
                if (State(staller)->nStallingSince == 0) {
                    State(staller)->nStallingSince = nNow;
                    LogPrint("net", "Stall started peer=%d\n", staller);
                }
            }
        }

        //
        // Message: getdata (non-blocks)
        //
        while (!pto->fDisconnect && !pto->mapAskFor.empty() && (*pto->mapAskFor.begin()).first <= nNow) {
            const CInv& inv = (*pto->mapAskFor.begin()).second;
            if (!AlreadyHave(inv)) {
                if (fDebug)
                    LogPrint("net", "Requesting %s peer=%d\n", inv.ToString(), pto->id);
                vGetData.push_back(inv);
                if (vGetData.size() >= 1000) {
                    pto->PushMessage("getdata", vGetData);
                    vGetData.clear();
                }
            }
            pto->mapAskFor.erase(pto->mapAskFor.begin());
        }
        if (!vGetData.empty())
            pto->PushMessage("getdata", vGetData);
    }
    return true;
}


bool CBlockUndo::WriteToDisk(CDiskBlockPos& pos, const uint256& hashBlock)
{
    // Open history file to append
    CAutoFile fileout(OpenUndoFile(pos), SER_DISK, CLIENT_VERSION);
    if (fileout.IsNull())
        return error("CBlockUndo::WriteToDisk : OpenUndoFile failed");

    // Write index header
    unsigned int nSize = fileout.GetSerializeSize(*this);
    fileout << FLATDATA(Params().MessageStart()) << nSize;

    // Write undo data
    long fileOutPos = ftell(fileout.Get());
    if (fileOutPos < 0)
        return error("CBlockUndo::WriteToDisk : ftell failed");
    pos.nPos = (unsigned int)fileOutPos;
    fileout << *this;

    // calculate & write checksum
    CHashWriter hasher(SER_GETHASH, PROTOCOL_VERSION);
    hasher << hashBlock;
    hasher << *this;
    fileout << hasher.GetHash();

    return true;
}

bool CBlockUndo::ReadFromDisk(const CDiskBlockPos& pos, const uint256& hashBlock)
{
    // Open history file to read
    CAutoFile filein(OpenUndoFile(pos, true), SER_DISK, CLIENT_VERSION);
    if (filein.IsNull())
        return error("CBlockUndo::ReadFromDisk : OpenBlockFile failed");

    // Read block
    uint256 hashChecksum;
    try {
        filein >> *this;
        filein >> hashChecksum;
    } catch (std::exception& e) {
        return error("%s : Deserialize or I/O error - %s", __func__, e.what());
    }

    // Verify checksum
    CHashWriter hasher(SER_GETHASH, PROTOCOL_VERSION);
    hasher << hashBlock;
    hasher << *this;
    if (hashChecksum != hasher.GetHash())
        return error("CBlockUndo::ReadFromDisk : Checksum mismatch");

    return true;
}

std::string CBlockFileInfo::ToString() const
{
    return strprintf("CBlockFileInfo(blocks=%u, size=%u, heights=%u...%u, time=%s...%s)", nBlocks, nSize, nHeightFirst, nHeightLast, DateTimeStrFormat("%Y-%m-%d", nTimeFirst), DateTimeStrFormat("%Y-%m-%d", nTimeLast));
}


class CMainCleanup
{
public:
    CMainCleanup() {}
    ~CMainCleanup()
    {
        // block headers
        BlockMap::iterator it1 = mapBlockIndex.begin();
        for (; it1 != mapBlockIndex.end(); it1++)
            delete (*it1).second;
        mapBlockIndex.clear();

        // orphan transactions
        mapOrphanTransactions.clear();
        mapOrphanTransactionsByPrev.clear();
    }
} instance_of_cmaincleanup;<|MERGE_RESOLUTION|>--- conflicted
+++ resolved
@@ -1622,16 +1622,6 @@
             return 250000 * COIN;
     }
 
-<<<<<<< HEAD
-
-    if (nHeight == 0) {
-        nSubsidy = 4060024 * COIN;
-    } else if (nHeight < 525600 && nHeight > 0) {
-	nSubsidy = 1 * COIN;
-    } else if (nHeight <= 1051200 && nHeight >= 525600) {
-	nSubsidy = 0.5 * COIN;
-    } else if (nHeight >= 1051201) {
-=======
     // Reduce Reward starting year 1
     if (nHeight == 0) {
         nSubsidy = 4160024 * COIN;
@@ -1642,7 +1632,6 @@
     } else if (nHeight <= 1576800 && nHeight >= 1051201) {
 	nSubsidy = 0.50 * COIN;
     } else if (nHeight >= 1576801) {
->>>>>>> 39dd0398
 	nSubsidy = 0.25 * COIN;
     } else {
         nSubsidy = 1 * COIN;
