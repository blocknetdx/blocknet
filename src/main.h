--- conflicted
+++ resolved
@@ -2426,114 +2426,6 @@
     )
 };
 
-<<<<<<< HEAD
-class CMasterNode
-{
-public:
-    CService addr;
-    CTxIn vin;
-    int64 lastTimeSeen;
-    CPubKey pubkey;
-    CPubKey pubkey2;
-    std::vector<unsigned char> sig;
-    int64 now;
-    int enabled;
-
-    CMasterNode(CService newAddr, CTxIn newVin, CPubKey newPubkey, std::vector<unsigned char> newSig, int64 newNow, CPubKey newPubkey2)
-    {
-        addr = newAddr;
-        vin = newVin;
-        pubkey = newPubkey;
-        pubkey2 = newPubkey2;
-        sig = newSig;
-        now = newNow;
-        enabled = 1;
-        lastTimeSeen = 0;
-    
-    }
-
-    uint256 CalculateScore(int mod=1, int64 nBlockHeight=0);
-
-    void UpdateLastSeen(int64 override=0)
-    {
-        if(override == 0){
-            lastTimeSeen = GetTimeMicros();
-        } else {
-            lastTimeSeen = override;
-        }
-    }
-
-    void Check();
-
-    bool UpdatedWithin(int microSeconds)
-    {
-        //LogPrintf("UpdatedWithin %"PRI64u", %"PRI64u" --  %d \n", GetTimeMicros() , lastTimeSeen, (GetTimeMicros() - lastTimeSeen) < microSeconds);
-
-        return (GetTimeMicros() - lastTimeSeen) < microSeconds;
-    }
-
-    void Disable()
-    {
-        lastTimeSeen = 0;
-    }
-
-    bool IsEnabled()
-    {
-        return enabled == 1;
-    }
-};
-
-class CDarkSendSigner
-{
-public:
-    bool SetKey(std::string strSecret, std::string& errorMessage, CKey& key, CPubKey& pubkey);
-    bool SignMessage(std::string strMessage, std::string& errorMessage, std::vector<unsigned char>& vchSig, CKey key);
-    bool VerifyMessage(CPubKey pubkey, std::vector<unsigned char>& vchSig, std::string strMessage, std::string& errorMessage);
-};
-
-static const int64 POOL_FEE_AMOUNT = 0.025*COIN;
-
-/** Used to keep track of current status of darksend pool
- */
-
-class CDarkSendPool
-{
-public:
-    static const int MIN_PEER_PROTO_VERSION = 70038;
-
-    CTxIn vinMasterNode;
-    CPubKey pubkeyMasterNode;
-    CPubKey pubkeyMasterNode2;
-    std::vector<unsigned char> vchMasterNodeSignature;
-    CScript collateralPubKey;
-    
-    int64 masterNodeSignatureTime;
-
-    CDarkSendPool()
-    {
-
-        std::string strAddress = "";  
-        if(!fTestNet) {
-            strAddress = "Xq19GqFvajRrEdDHYRKGYjTsQfpV5jyipF";
-        } else {
-            strAddress = "mxE2Rp3oYpSEFdsN5TdHWhZvEHm3PJQQVm";
-        }
-        
-        SetCollateralAddress(strAddress);
-    }
-
-    bool SetCollateralAddress(std::string strAddress);
-    bool GetCurrentMasterNodeConsessus(int64 blockHeight, CScript& payee);
-    void SubmitMasternodeVote(CTxIn& vinWinningMasternode, CTxIn& vinMasterNodeFrom, int64 nBlockHeight);
-    int GetMasternodeByVin(CTxIn& vin);
-    int GetMasternodeRank(CTxIn& vin, int mod);
-    int GetCurrentMasterNode(int mod=1, int64 nBlockHeight=0);
-    bool GetLastValidBlockHash(uint256& hash, int mod=1, int nBlockHeight=0);
-    void NewBlock();
-};
-
-=======
->>>>>>> eed49640
 
 
 #endif