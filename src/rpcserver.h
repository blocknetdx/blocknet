/** \file rpcserver.h
 * Functions exposed for RPC.
 *
 * Copyright (c) 2010 Satoshi Nakamoto
 * Copyright (c) 2009-2014 The Bitcoin developers
 * Distributed under the MIT software license, see the accompanying
 * file COPYING or http://www.opensource.org/licenses/mit-license.php.
 */

#ifndef BITCOIN_RPCSERVER_H
#define BITCOIN_RPCSERVER_H

#include "amount.h"
#include "rpcprotocol.h"
#include "uint256.h"

#include <list>
#include <map>
#include <stdint.h>
#include <string>

#include "json/json_spirit_reader_template.h"
#include "json/json_spirit_utils.h"
#include "json/json_spirit_writer_template.h"

class CBlockIndex;
class CNetAddr;

class AcceptedConnection
{
public:
    virtual ~AcceptedConnection() {}

    virtual std::iostream& stream() = 0;
    virtual std::string peer_address_to_string() const = 0;
    virtual void close() = 0;
};

/** Start RPC threads */
void StartRPCThreads();
/**
 * Alternative to StartRPCThreads for the GUI, when no server is
 * used. The RPC thread in this case is only used to handle timeouts.
 * If real RPC threads have already been started this is a no-op.
 */
void StartDummyRPCThread();
/** Stop RPC threads */
void StopRPCThreads();
/** Query whether RPC is running */
bool IsRPCRunning();

/**
 * Set the RPC warmup status.  When this is done, all RPC calls will error out
 * immediately with RPC_IN_WARMUP.
 */
void SetRPCWarmupStatus(const std::string& newStatus);
/* Mark warmup as done.  RPC calls will be processed from now on.  */
void SetRPCWarmupFinished();

/* returns the current warmup state.  */
bool RPCIsInWarmup(std::string* statusOut);

/**
 * Type-check arguments; throws JSONRPCError if wrong type given. Does not check that
 * the right number of arguments are passed, just that any passed are the correct type.
 * Use like:  RPCTypeCheck(params, boost::assign::list_of(str_type)(int_type)(obj_type));
 */
void RPCTypeCheck(const json_spirit::Array& params,
    const std::list<json_spirit::Value_type>& typesExpected,
    bool fAllowNull = false);
/**
 * Check for expected keys/value types in an Object.
 * Use like: RPCTypeCheck(object, boost::assign::map_list_of("name", str_type)("value", int_type));
 */
void RPCTypeCheck(const json_spirit::Object& o,
    const std::map<std::string, json_spirit::Value_type>& typesExpected,
    bool fAllowNull = false);

/**
 * Run func nSeconds from now. Uses boost deadline timers.
 * Overrides previous timer <name> (if any).
 */
void RPCRunLater(const std::string& name, boost::function<void(void)> func, int64_t nSeconds);

//! Convert boost::asio address to CNetAddr
extern CNetAddr BoostAsioToCNetAddr(boost::asio::ip::address address);

typedef json_spirit::Value (*rpcfn_type)(const json_spirit::Array& params, bool fHelp);

class CRPCCommand
{
public:
    std::string category;
    std::string name;
    rpcfn_type actor;
    bool okSafeMode;
    bool threadSafe;
    bool reqWallet;
};

/**
 * BlocknetDX RPC command dispatcher.
 */
class CRPCTable
{
private:
    std::map<std::string, const CRPCCommand*> mapCommands;

public:
    CRPCTable();
    const CRPCCommand* operator[](std::string name) const;
    std::string help(std::string name) const;

    /**
     * Execute a method.
     * @param method   Method to execute
     * @param params   Array of arguments (JSON objects)
     * @returns Result of the call.
     * @throws an exception (json_spirit::Value) when an error happens.
     */
    json_spirit::Value execute(const std::string& method, const json_spirit::Array& params) const;
};

extern const CRPCTable tableRPC;

/**
 * Utilities: convert hex-encoded Values
 * (throws error if not hex).
 */
extern uint256 ParseHashV(const json_spirit::Value& v, std::string strName);
extern uint256 ParseHashO(const json_spirit::Object& o, std::string strKey);
extern std::vector<unsigned char> ParseHexV(const json_spirit::Value& v, std::string strName);
extern std::vector<unsigned char> ParseHexO(const json_spirit::Object& o, std::string strKey);

extern void InitRPCMining();
extern void ShutdownRPCMining();

extern int64_t nWalletUnlockTime;
extern CAmount AmountFromValue(const json_spirit::Value& value);
extern json_spirit::Value ValueFromAmount(const CAmount& amount);
extern double GetDifficulty(const CBlockIndex* blockindex = NULL);
extern std::string HelpRequiringPassphrase();
extern std::string HelpExampleCli(std::string methodname, std::string args);
extern std::string HelpExampleRpc(std::string methodname, std::string args);

extern void EnsureWalletIsUnlocked();

extern json_spirit::Value getconnectioncount(const json_spirit::Array& params, bool fHelp); // in rpcnet.cpp
extern json_spirit::Value getpeerinfo(const json_spirit::Array& params, bool fHelp);
extern json_spirit::Value ping(const json_spirit::Array& params, bool fHelp);
extern json_spirit::Value addnode(const json_spirit::Array& params, bool fHelp);
extern json_spirit::Value getaddednodeinfo(const json_spirit::Array& params, bool fHelp);
extern json_spirit::Value getnettotals(const json_spirit::Array& params, bool fHelp);
extern json_spirit::Value sendserviceping(const json_spirit::Array& params, bool fHelp);

extern json_spirit::Value dumpprivkey(const json_spirit::Array& params, bool fHelp); // in rpcdump.cpp
extern json_spirit::Value importprivkey(const json_spirit::Array& params, bool fHelp);
extern json_spirit::Value importaddress(const json_spirit::Array& params, bool fHelp);
extern json_spirit::Value dumpwallet(const json_spirit::Array& params, bool fHelp);
extern json_spirit::Value importwallet(const json_spirit::Array& params, bool fHelp);
extern json_spirit::Value bip38encrypt(const json_spirit::Array& params, bool fHelp);
extern json_spirit::Value bip38decrypt(const json_spirit::Array& params, bool fHelp);

extern json_spirit::Value setstakesplitthreshold(const json_spirit::Array& params, bool fHelp);
extern json_spirit::Value getstakesplitthreshold(const json_spirit::Array& params, bool fHelp);
extern json_spirit::Value getgenerate(const json_spirit::Array& params, bool fHelp); // in rpcmining.cpp
extern json_spirit::Value setgenerate(const json_spirit::Array& params, bool fHelp);
extern json_spirit::Value getnetworkhashps(const json_spirit::Array& params, bool fHelp);
extern json_spirit::Value gethashespersec(const json_spirit::Array& params, bool fHelp);
extern json_spirit::Value getmininginfo(const json_spirit::Array& params, bool fHelp);
extern json_spirit::Value prioritisetransaction(const json_spirit::Array& params, bool fHelp);
extern json_spirit::Value getblocktemplate(const json_spirit::Array& params, bool fHelp);
extern json_spirit::Value submitblock(const json_spirit::Array& params, bool fHelp);
extern json_spirit::Value estimatefee(const json_spirit::Array& params, bool fHelp);
extern json_spirit::Value estimatepriority(const json_spirit::Array& params, bool fHelp);

extern json_spirit::Value getnewaddress(const json_spirit::Array& params, bool fHelp); // in rpcwallet.cpp
extern json_spirit::Value getaccountaddress(const json_spirit::Array& params, bool fHelp);
extern json_spirit::Value getrawchangeaddress(const json_spirit::Array& params, bool fHelp);
extern json_spirit::Value setaccount(const json_spirit::Array& params, bool fHelp);
extern json_spirit::Value getaccount(const json_spirit::Array& params, bool fHelp);
extern json_spirit::Value getaddressesbyaccount(const json_spirit::Array& params, bool fHelp);
extern json_spirit::Value sendtoaddress(const json_spirit::Array& params, bool fHelp);
extern json_spirit::Value sendtoaddressix(const json_spirit::Array& params, bool fHelp);
extern json_spirit::Value signmessage(const json_spirit::Array& params, bool fHelp);
extern json_spirit::Value verifymessage(const json_spirit::Array& params, bool fHelp);
extern json_spirit::Value getreceivedbyaddress(const json_spirit::Array& params, bool fHelp);
extern json_spirit::Value getreceivedbyaccount(const json_spirit::Array& params, bool fHelp);
extern json_spirit::Value getbalance(const json_spirit::Array& params, bool fHelp);
extern json_spirit::Value getunconfirmedbalance(const json_spirit::Array& params, bool fHelp);
extern json_spirit::Value movecmd(const json_spirit::Array& params, bool fHelp);
extern json_spirit::Value sendfrom(const json_spirit::Array& params, bool fHelp);
extern json_spirit::Value sendmany(const json_spirit::Array& params, bool fHelp);
extern json_spirit::Value addmultisigaddress(const json_spirit::Array& params, bool fHelp);
extern json_spirit::Value createmultisig(const json_spirit::Array& params, bool fHelp);
extern json_spirit::Value listreceivedbyaddress(const json_spirit::Array& params, bool fHelp);
extern json_spirit::Value listreceivedbyaccount(const json_spirit::Array& params, bool fHelp);
extern json_spirit::Value listtransactions(const json_spirit::Array& params, bool fHelp);
extern json_spirit::Value listaddressgroupings(const json_spirit::Array& params, bool fHelp);
extern json_spirit::Value listaccounts(const json_spirit::Array& params, bool fHelp);
extern json_spirit::Value listsinceblock(const json_spirit::Array& params, bool fHelp);
extern json_spirit::Value gettransaction(const json_spirit::Array& params, bool fHelp);
extern json_spirit::Value backupwallet(const json_spirit::Array& params, bool fHelp);
extern json_spirit::Value keypoolrefill(const json_spirit::Array& params, bool fHelp);
extern json_spirit::Value walletpassphrase(const json_spirit::Array& params, bool fHelp);
extern json_spirit::Value walletpassphrasechange(const json_spirit::Array& params, bool fHelp);
extern json_spirit::Value walletlock(const json_spirit::Array& params, bool fHelp);
extern json_spirit::Value encryptwallet(const json_spirit::Array& params, bool fHelp);
extern json_spirit::Value validateaddress(const json_spirit::Array& params, bool fHelp);
extern json_spirit::Value getinfo(const json_spirit::Array& params, bool fHelp);
extern json_spirit::Value getwalletinfo(const json_spirit::Array& params, bool fHelp);
extern json_spirit::Value getblockchaininfo(const json_spirit::Array& params, bool fHelp);
extern json_spirit::Value getnetworkinfo(const json_spirit::Array& params, bool fHelp);
extern json_spirit::Value setmocktime(const json_spirit::Array& params, bool fHelp);
extern json_spirit::Value reservebalance(const json_spirit::Array& params, bool fHelp);
extern json_spirit::Value multisend(const json_spirit::Array& params, bool fHelp);
extern json_spirit::Value autocombinerewards(const json_spirit::Array& params, bool fHelp);
extern json_spirit::Value getstakingstatus(const json_spirit::Array& params, bool fHelp);

extern json_spirit::Value getrawtransaction(const json_spirit::Array& params, bool fHelp); // in rcprawtransaction.cpp
extern json_spirit::Value listunspent(const json_spirit::Array& params, bool fHelp);
extern json_spirit::Value lockunspent(const json_spirit::Array& params, bool fHelp);
extern json_spirit::Value listlockunspent(const json_spirit::Array& params, bool fHelp);
extern json_spirit::Value createrawtransaction(const json_spirit::Array& params, bool fHelp);
extern json_spirit::Value fundrawtransaction(const json_spirit::Array& params, bool fHelp);
extern json_spirit::Value decoderawtransaction(const json_spirit::Array& params, bool fHelp);
extern json_spirit::Value decodescript(const json_spirit::Array& params, bool fHelp);
extern json_spirit::Value signrawtransaction(const json_spirit::Array& params, bool fHelp);
extern json_spirit::Value sendrawtransaction(const json_spirit::Array& params, bool fHelp);

extern json_spirit::Value getblockcount(const json_spirit::Array& params, bool fHelp); // in rpcblockchain.cpp
extern json_spirit::Value getbestblockhash(const json_spirit::Array& params, bool fHelp);
extern json_spirit::Value getdifficulty(const json_spirit::Array& params, bool fHelp);
extern json_spirit::Value settxfee(const json_spirit::Array& params, bool fHelp);
extern json_spirit::Value getmempoolinfo(const json_spirit::Array& params, bool fHelp);
extern json_spirit::Value getrawmempool(const json_spirit::Array& params, bool fHelp);
extern json_spirit::Value getblockhash(const json_spirit::Array& params, bool fHelp);
extern json_spirit::Value getblock(const json_spirit::Array& params, bool fHelp);
extern json_spirit::Value getblockheader(const json_spirit::Array& params, bool fHelp);
extern json_spirit::Value gettxoutsetinfo(const json_spirit::Array& params, bool fHelp);
extern json_spirit::Value gettxout(const json_spirit::Array& params, bool fHelp);
extern json_spirit::Value verifychain(const json_spirit::Array& params, bool fHelp);
extern json_spirit::Value getchaintips(const json_spirit::Array& params, bool fHelp);
extern json_spirit::Value invalidateblock(const json_spirit::Array& params, bool fHelp);
extern json_spirit::Value reconsiderblock(const json_spirit::Array& params, bool fHelp);
extern json_spirit::Value obfuscation(const json_spirit::Array& params, bool fHelp);
extern json_spirit::Value spork(const json_spirit::Array& params, bool fHelp);
extern json_spirit::Value servicenode(const json_spirit::Array& params, bool fHelp);
extern json_spirit::Value servicenodelist(const json_spirit::Array& params, bool fHelp);
extern json_spirit::Value mnbudget(const json_spirit::Array& params, bool fHelp);
extern json_spirit::Value mnbudgetvoteraw(const json_spirit::Array& params, bool fHelp);
extern json_spirit::Value mnfinalbudget(const json_spirit::Array& params, bool fHelp);
extern json_spirit::Value mnsync(const json_spirit::Array& params, bool fHelp);

/** \defgroup xBridgeAPI xBridge API
 * @brief XBridge functions exposed to RPC
 *  @{
 */

/** @brief Returns the list of open and pending transactions
  * @param params The list of input params - should be empty
  * @param fHelp If is true then an exception with parameter description message will be thrown
  * @return The list of open and pending transactions as JSON value. Open transactions go first.
  * * Example:<br>
  * \verbatim
    dxGetOrders
￼
    [
        {
            "id" : "1632417312d5ea676abb88b8fb48ace1a11e9b1a937fc24ff79296d9d2963b32",
            "from" : "BLOCK",
            "fromAddress" : "",
            "fromAmount" : 0.01000000000000000,
            "to" : "SYS",
            "toAddress" : "",
            "toAmount" : 0.50000000000000000,
            "state" : "Open"
        },
        {
            "id" : "6be548bc46a3dcc69b6d56529948f7e679dd96657f85f5870a017e005caa050a",
            "from" : "LTC",
            "fromAddress" : "",
            "fromAmount" : 0.00010000000000000,
            "to" : "SYS",
            "toAddress" : "",
            "toAmount" : 0.00010000000000000,
            "state" : "Open"
        }
    ]
  * \endverbatim
  */

extern json_spirit::Value dxGetOrders(const json_spirit::Array& params, bool fHelp);

/**
 * @brief Returns the list of historical(closed) transactions
 * @param params The list of input params:<br>
 * params[0] : optional parameter, if it's specified and equals to "ALL" then all transactions will be
 * returned, not only successfully completed ones
 * @param fHelp If is true then an exception with parameter description message will be thrown
 * @return The list of historical transaction  as a JSON value
 * * Example:<br>
 * \verbatim
    dxGetOrderFills ALL
￼
    [
        {
            "id" : "1632417312d5ea676abb88b8fb48ace1a11e9b1a937fc24ff79296d9d2963b32",
            "from" : "BLOCK",
            "fromAddress" : "",
            "fromAmount" : 0.01000000000000000,
            "to" : "SYS",
            "toAddress" : "",
            "toAmount" : 0.50000000000000000,
            "state" : "Finished"
        },
        {
            "id" : "6be548bc46a3dcc69b6d56529948f7e679dd96657f85f5870a017e005caa050a",
            "from" : "LTC",
            "fromAddress" : "",
            "fromAmount" : 0.00010000000000000,
            "to" : "SYS",
            "toAddress" : "",
            "toAmount" : 0.00010000000000000,
            "state" : "Finished"
        }
        {
            "id" : "6be54829948f7e679dd96657f8bc46a3dcc69b6d5655f5870a017e005caa050a",
            "from" : "LTC",
            "fromAddress" : "",
            "fromAmount" : 0.00010000000000000,
            "to" : "SYS",
            "toAddress" : "",
            "toAmount" : 0.00010000000000000,
            "state" : "Cancelled"
        }
    ]
 * \endverbatim
 */
extern json_spirit::Value dxGetOrderFills(const json_spirit::Array& params, bool fHelp);

/**
 * @brief Returns the detailed description of given a transaction
 * @param params The list of input params:<br>
 * params[0] : transaction id
 * @param fHelp If is true then an exception with parameter description message will be thrown
 * @return The detailed description of given transaction as a JSON value
 * * Example:<br>
 * \verbatim
    dxGetOrder 91d0ea83edc79b9a2041c51d08037cff87c181efb311a095dfdd4edbcc7993a9
￼
    [
        {
            "id" : "91d0ea83edc79b9a2041c51d08037cff87c181efb311a095dfdd4edbcc7993a9",
            "from" : "LTC",
            "fromAddress" : "",
            "fromAmount" : 0.01000000000000000,
            "to" : "BLOCK",
            "toAddress" : "",
            "toAmount" : 0.05500000000000000,
            "state" : "Open"
        }
    ]
 * \endverbatim
 */
extern json_spirit::Value dxGetOrder(const json_spirit::Array& params, bool fHelp);


/**
 * @brief Returns the list of the currencies supported by the wallet
 * @param params The list of input params, should be empty
 * @param fHelp If is true then an exception with parameter description message will be thrown
 * @return The list of available currencies as a JSON value
 * * Example:<br>
 * \verbatim
    {
        "DCR" : "",
        "DEC" : "",
        "DOGE" : "",
        "LTC" : "",
        "SYS" : ""
    }
 * \endverbatim
 */
extern json_spirit::Value dxGetLocalTokens(const json_spirit::Array& params, bool fHelp);

/**
 * @brief Returns the list of the currencies supported bt the network
 * @param params The list of input params, should be empty
 * @param fHelp If is true then an exception with parameter description message will be thrown
 * @return The list of available currencies as a JSON value
 * * Example:<br>
 * \verbatim
    {
        "DCR" : "",
        "DEC" : "",
        "DOGE" : "",
        "LTC" : "",
        "SYS" : ""
    }
 * \endverbatim
 */
extern json_spirit::Value dxGetNetworkTokens(const json_spirit::Array& params, bool fHelp);

/**
 * @brief Creates a new transaction
 * @param params The list of input params:<br>
 * params[0] : sending address<br>
 * params[1] : currency being sent<br>
 * params[2] : amount being sent<br>
 * params[3] : receiving address<br>
 * params[4] : currency being received<br>
 * params[5] : amount being received<br>
 * params[6] : type of opetation<br>
 * @param fHelp If is true then an exception with parameter description message will be thrown
 * @return The transaction created, as a JSON value
 * * Example:<br>
 * \verbatim
 *
    dxMakeOrder  1NDqZ7piDqyDhNveWS48kDSwPdyJLEEcCp SYS 1.3 LRuXAU2fdSU7imXzk8cTy2k3heMK5vTuQ4 LTC 0.13 exact
    {
        "from" : "1NDqZ7piDqyDhNveWS48kDSwPdyJLEEcCp",
        "fromCurrency" : "SYS",
        "fromAmount" : 1.30000000000000004,
        "to" : "LRuXAU2fdSU7imXzk8cTy2k3heMK5vTuQ4",
        "toCurrency" : "LTC",
        "toAmount" : 0.13000000000000000
    }
 * \endverbatim
 */
extern json_spirit::Value dxMakeOrder(const json_spirit::Array& params, bool fHelp);

/**
 * @brief Accepts given transaction
 * @param params The list of input params:<br>
 * params[0] : transaction id<br>
 * params[1] : sending address<br>
 * params[2] : receiving address<br>
 * @param fHelp If is true then an exception with parameter description message will be thrown
 * @return The status of the operation
 * * Example:<br>
 * \verbatim￼
    dxAcceptTransaction 6be548bc46a3dcc69b6d56529948f7e679dd96657f85f5870a017e005caa050a 1NDqZ7piDqyDhNveWS48kDSwPdyJLEEcCp LRuXAU2fdSU7imXzk8cTy2k3heMK5vTuQ4
    {
        "id" : "6be548bc46a3dcc69b6d56529948f7e679dd96657f85f5870a017e005caa050a",
        "from" : "1NDqZ7piDqyDhNveWS48kDSwPdyJLEEcCp",
        "to" : "LRuXAU2fdSU7imXzk8cTy2k3heMK5vTuQ4"
    }
 * \endverbatim
 */
extern json_spirit::Value dxTakeOrder(const json_spirit::Array& params, bool fHelp);

/**
 * @brief Cancels given order
 * @param params The list of input params:<br>
 * params[0] : transaction id<br>
 * @param fHelp If is true then an exception with parameter description message will be thrown
 * @return The status of the operation
 * * Example:<br>
 * \verbatim ￼
    dxCancelOrder 6be548bc46a3dcc69b6d56529948f7e679dd96657f85f5870a017e005caa050a
    {

        "id" : "6be548bc46a3dcc69b6d56529948f7e679dd96657f85f5870a017e005caa050a"
        "maker" : "SYS"
        "maker_size" : "0.1"
        "maker_address" : "1NDqZ7piDqyDhNveWS48kDSwPdyJLEEcCp"
        "taker" : "LTC"
        "taker_size" : "0.01"
        "taker_address" : "LRuXAU2fdSU7imXzk8cTy2k3heMK5vTuQ4"
        "updated_at" : "2018-03-01-14:18:31.zzz"
        "created_at" : "2018-03-01-13:28:31.zzz"
        "status" : "cancelled"
}
 * \endverbatim
 */
extern json_spirit::Value dxCancelOrder(const json_spirit::Array& params, bool fHelp);

/**
 * @brief Returns trading history as a 'price chart'
 * @param params The list of input params:<br>
 * params[0] : currency sent<br>
 * params[1] : currency received<br>
 * params[2] : start time, Unix time<br>
 * params[3] : end time, Unix time<br>
 * @param fHelp If is true then an exception with parameter description message will be thrown
 * @return The list of completed transactions as 'price chart' points
 * * Example:<br>
 * \verbatim
  [
   {
        "bids" : [
            [
                1.00000000000000000,
                0.00200000000000000
            ],
            [
                1.00000000000000000,
                0.00100000000000000
            ]
         ],
        "asks" : [
        ]
    }
  ]
 * \endverbatim
 */
extern json_spirit::Value dxGetOrderHistory(const json_spirit::Array& params, bool fHelp);

/**
 * @brief Returns transactions list in a form of 'order book'
 * @param params The list of input params:<br>
 * params[0] - detail level:<br>
 * 1 : The best ask and the best bid for all the time are returned<br>
 * 2 : Top <num> asks and bids are returned in separate lists, see param[3]<br>
 * 3 : All asks and bids are returned<br>
 * params[1] : currency sent<br>
 * params[2] : currency received<br>
 * params[3] : optional, the maximum number of orders to return, applicable only to detail level 2, the default value is 50<br>
 * @param fHelp If is true then an exception with parameter description message will be thrown
 * @return The list of transactions as 'order book' records<br>
 * Example:<br>
 * \verbatim
  [
   {
        "bids" : [
            [
                1.00000000000000000,
                0.00200000000000000
            ],
            [
                1.00000000000000000,
                0.00100000000000000
            ]
         ],
        "asks" : [
        ]
    }
  ]
 * \endverbatim
 */
extern json_spirit::Value dxGetOrderBook(const json_spirit::Array& params, bool fHelp);


/**
 * @brief Returns the list of the orders created by the user
 * @param params The list of input params, should be empty
 * @param fHelp If is true then an exception with parameter description message will be thrown
 * @return The list of the orders created by the user
 * * Example:<br>
 * \verbatim
  [
    {
      "id": "2cd2a2ac-e6ff-4beb-9b45-d460bf83a092",
      "maker": "SYS",
      "maker_size": "0.100",
      "maker_address": "yFMXXUJF7pSKegHTkTYMjfNxyUGVt1uCrL",
      "taker": "LTC",
      "taker_size": "0.01",
      "taker_address": "yGDmuy8m1Li4ShNe7kGYusACw4oyiGiK5b",
      "updated_at": "2018-01-15T18:25:05.12345Z",
      "created_at": "2018-01-15T18:15:30.12345Z",
      "status": "filled"
    }
  ]
 * \endverbatim
 */
extern json_spirit::Value dxGetMyOrders(const json_spirit::Array& params, bool fHelp);

/**
 * @brief Returns locked utxo list
 * @param params The list of input params:<br>
 * params[0] : order id
 * @param fHelp If is true then an exception with parameter description message will be thrown
 * @return The list of locked utxo for an order
 * * Example:<br>
 * \verbatim
    dxGetLockedUtxos 91d0ea83edc79b9a2041c51d08037cff87c181efb311a095dfdd4edbcc7993a9
    [
        {
            "id" : "91d0ea83edc79b9a2041c51d08037cff87c181efb311a095dfdd4edbcc7993a9",
            "LTC" :
            [
                6be548bc46a3dcc69b6d56529948f7e679dd96657f85f5870a017e005caa050a,
                6be548bc46a3dcc69b6d56529948f7e679dd96657f85f5870a017e005caa050a,
                6be548bc46a3dcc69b6d56529948f7e679dd96657f85f5870a017e005caa050a
            ]
        }
    ]
 * \endverbatim
 */
extern json_spirit::Value dxGetLockedUtxos(const json_spirit::Array& params, bool fHelp);

/**
 * @brief dxGetTokenBalances
 * @param params The list of input params, should be empty
 * @param fHelp If is true then an exception with parameter description message will be thrown
 * @return list of currences with balance
 */
extern json_spirit::Value  dxGetTokenBalances(const json_spirit::Array& params, bool fHelp);

/**
 * @brief Flush cancelled orders older than given milliseconds
 * @param params The list of input params:<br>
 * params[0] : optional parameter, the minimum age of order in milliseconds, the default is to flush all cancelled orders (0 milliseconds) <br>
 * @param fHelp If is true then an exception with parameter description message will be thrown
 * @return The list of flushed orders
 * * Example:<br>
 * \verbatim
    dxFlushCancelledOrders 2500
    {
        "ageMillis" : 2500,
        "now" : "20180619T042505.249373",
        "durationMicrosec" : 7,
        "flushedOrders" : [
            {
                "id" : "1632417312d5ea676abb88b8fb48ace1a11e9b1a937fc24ff79296d9d2963b32",
                "txtime" : "20180619T042309.149572",
                "use_count" : 1
            }
        ]
    }
 * \endverbatim
 */
extern json_spirit::Value dxFlushCancelledOrders(const json_spirit::Array& params, bool fHelp);
/** @} */

<<<<<<< HEAD
/** \defgroup xRouterAPI xRouter API
 * @brief XBridge functions exposed to RPC
 *  @{
 */

/** @brief Look up a block in the specified blockchain.
  * @param params The list of input params - should be empty
  * @param fHelp If is true then an exception with parameter description message will be thrown
  * @return The list of open and pending transactions as JSON value. Open transactions go first.
  * * Example:<br>
  * \verbatim
    xrGetBlock
￼
    [
        {
        },
        {
        }
    ]
  * \endverbatim
  */

extern json_spirit::Value xrGetBlockCount(const json_spirit::Array& params, bool fHelp);
extern json_spirit::Value xrGetBlockHash(const json_spirit::Array& params, bool fHelp);
extern json_spirit::Value xrGetBlock(const json_spirit::Array& params, bool fHelp);
extern json_spirit::Value xrGetTransaction(const json_spirit::Array& params, bool fHelp);
extern json_spirit::Value xrGetAllBlocks(const json_spirit::Array& params, bool fHelp);
extern json_spirit::Value xrGetAllTransactions(const json_spirit::Array& params, bool fHelp);
extern json_spirit::Value xrGetBalance(const json_spirit::Array& params, bool fHelp);
extern json_spirit::Value xrGetBalanceUpdate(const json_spirit::Array& params, bool fHelp);
extern json_spirit::Value xrGetTransactionsBloomFilter(const json_spirit::Array& params, bool fHelp);
extern json_spirit::Value xrGenerateBloomFilter(const json_spirit::Array& params, bool fHelp);
extern json_spirit::Value xrGetReply(const json_spirit::Array& params, bool fHelp);
extern json_spirit::Value xrSendTransaction(const json_spirit::Array& params, bool fHelp);
extern json_spirit::Value xrCustomCall(const json_spirit::Array& params, bool fHelp);
extern json_spirit::Value xrUpdateConfigs(const json_spirit::Array& params, bool fHelp);
extern json_spirit::Value xrShowConfigs(const json_spirit::Array& params, bool fHelp);
extern json_spirit::Value xrReloadConfigs(const json_spirit::Array& params, bool fHelp);
extern json_spirit::Value xrStatus(const json_spirit::Array& params, bool fHelp);
extern json_spirit::Value xrRegisterDomain(const json_spirit::Array& params, bool fHelp);
extern json_spirit::Value xrQueryDomain(const json_spirit::Array& params, bool fHelp);
extern json_spirit::Value xrOpenConnections(const json_spirit::Array& params, bool fHelp);

/** @} */

=======
/**
 * @brief gettradingdata
 * @param params
 * @param fHelp
 * @return
 */
extern json_spirit::Value gettradingdata(const json_spirit::Array & params, bool fHelp);
>>>>>>> 870b683e

// in rest.cpp
extern bool HTTPReq_REST(AcceptedConnection* conn,
    std::string& strURI,
    std::map<std::string, std::string>& mapHeaders,
    bool fRun);

#endif // BITCOIN_RPCSERVER_H<|MERGE_RESOLUTION|>--- conflicted
+++ resolved
@@ -623,9 +623,18 @@
  * \endverbatim
  */
 extern json_spirit::Value dxFlushCancelledOrders(const json_spirit::Array& params, bool fHelp);
+
+/**
+ * @brief gettradingdata
+ * @param params
+ * @param fHelp
+ * @return
+ */
+extern json_spirit::Value gettradingdata(const json_spirit::Array & params, bool fHelp);
+
 /** @} */
 
-<<<<<<< HEAD
+
 /** \defgroup xRouterAPI xRouter API
  * @brief XBridge functions exposed to RPC
  *  @{
@@ -671,16 +680,6 @@
 
 /** @} */
 
-=======
-/**
- * @brief gettradingdata
- * @param params
- * @param fHelp
- * @return
- */
-extern json_spirit::Value gettradingdata(const json_spirit::Array & params, bool fHelp);
->>>>>>> 870b683e
-
 // in rest.cpp
 extern bool HTTPReq_REST(AcceptedConnection* conn,
     std::string& strURI,
